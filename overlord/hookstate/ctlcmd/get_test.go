// -*- Mode: Go; indent-tabs-mode: t -*-

/*
 * Copyright (C) 2016 Canonical Ltd
 *
 * This program is free software: you can redistribute it and/or modify
 * it under the terms of the GNU General Public License version 3 as
 * published by the Free Software Foundation.
 *
 * This program is distributed in the hope that it will be useful,
 * but WITHOUT ANY WARRANTY; without even the implied warranty of
 * MERCHANTABILITY or FITNESS FOR A PARTICULAR PURPOSE.  See the
 * GNU General Public License for more details.
 *
 * You should have received a copy of the GNU General Public License
 * along with this program.  If not, see <http://www.gnu.org/licenses/>.
 *
 */

package ctlcmd_test

import (
	"github.com/snapcore/snapd/interfaces"
	"github.com/snapcore/snapd/overlord/configstate/config"
	"github.com/snapcore/snapd/overlord/hookstate"
	"github.com/snapcore/snapd/overlord/hookstate/ctlcmd"
	"github.com/snapcore/snapd/overlord/hookstate/hooktest"
	"github.com/snapcore/snapd/overlord/state"
	"github.com/snapcore/snapd/snap"

	"strings"

	. "gopkg.in/check.v1"
)

type getSuite struct {
	mockContext *hookstate.Context
	mockHandler *hooktest.MockHandler
}

type getAttrSuite struct {
	mockPlugHookContext *hookstate.Context
	mockSlotHookContext *hookstate.Context
	mockHandler         *hooktest.MockHandler
}

var _ = Suite(&getSuite{})

var _ = Suite(&getAttrSuite{})

func (s *getSuite) SetUpTest(c *C) {
	s.mockHandler = hooktest.NewMockHandler()

	state := state.New(nil)
	state.Lock()
	defer state.Unlock()

	task := state.NewTask("test-task", "my test task")
	setup := &hookstate.HookSetup{Snap: "test-snap", Revision: snap.R(1), Hook: "test-hook"}

	var err error
	s.mockContext, err = hookstate.NewContext(task, task.State(), setup, s.mockHandler, "")
	c.Assert(err, IsNil)

	// Initialize configuration
	tr := config.NewTransaction(state)
	tr.Set("test-snap", "initial-key", "initial-value")
	tr.Commit()
}

var getTests = []struct {
	args, stdout, error string
}{{
	args:  "get",
	error: ".*get which option.*",
}, {
	args:  "get --plug key",
	error: "cannot use --plug or --slot without <snap>:<plug|slot> argument",
}, {
	args:  "get --slot key",
	error: "cannot use --plug or --slot without <snap>:<plug|slot> argument",
}, {
	args:  "get --foo",
	error: ".*unknown flag.*foo.*",
}, {
	args:  "get :foo bar",
	error: ".*interface attributes can only be read during the execution of interface hooks.*",
}, {
	args:   "get test-key1",
	stdout: "test-value1\n",
}, {
	args:   "get test-key2",
	stdout: "2\n",
}, {
	args:   "get missing-key",
	stdout: "\n",
}, {
	args:   "get -t test-key1",
	stdout: "\"test-value1\"\n",
}, {
	args:   "get -t test-key2",
	stdout: "2\n",
}, {
	args:   "get -t missing-key",
	stdout: "null\n",
}, {
	args:   "get -d test-key1",
	stdout: "{\n\t\"test-key1\": \"test-value1\"\n}\n",
}, {
	args:   "get test-key1 test-key2",
	stdout: "{\n\t\"test-key1\": \"test-value1\",\n\t\"test-key2\": 2\n}\n",
}}

func (s *getSuite) TestGetTests(c *C) {
	for _, test := range getTests {
		c.Logf("Test: %s", test.args)

		mockHandler := hooktest.NewMockHandler()

		state := state.New(nil)
		state.Lock()

		task := state.NewTask("test-task", "my test task")
		setup := &hookstate.HookSetup{Snap: "test-snap", Revision: snap.R(1), Hook: "test-hook"}

		var err error
		mockContext, err := hookstate.NewContext(task, task.State(), setup, mockHandler, "")
		c.Check(err, IsNil)

		// Initialize configuration
		tr := config.NewTransaction(state)
		tr.Set("test-snap", "test-key1", "test-value1")
		tr.Set("test-snap", "test-key2", 2)
		tr.Commit()

		state.Unlock()

		stdout, stderr, err := ctlcmd.Run(mockContext, strings.Fields(test.args))
		if test.error != "" {
			c.Check(err, ErrorMatches, test.error)
		} else {
			c.Check(err, IsNil)
			c.Check(string(stderr), Equals, "")
			c.Check(string(stdout), Equals, test.stdout)
		}
	}
}

func (s *getSuite) TestCommandWithoutContext(c *C) {
	_, _, err := ctlcmd.Run(nil, []string{"get", "foo"})
	c.Check(err, ErrorMatches, ".*cannot get without a context.*")
}

func (s *setSuite) TestNull(c *C) {
	_, _, err := ctlcmd.Run(s.mockContext, []string{"set", "foo=null"})
	c.Check(err, IsNil)

	_, _, err = ctlcmd.Run(s.mockContext, []string{"set", `bar=[null]`})
	c.Check(err, IsNil)

	// Notify the context that we're done. This should save the config.
	s.mockContext.Lock()
	defer s.mockContext.Unlock()
	c.Check(s.mockContext.Done(), IsNil)

	// Verify config value
	var value interface{}
	tr := config.NewTransaction(s.mockContext.State())
	c.Assert(tr.Get("test-snap", "foo", &value), IsNil)
	c.Assert(value, IsNil)
	c.Assert(tr.Get("test-snap", "bar", &value), IsNil)
	c.Assert(value, DeepEquals, []interface{}{nil})
}
func (s *getAttrSuite) SetUpTest(c *C) {
	s.mockHandler = hooktest.NewMockHandler()

	state := state.New(nil)
	state.Lock()
	ch := state.NewChange("mychange", "mychange")

	attrsTask := state.NewTask("connect-task", "my connect task")
	attrsTask.Set("plug", &interfaces.PlugRef{Snap: "a", Name: "aplug"})
	attrsTask.Set("slot", &interfaces.SlotRef{Snap: "b", Name: "bslot"})
	staticPlugAttrs := map[string]interface{}{
		"aattr":   "foo",
		"baz":     []string{"a", "b"},
		"mapattr": map[string]interface{}{"mapattr1": "mapval1", "mapattr2": "mapval2"},
	}
	dynamicPlugAttrs := map[string]interface{}{
		"dyn-plug-attr": "c",
	}
	dynamicSlotAttrs := map[string]interface{}{
		"dyn-slot-attr": "d",
	}

	staticSlotAttrs := map[string]interface{}{
		"battr": "bar",
	}
	attrsTask.Set("plug-static", staticPlugAttrs)
	attrsTask.Set("plug-dynamic", dynamicPlugAttrs)
	attrsTask.Set("slot-static", staticSlotAttrs)
	attrsTask.Set("slot-dynamic", dynamicSlotAttrs)
	ch.AddTask(attrsTask)
	state.Unlock()

	var err error

	// setup plug hook task
	state.Lock()
	plugHookTask := state.NewTask("run-hook", "my test task")
	state.Unlock()
	plugTaskSetup := &hookstate.HookSetup{Snap: "test-snap", Revision: snap.R(1), Hook: "connect-plug-aplug"}
	s.mockPlugHookContext, err = hookstate.NewContext(plugHookTask, plugHookTask.State(), plugTaskSetup, s.mockHandler, "")
	c.Assert(err, IsNil)

	s.mockPlugHookContext.Lock()
	s.mockPlugHookContext.Set("attrs-task", attrsTask.ID())
	s.mockPlugHookContext.Unlock()
	state.Lock()
	ch.AddTask(plugHookTask)
	state.Unlock()

	// setup slot hook task
	state.Lock()
	slotHookTask := state.NewTask("run-hook", "my test task")
	state.Unlock()
	slotTaskSetup := &hookstate.HookSetup{Snap: "test-snap", Revision: snap.R(1), Hook: "connect-slot-aplug"}
	s.mockSlotHookContext, err = hookstate.NewContext(slotHookTask, slotHookTask.State(), slotTaskSetup, s.mockHandler, "")
	c.Assert(err, IsNil)

	s.mockSlotHookContext.Lock()
	s.mockSlotHookContext.Set("attrs-task", attrsTask.ID())
	s.mockSlotHookContext.Unlock()

	state.Lock()
	defer state.Unlock()
	ch.AddTask(slotHookTask)
}

var getPlugAttributesTests = []struct {
	args, stdout, error string
<<<<<<< HEAD
}{
	{
		args:   "get :aplug aattr",
		stdout: "foo\n",
	},
	{
		args:   "get -d :aplug baz",
		stdout: "{\n\t\"baz\": [\n\t\t\"a\",\n\t\t\"b\"\n\t]\n}\n",
	},
	{
		args:   "get :aplug mapattr.mapattr1",
		stdout: "mapval1\n",
	},
	{
		args:   "get -d :aplug mapattr.mapattr1",
		stdout: "{\n\t\"mapattr.mapattr1\": \"mapval1\"\n}\n",
	},
	{
		args:   "get :aplug dyn-plug-attr",
		stdout: "c\n",
	},
	{
		// The --plug parameter doesn't do anything if used on plug side
		args:   "get --plug :aplug aattr",
		stdout: "foo\n",
	},
	{
		args:   "get --slot :aplug battr",
		stdout: "bar\n",
	},
	{
		args:  "get :aplug x",
		error: `unknown attribute "x"`,
	},
	{
		args:  "get :bslot x",
		error: `unknown plug or slot "bslot"`,
	},
	{
		args:  "get : foo",
		error: "plug or slot name not provided",
	},
}

func (s *getAttrSuite) TestPlugHookTests(c *C) {
	for _, test := range getPlugAttributesTests {
		c.Logf("Test: %s", test.args)

		stdout, stderr, err := ctlcmd.Run(s.mockPlugHookContext, strings.Fields(test.args))
		if test.error != "" {
			c.Check(err, ErrorMatches, test.error)
		} else {
			c.Check(err, IsNil)
			c.Check(string(stderr), Equals, "")
			c.Check(string(stdout), Equals, test.stdout)
		}
	}
}

var getSlotAttributesTests = []struct {
	args, stdout, error string
}{
	{
		args:   "get :bslot battr",
		stdout: "bar\n",
	},
	{
		args:   "get :bslot dyn-slot-attr",
		stdout: "d\n",
	},
	{
		// The --slot parameter doesn't do anything if used on slot side
		args:   "get --slot :bslot battr",
		stdout: "bar\n",
	},
	{
		args:   "get --plug :bslot aattr",
		stdout: "foo\n",
	},
	{
		args:  "get :bslot x",
		error: `unknown attribute "x"`,
	},
	{
		args:  "get :aplug x",
		error: `unknown plug or slot "aplug"`,
	},
	{
		args:  "get --slot --plug :aplug x",
		error: `cannot use --plug and --slot together`,
	},
}

=======
}{{
	args:   "get :aplug aattr",
	stdout: "foo\n",
}, {
	args:   "get -d :aplug baz",
	stdout: "{\n\t\"baz\": [\n\t\t\"a\",\n\t\t\"b\"\n\t]\n}\n",
}, {
	args:   "get :aplug mapattr.mapattr1",
	stdout: "mapval1\n",
}, {
	args:   "get -d :aplug mapattr.mapattr1",
	stdout: "{\n\t\"mapattr.mapattr1\": \"mapval1\"\n}\n",
}, {
	args:   "get :aplug dyn-plug-attr",
	stdout: "c\n",
}, {
	// The --plug parameter doesn't do anything if used on plug side
	args:   "get --plug :aplug aattr",
	stdout: "foo\n",
}, {
	args:   "get --slot :aplug battr",
	stdout: "bar\n",
}, {
	args:  "get :aplug x",
	error: `unknown attribute "x"`,
}, {
	args:  "get :bslot x",
	error: `unknown plug or slot "bslot"`,
}, {
	args:  "get : foo",
	error: "plug or slot name not provided",
}}

func (s *getAttrSuite) TestPlugHookTests(c *C) {
	for _, test := range getPlugAttributesTests {
		c.Logf("Test: %s", test.args)

		stdout, stderr, err := ctlcmd.Run(s.mockPlugHookContext, strings.Fields(test.args))
		if test.error != "" {
			c.Check(err, ErrorMatches, test.error)
		} else {
			c.Check(err, IsNil)
			c.Check(string(stderr), Equals, "")
			c.Check(string(stdout), Equals, test.stdout)
		}
	}
}

var getSlotAttributesTests = []struct {
	args, stdout, error string
}{{
	args:   "get :bslot battr",
	stdout: "bar\n",
}, {
	args:   "get :bslot dyn-slot-attr",
	stdout: "d\n",
}, {
	// The --slot parameter doesn't do anything if used on slot side
	args:   "get --slot :bslot battr",
	stdout: "bar\n",
}, {
	args:   "get --plug :bslot aattr",
	stdout: "foo\n",
}, {
	args:  "get :bslot x",
	error: `unknown attribute "x"`,
}, {
	args:  "get :aplug x",
	error: `unknown plug or slot "aplug"`,
}, {
	args:  "get --slot --plug :aplug x",
	error: `cannot use --plug and --slot together`,
}}

>>>>>>> b5fd4a9b
func (s *getAttrSuite) TestSlotHookTests(c *C) {
	for _, test := range getSlotAttributesTests {
		c.Logf("Test: %s", test.args)

		stdout, stderr, err := ctlcmd.Run(s.mockSlotHookContext, strings.Fields(test.args))
		if test.error != "" {
			c.Check(err, ErrorMatches, test.error)
		} else {
			c.Check(err, IsNil)
			c.Check(string(stderr), Equals, "")
			c.Check(string(stdout), Equals, test.stdout)
		}
	}
}<|MERGE_RESOLUTION|>--- conflicted
+++ resolved
@@ -239,50 +239,38 @@
 
 var getPlugAttributesTests = []struct {
 	args, stdout, error string
-<<<<<<< HEAD
-}{
-	{
-		args:   "get :aplug aattr",
-		stdout: "foo\n",
-	},
-	{
-		args:   "get -d :aplug baz",
-		stdout: "{\n\t\"baz\": [\n\t\t\"a\",\n\t\t\"b\"\n\t]\n}\n",
-	},
-	{
-		args:   "get :aplug mapattr.mapattr1",
-		stdout: "mapval1\n",
-	},
-	{
-		args:   "get -d :aplug mapattr.mapattr1",
-		stdout: "{\n\t\"mapattr.mapattr1\": \"mapval1\"\n}\n",
-	},
-	{
-		args:   "get :aplug dyn-plug-attr",
-		stdout: "c\n",
-	},
-	{
-		// The --plug parameter doesn't do anything if used on plug side
-		args:   "get --plug :aplug aattr",
-		stdout: "foo\n",
-	},
-	{
-		args:   "get --slot :aplug battr",
-		stdout: "bar\n",
-	},
-	{
-		args:  "get :aplug x",
-		error: `unknown attribute "x"`,
-	},
-	{
-		args:  "get :bslot x",
-		error: `unknown plug or slot "bslot"`,
-	},
-	{
-		args:  "get : foo",
-		error: "plug or slot name not provided",
-	},
-}
+}{{
+	args:   "get :aplug aattr",
+	stdout: "foo\n",
+}, {
+	args:   "get -d :aplug baz",
+	stdout: "{\n\t\"baz\": [\n\t\t\"a\",\n\t\t\"b\"\n\t]\n}\n",
+}, {
+	args:   "get :aplug mapattr.mapattr1",
+	stdout: "mapval1\n",
+}, {
+	args:   "get -d :aplug mapattr.mapattr1",
+	stdout: "{\n\t\"mapattr.mapattr1\": \"mapval1\"\n}\n",
+}, {
+	args:   "get :aplug dyn-plug-attr",
+	stdout: "c\n",
+}, {
+	// The --plug parameter doesn't do anything if used on plug side
+	args:   "get --plug :aplug aattr",
+	stdout: "foo\n",
+}, {
+	args:   "get --slot :aplug battr",
+	stdout: "bar\n",
+}, {
+	args:  "get :aplug x",
+	error: `unknown attribute "x"`,
+}, {
+	args:  "get :bslot x",
+	error: `unknown plug or slot "bslot"`,
+}, {
+	args:  "get : foo",
+	error: "plug or slot name not provided",
+}}
 
 func (s *getAttrSuite) TestPlugHookTests(c *C) {
 	for _, test := range getPlugAttributesTests {
@@ -301,89 +289,6 @@
 
 var getSlotAttributesTests = []struct {
 	args, stdout, error string
-}{
-	{
-		args:   "get :bslot battr",
-		stdout: "bar\n",
-	},
-	{
-		args:   "get :bslot dyn-slot-attr",
-		stdout: "d\n",
-	},
-	{
-		// The --slot parameter doesn't do anything if used on slot side
-		args:   "get --slot :bslot battr",
-		stdout: "bar\n",
-	},
-	{
-		args:   "get --plug :bslot aattr",
-		stdout: "foo\n",
-	},
-	{
-		args:  "get :bslot x",
-		error: `unknown attribute "x"`,
-	},
-	{
-		args:  "get :aplug x",
-		error: `unknown plug or slot "aplug"`,
-	},
-	{
-		args:  "get --slot --plug :aplug x",
-		error: `cannot use --plug and --slot together`,
-	},
-}
-
-=======
-}{{
-	args:   "get :aplug aattr",
-	stdout: "foo\n",
-}, {
-	args:   "get -d :aplug baz",
-	stdout: "{\n\t\"baz\": [\n\t\t\"a\",\n\t\t\"b\"\n\t]\n}\n",
-}, {
-	args:   "get :aplug mapattr.mapattr1",
-	stdout: "mapval1\n",
-}, {
-	args:   "get -d :aplug mapattr.mapattr1",
-	stdout: "{\n\t\"mapattr.mapattr1\": \"mapval1\"\n}\n",
-}, {
-	args:   "get :aplug dyn-plug-attr",
-	stdout: "c\n",
-}, {
-	// The --plug parameter doesn't do anything if used on plug side
-	args:   "get --plug :aplug aattr",
-	stdout: "foo\n",
-}, {
-	args:   "get --slot :aplug battr",
-	stdout: "bar\n",
-}, {
-	args:  "get :aplug x",
-	error: `unknown attribute "x"`,
-}, {
-	args:  "get :bslot x",
-	error: `unknown plug or slot "bslot"`,
-}, {
-	args:  "get : foo",
-	error: "plug or slot name not provided",
-}}
-
-func (s *getAttrSuite) TestPlugHookTests(c *C) {
-	for _, test := range getPlugAttributesTests {
-		c.Logf("Test: %s", test.args)
-
-		stdout, stderr, err := ctlcmd.Run(s.mockPlugHookContext, strings.Fields(test.args))
-		if test.error != "" {
-			c.Check(err, ErrorMatches, test.error)
-		} else {
-			c.Check(err, IsNil)
-			c.Check(string(stderr), Equals, "")
-			c.Check(string(stdout), Equals, test.stdout)
-		}
-	}
-}
-
-var getSlotAttributesTests = []struct {
-	args, stdout, error string
 }{{
 	args:   "get :bslot battr",
 	stdout: "bar\n",
@@ -408,7 +313,6 @@
 	error: `cannot use --plug and --slot together`,
 }}
 
->>>>>>> b5fd4a9b
 func (s *getAttrSuite) TestSlotHookTests(c *C) {
 	for _, test := range getSlotAttributesTests {
 		c.Logf("Test: %s", test.args)
