// -*- Mode: Go; indent-tabs-mode: t -*-

/*
 * Copyright (C) 2016-2017 Canonical Ltd
 *
 * This program is free software: you can redistribute it and/or modify
 * it under the terms of the GNU General Public License version 3 as
 * published by the Free Software Foundation.
 *
 * This program is distributed in the hope that it will be useful,
 * but WITHOUT ANY WARRANTY; without even the implied warranty of
 * MERCHANTABILITY or FITNESS FOR A PARTICULAR PURPOSE.  See the
 * GNU General Public License for more details.
 *
 * You should have received a copy of the GNU General Public License
 * along with this program.  If not, see <http://www.gnu.org/licenses/>.
 *
 */

// Package overlord implements the overall control of a snappy system.
package overlord

import (
	"fmt"
	"os"
	"path/filepath"
	"sync"
	"time"

	"gopkg.in/tomb.v2"

	"github.com/snapcore/snapd/dirs"
	"github.com/snapcore/snapd/logger"
	"github.com/snapcore/snapd/osutil"

	"github.com/snapcore/snapd/overlord/assertstate"
	"github.com/snapcore/snapd/overlord/auth"
	"github.com/snapcore/snapd/overlord/cmdstate"
	"github.com/snapcore/snapd/overlord/configstate"
	"github.com/snapcore/snapd/overlord/devicestate"
	"github.com/snapcore/snapd/overlord/hookstate"
	"github.com/snapcore/snapd/overlord/ifacestate"
	"github.com/snapcore/snapd/overlord/patch"
	"github.com/snapcore/snapd/overlord/snapshotstate"
	"github.com/snapcore/snapd/overlord/snapstate"
	"github.com/snapcore/snapd/overlord/state"
	"github.com/snapcore/snapd/store"
)

var (
	ensureInterval = 5 * time.Minute
	pruneInterval  = 10 * time.Minute
	pruneWait      = 24 * time.Hour * 1
	abortWait      = 24 * time.Hour * 7

	pruneMaxChanges = 500

	defaultCachedDownloads = 5

	configstateInit = configstate.Init
)

// Overlord is the central manager of a snappy system, keeping
// track of all available state managers and related helpers.
type Overlord struct {
	stateEng *StateEngine
	// ensure loop
	loopTomb    *tomb.Tomb
	ensureLock  sync.Mutex
	ensureTimer *time.Timer
	ensureNext  time.Time
	pruneTicker *time.Ticker
	// restarts
	restartHandler func(t state.RestartType)
	// managers
<<<<<<< HEAD
	inited     bool
	snapMgr    *snapstate.SnapManager
	assertMgr  *assertstate.AssertManager
	ifaceMgr   *ifacestate.InterfaceManager
	hookMgr    *hookstate.HookManager
	deviceMgr  *devicestate.DeviceManager
	cmdMgr     *cmdstate.CommandManager
	unknownMgr *UnknownTaskManager
	shotMgr    *snapshotstate.SnapshotManager
=======
	inited    bool
	runner    *state.TaskRunner
	snapMgr   *snapstate.SnapManager
	assertMgr *assertstate.AssertManager
	ifaceMgr  *ifacestate.InterfaceManager
	hookMgr   *hookstate.HookManager
	deviceMgr *devicestate.DeviceManager
	cmdMgr    *cmdstate.CommandManager
>>>>>>> b9ab7a4e
}

var storeNew = store.New

// New creates a new Overlord with all its state managers.
func New() (*Overlord, error) {
	o := &Overlord{
		loopTomb: new(tomb.Tomb),
		inited:   true,
	}

	backend := &overlordStateBackend{
		path:           dirs.SnapStateFile,
		ensureBefore:   o.ensureBefore,
		requestRestart: o.requestRestart,
	}
	s, err := loadState(backend)
	if err != nil {
		return nil, err
	}

	o.stateEng = NewStateEngine(s)
	o.runner = state.NewTaskRunner(s)

	// any unknown task should be ignored and succeed
	matchAnyUnknownTask := func(_ *state.Task) bool {
		return true
	}
	o.runner.AddOptionalHandler(matchAnyUnknownTask, handleUnknownTask, nil)

	hookMgr, err := hookstate.Manager(s, o.runner)
	if err != nil {
		return nil, err
	}
	o.addManager(hookMgr)

	snapMgr, err := snapstate.Manager(s, o.runner)
	if err != nil {
		return nil, err
	}
	o.addManager(snapMgr)

	assertMgr, err := assertstate.Manager(s, o.runner)
	if err != nil {
		return nil, err
	}
	o.addManager(assertMgr)

	ifaceMgr, err := ifacestate.Manager(s, hookMgr, o.runner, nil, nil)
	if err != nil {
		return nil, err
	}
	o.addManager(ifaceMgr)

	deviceMgr, err := devicestate.Manager(s, hookMgr, o.runner)
	if err != nil {
		return nil, err
	}
	o.addManager(deviceMgr)

<<<<<<< HEAD
	o.addManager(cmdstate.Manager(s))
	o.addManager(snapshotstate.Manager(s))
=======
	o.addManager(cmdstate.Manager(s, o.runner))
>>>>>>> b9ab7a4e

	configstateInit(hookMgr)

	// the shared task runner should be added last!
	o.stateEng.AddManager(o.runner)

	s.Lock()
	defer s.Unlock()
	// setting up the store
	authContext := auth.NewAuthContext(s, o.deviceMgr)
	sto := storeNew(nil, authContext)
	sto.SetCacheDownloads(defaultCachedDownloads)

	snapstate.ReplaceStore(s, sto)

	if err := o.snapMgr.SyncCookies(s); err != nil {
		return nil, fmt.Errorf("failed to generate cookies: %q", err)
	}

	return o, nil
}

func (o *Overlord) addManager(mgr StateManager) {
	switch x := mgr.(type) {
	case *hookstate.HookManager:
		o.hookMgr = x
	case *snapstate.SnapManager:
		o.snapMgr = x
	case *assertstate.AssertManager:
		o.assertMgr = x
	case *ifacestate.InterfaceManager:
		o.ifaceMgr = x
	case *devicestate.DeviceManager:
		o.deviceMgr = x
	case *cmdstate.CommandManager:
		o.cmdMgr = x
	}
	o.stateEng.AddManager(mgr)
}

func loadState(backend state.Backend) (*state.State, error) {
	if !osutil.FileExists(dirs.SnapStateFile) {
		// fail fast, mostly interesting for tests, this dir is setup
		// by the snapd package
		stateDir := filepath.Dir(dirs.SnapStateFile)
		if !osutil.IsDirectory(stateDir) {
			return nil, fmt.Errorf("fatal: directory %q must be present", stateDir)
		}
		s := state.New(backend)
		patch.Init(s)
		return s, nil
	}

	r, err := os.Open(dirs.SnapStateFile)
	if err != nil {
		return nil, fmt.Errorf("cannot read the state file: %s", err)
	}
	defer r.Close()

	s, err := state.ReadState(backend, r)
	if err != nil {
		return nil, err
	}

	// one-shot migrations
	err = patch.Apply(s)
	if err != nil {
		return nil, err
	}
	return s, nil
}

func (o *Overlord) ensureTimerSetup() {
	o.ensureLock.Lock()
	defer o.ensureLock.Unlock()
	o.ensureTimer = time.NewTimer(ensureInterval)
	o.ensureNext = time.Now().Add(ensureInterval)
	o.pruneTicker = time.NewTicker(pruneInterval)
}

func (o *Overlord) ensureTimerReset() time.Time {
	o.ensureLock.Lock()
	defer o.ensureLock.Unlock()
	now := time.Now()
	o.ensureTimer.Reset(ensureInterval)
	o.ensureNext = now.Add(ensureInterval)
	return o.ensureNext
}

func (o *Overlord) ensureBefore(d time.Duration) {
	o.ensureLock.Lock()
	defer o.ensureLock.Unlock()
	if o.ensureTimer == nil {
		panic("cannot use EnsureBefore before Overlord.Loop")
	}
	now := time.Now()
	next := now.Add(d)
	if next.Before(o.ensureNext) || o.ensureNext.Before(now) {
		o.ensureTimer.Reset(d)
		o.ensureNext = next
	}
}

func (o *Overlord) requestRestart(t state.RestartType) {
	if o.restartHandler == nil {
		logger.Noticef("restart requested but no handler set")
	} else {
		o.restartHandler(t)
	}
}

// SetRestartHandler sets a handler to fulfill restart requests asynchronously.
func (o *Overlord) SetRestartHandler(handleRestart func(t state.RestartType)) {
	o.restartHandler = handleRestart
}

// Loop runs a loop in a goroutine to ensure the current state regularly through StateEngine Ensure.
func (o *Overlord) Loop() {
	o.ensureTimerSetup()
	o.loopTomb.Go(func() error {
		for {
			// TODO: pass a proper context into Ensure
			o.ensureTimerReset()
			// in case of errors engine logs them,
			// continue to the next Ensure() try for now
			o.stateEng.Ensure()
			select {
			case <-o.loopTomb.Dying():
				return nil
			case <-o.ensureTimer.C:
			case <-o.pruneTicker.C:
				st := o.State()
				st.Lock()
				st.Prune(pruneWait, abortWait, pruneMaxChanges)
				st.Unlock()
			}
		}
	})
}

// Stop stops the ensure loop and the managers under the StateEngine.
func (o *Overlord) Stop() error {
	o.loopTomb.Kill(nil)
	err1 := o.loopTomb.Wait()
	o.stateEng.Stop()
	return err1
}

func (o *Overlord) settle(timeout time.Duration, beforeCleanups func()) error {
	func() {
		o.ensureLock.Lock()
		defer o.ensureLock.Unlock()
		if o.ensureTimer != nil {
			panic("cannot use Settle concurrently with other Settle or Loop calls")
		}
		o.ensureTimer = time.NewTimer(0)
	}()

	defer func() {
		o.ensureLock.Lock()
		defer o.ensureLock.Unlock()
		o.ensureTimer.Stop()
		o.ensureTimer = nil
	}()

	t0 := time.Now()
	done := false
	var errs []error
	for !done {
		if timeout > 0 && time.Since(t0) > timeout {
			err := fmt.Errorf("Settle is not converging")
			if len(errs) != 0 {
				return &ensureError{append(errs, err)}
			}
			return err
		}
		next := o.ensureTimerReset()
		err := o.stateEng.Ensure()
		switch ee := err.(type) {
		case nil:
		case *ensureError:
			errs = append(errs, ee.errs...)
		default:
			errs = append(errs, err)
		}
		o.stateEng.Wait()
		o.ensureLock.Lock()
		done = o.ensureNext.Equal(next)
		o.ensureLock.Unlock()
		if done {
			if beforeCleanups != nil {
				beforeCleanups()
				beforeCleanups = nil
			}
			// we should wait also for cleanup handlers
			st := o.State()
			st.Lock()
			for _, chg := range st.Changes() {
				if chg.IsReady() && !chg.IsClean() {
					done = false
					break
				}
			}
			st.Unlock()
		}
	}
	if len(errs) != 0 {
		return &ensureError{errs}
	}
	return nil
}

// Settle runs first a state engine Ensure and then wait for
// activities to settle. That's done by waiting for all managers'
// activities to settle while making sure no immediate further Ensure
// is scheduled. It then waits similarly for all ready changes to
// reach the clean state. Chiefly for tests. Cannot be used in
// conjunction with Loop. If timeout is non-zero and settling takes
// longer than timeout, returns an error.
func (o *Overlord) Settle(timeout time.Duration) error {
	return o.settle(timeout, nil)
}

// SettleObserveBeforeCleanups runs first a state engine Ensure and
// then wait for activities to settle. That's done by waiting for all
// managers' activities to settle while making sure no immediate
// further Ensure is scheduled. It then waits similarly for all ready
// changes to reach the clean state, but calls once the provided
// callback before doing that. Chiefly for tests. Cannot be used in
// conjunction with Loop. If timeout is non-zero and settling takes
// longer than timeout, returns an error.
func (o *Overlord) SettleObserveBeforeCleanups(timeout time.Duration, beforeCleanups func()) error {
	return o.settle(timeout, beforeCleanups)
}

// State returns the system state managed by the overlord.
func (o *Overlord) State() *state.State {
	return o.stateEng.State()
}

// StateEngine returns the stage engine used by overlord.
func (o *Overlord) StateEngine() *StateEngine {
	return o.stateEng
}

// TaskRunner returns the shared task runner responsible for running
// tasks for all managers under the overlord.
func (o *Overlord) TaskRunner() *state.TaskRunner {
	return o.runner
}

// SnapManager returns the snap manager responsible for snaps under
// the overlord.
func (o *Overlord) SnapManager() *snapstate.SnapManager {
	return o.snapMgr
}

// AssertManager returns the assertion manager enforcing assertions
// under the overlord.
func (o *Overlord) AssertManager() *assertstate.AssertManager {
	return o.assertMgr
}

// InterfaceManager returns the interface manager maintaining
// interface connections under the overlord.
func (o *Overlord) InterfaceManager() *ifacestate.InterfaceManager {
	return o.ifaceMgr
}

// HookManager returns the hook manager responsible for running hooks
// under the overlord.
func (o *Overlord) HookManager() *hookstate.HookManager {
	return o.hookMgr
}

// DeviceManager returns the device manager responsible for the device
// identity and policies.
func (o *Overlord) DeviceManager() *devicestate.DeviceManager {
	return o.deviceMgr
}

// CommandManager returns the manager responsible for running odd
// jobs.
func (o *Overlord) CommandManager() *cmdstate.CommandManager {
	return o.cmdMgr
}

// Mock creates an Overlord without any managers and with a backend
// not using disk. Managers can be added with AddManager. For testing.
func Mock() *Overlord {
	o := &Overlord{
		loopTomb: new(tomb.Tomb),
		inited:   false,
	}
	s := state.New(mockBackend{o: o})
	o.stateEng = NewStateEngine(s)
	o.runner = state.NewTaskRunner(s)

	return o
}

// AddManager adds a manager to the overlord created with Mock. For
// testing.
func (o *Overlord) AddManager(mgr StateManager) {
	if o.inited {
		panic("internal error: cannot add managers to a fully initialized Overlord")
	}
	o.addManager(mgr)
}

type mockBackend struct {
	o *Overlord
}

func (mb mockBackend) Checkpoint(data []byte) error {
	return nil
}

func (mb mockBackend) EnsureBefore(d time.Duration) {
	mb.o.ensureLock.Lock()
	timer := mb.o.ensureTimer
	mb.o.ensureLock.Unlock()
	if timer == nil {
		return
	}

	mb.o.ensureBefore(d)
}

func (mb mockBackend) RequestRestart(t state.RestartType) {
	mb.o.requestRestart(t)
}<|MERGE_RESOLUTION|>--- conflicted
+++ resolved
@@ -73,17 +73,6 @@
 	// restarts
 	restartHandler func(t state.RestartType)
 	// managers
-<<<<<<< HEAD
-	inited     bool
-	snapMgr    *snapstate.SnapManager
-	assertMgr  *assertstate.AssertManager
-	ifaceMgr   *ifacestate.InterfaceManager
-	hookMgr    *hookstate.HookManager
-	deviceMgr  *devicestate.DeviceManager
-	cmdMgr     *cmdstate.CommandManager
-	unknownMgr *UnknownTaskManager
-	shotMgr    *snapshotstate.SnapshotManager
-=======
 	inited    bool
 	runner    *state.TaskRunner
 	snapMgr   *snapstate.SnapManager
@@ -92,7 +81,7 @@
 	hookMgr   *hookstate.HookManager
 	deviceMgr *devicestate.DeviceManager
 	cmdMgr    *cmdstate.CommandManager
->>>>>>> b9ab7a4e
+	shotMgr   *snapshotstate.SnapshotManager
 }
 
 var storeNew = store.New
@@ -153,12 +142,8 @@
 	}
 	o.addManager(deviceMgr)
 
-<<<<<<< HEAD
-	o.addManager(cmdstate.Manager(s))
-	o.addManager(snapshotstate.Manager(s))
-=======
 	o.addManager(cmdstate.Manager(s, o.runner))
->>>>>>> b9ab7a4e
+	o.addManager(snapshotstate.Manager(s, o.runner))
 
 	configstateInit(hookMgr)
 
