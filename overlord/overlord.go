// -*- Mode: Go; indent-tabs-mode: t -*-

/*
 * Copyright (C) 2016-2017 Canonical Ltd
 *
 * This program is free software: you can redistribute it and/or modify
 * it under the terms of the GNU General Public License version 3 as
 * published by the Free Software Foundation.
 *
 * This program is distributed in the hope that it will be useful,
 * but WITHOUT ANY WARRANTY; without even the implied warranty of
 * MERCHANTABILITY or FITNESS FOR A PARTICULAR PURPOSE.  See the
 * GNU General Public License for more details.
 *
 * You should have received a copy of the GNU General Public License
 * along with this program.  If not, see <http://www.gnu.org/licenses/>.
 *
 */

// Package overlord implements the overall control of a snappy system.
package overlord

import (
	"fmt"
	"net/http"
	"net/url"
	"os"
	"path/filepath"
	"sync"
	"sync/atomic"
	"time"

	"gopkg.in/tomb.v2"

	"github.com/snapcore/snapd/dirs"
	"github.com/snapcore/snapd/logger"
	"github.com/snapcore/snapd/osutil"

	"github.com/snapcore/snapd/overlord/assertstate"
	"github.com/snapcore/snapd/overlord/cmdstate"
	"github.com/snapcore/snapd/overlord/configstate"
	"github.com/snapcore/snapd/overlord/configstate/proxyconf"
	"github.com/snapcore/snapd/overlord/devicestate"
	"github.com/snapcore/snapd/overlord/healthstate"
	"github.com/snapcore/snapd/overlord/hookstate"
	"github.com/snapcore/snapd/overlord/ifacestate"
	"github.com/snapcore/snapd/overlord/patch"
	"github.com/snapcore/snapd/overlord/snapshotstate"
	"github.com/snapcore/snapd/overlord/snapstate"
	_ "github.com/snapcore/snapd/overlord/snapstate/policy"
	"github.com/snapcore/snapd/overlord/state"
	"github.com/snapcore/snapd/overlord/storecontext"
	"github.com/snapcore/snapd/snapdenv"
	"github.com/snapcore/snapd/store"
	"github.com/snapcore/snapd/timings"
)

var (
	ensureInterval = 5 * time.Minute
	pruneInterval  = 10 * time.Minute
	pruneWait      = 24 * time.Hour * 1
	abortWait      = 24 * time.Hour * 7

	pruneMaxChanges = 500

	defaultCachedDownloads = 5

	configstateInit = configstate.Init
)

var pruneTickerC = func(t *time.Ticker) <-chan time.Time {
	return t.C
}

// Overlord is the central manager of a snappy system, keeping
// track of all available state managers and related helpers.
type Overlord struct {
	stateEng *StateEngine
	// ensure loop
	loopTomb    *tomb.Tomb
	ensureLock  sync.Mutex
	ensureTimer *time.Timer
	ensureNext  time.Time
	ensureRun   int32
	pruneTicker *time.Ticker

	startOfOperationTime time.Time

	// restarts
	restartBehavior RestartBehavior
	// managers
	inited    bool
	startedUp bool
	runner    *state.TaskRunner
	snapMgr   *snapstate.SnapManager
	assertMgr *assertstate.AssertManager
	ifaceMgr  *ifacestate.InterfaceManager
	hookMgr   *hookstate.HookManager
	deviceMgr *devicestate.DeviceManager
	cmdMgr    *cmdstate.CommandManager
	shotMgr   *snapshotstate.SnapshotManager
	// proxyConf mediates the http proxy config
	proxyConf func(req *http.Request) (*url.URL, error)
}

// RestartBehavior controls how to hanndle and carry forward restart requests
// via the state.
type RestartBehavior interface {
	HandleRestart(t state.RestartType)
	// RebootAsExpected is called early when either a reboot was
	// requested by snapd and happened or no reboot was expected at all.
	RebootAsExpected(st *state.State) error
	// RebootDidNotHappen is called early instead when a reboot was
	// requested by snad but did not happen.
	RebootDidNotHappen(st *state.State) error
}

var storeNew = store.New

// New creates a new Overlord with all its state managers.
// It can be provided with an optional RestartBehavior.
func New(restartBehavior RestartBehavior) (*Overlord, error) {
	o := &Overlord{
		loopTomb:        new(tomb.Tomb),
		inited:          true,
		restartBehavior: restartBehavior,
	}

	backend := &overlordStateBackend{
		path:           dirs.SnapStateFile,
		ensureBefore:   o.ensureBefore,
		requestRestart: o.requestRestart,
	}
	s, err := loadState(backend, restartBehavior)
	if err != nil {
		return nil, err
	}

	o.stateEng = NewStateEngine(s)
	o.runner = state.NewTaskRunner(s)

	// any unknown task should be ignored and succeed
	matchAnyUnknownTask := func(_ *state.Task) bool {
		return true
	}
	o.runner.AddOptionalHandler(matchAnyUnknownTask, handleUnknownTask, nil)

	hookMgr, err := hookstate.Manager(s, o.runner)
	if err != nil {
		return nil, err
	}
	o.addManager(hookMgr)

	snapMgr, err := snapstate.Manager(s, o.runner)
	if err != nil {
		return nil, err
	}
	o.addManager(snapMgr)

	assertMgr, err := assertstate.Manager(s, o.runner)
	if err != nil {
		return nil, err
	}
	o.addManager(assertMgr)

	ifaceMgr, err := ifacestate.Manager(s, hookMgr, o.runner, nil, nil)
	if err != nil {
		return nil, err
	}
	o.addManager(ifaceMgr)

	deviceMgr, err := devicestate.Manager(s, hookMgr, o.runner, o.newStore)
	if err != nil {
		return nil, err
	}
	o.addManager(deviceMgr)

	o.addManager(cmdstate.Manager(s, o.runner))
	o.addManager(snapshotstate.Manager(s, o.runner))

	if err := configstateInit(s, hookMgr); err != nil {
		return nil, err
	}
	healthstate.Init(hookMgr)

	// the shared task runner should be added last!
	o.stateEng.AddManager(o.runner)

	s.Lock()
	defer s.Unlock()
	// setting up the store
	o.proxyConf = proxyconf.New(s).Conf
	storeCtx := storecontext.New(s, o.deviceMgr.StoreContextBackend())
	sto := o.newStoreWithContext(storeCtx)

	snapstate.ReplaceStore(s, sto)

	return o, nil
}

func (o *Overlord) addManager(mgr StateManager) {
	switch x := mgr.(type) {
	case *hookstate.HookManager:
		o.hookMgr = x
	case *snapstate.SnapManager:
		o.snapMgr = x
	case *assertstate.AssertManager:
		o.assertMgr = x
	case *ifacestate.InterfaceManager:
		o.ifaceMgr = x
	case *devicestate.DeviceManager:
		o.deviceMgr = x
	case *cmdstate.CommandManager:
		o.cmdMgr = x
	case *snapshotstate.SnapshotManager:
		o.shotMgr = x
	}
	o.stateEng.AddManager(mgr)
}

func loadState(backend state.Backend, restartBehavior RestartBehavior) (*state.State, error) {
	curBootID, err := osutil.BootID()
	if err != nil {
		return nil, fmt.Errorf("fatal: cannot find current boot id: %v", err)
	}

	perfTimings := timings.New(map[string]string{"startup": "load-state"})

	if !osutil.FileExists(dirs.SnapStateFile) {
		// fail fast, mostly interesting for tests, this dir is setup
		// by the snapd package
		stateDir := filepath.Dir(dirs.SnapStateFile)
		if !osutil.IsDirectory(stateDir) {
			return nil, fmt.Errorf("fatal: directory %q must be present", stateDir)
		}
		s := state.New(backend)
		s.Lock()
		s.VerifyReboot(curBootID)
		s.Unlock()
		patch.Init(s)
		return s, nil
	}

	r, err := os.Open(dirs.SnapStateFile)
	if err != nil {
		return nil, fmt.Errorf("cannot read the state file: %s", err)
	}
	defer r.Close()

	var s *state.State
	timings.Run(perfTimings, "read-state", "read snapd state from disk", func(tm timings.Measurer) {
		s, err = state.ReadState(backend, r)
	})
	if err != nil {
		return nil, err
	}
	s.Lock()
	perfTimings.Save(s)
	s.Unlock()

	err = verifyReboot(s, curBootID, restartBehavior)
	if err != nil {
		return nil, err
	}

	// one-shot migrations
	err = patch.Apply(s)
	if err != nil {
		return nil, err
	}
	return s, nil
}

func verifyReboot(s *state.State, curBootID string, restartBehavior RestartBehavior) error {
	s.Lock()
	defer s.Unlock()
	err := s.VerifyReboot(curBootID)
	if err != nil && err != state.ErrExpectedReboot {
		return err
	}
	expectedRebootDidNotHappen := err == state.ErrExpectedReboot
	if restartBehavior != nil {
		if expectedRebootDidNotHappen {
			return restartBehavior.RebootDidNotHappen(s)
		}
		return restartBehavior.RebootAsExpected(s)
	}
	if expectedRebootDidNotHappen {
		logger.Noticef("expected system restart but it did not happen")
	}
	return nil
}

func (o *Overlord) newStoreWithContext(storeCtx store.DeviceAndAuthContext) snapstate.StoreService {
	cfg := store.DefaultConfig()
	cfg.Proxy = o.proxyConf
	sto := storeNew(cfg, storeCtx)
	sto.SetCacheDownloads(defaultCachedDownloads)
	return sto
}

// newStore can make new stores for use during remodeling.
// The device backend will tie them to the remodeling device state.
func (o *Overlord) newStore(devBE storecontext.DeviceBackend) snapstate.StoreService {
	scb := o.deviceMgr.StoreContextBackend()
	stoCtx := storecontext.NewComposed(o.State(), devBE, scb, scb)
	return o.newStoreWithContext(stoCtx)
}

// StartUp proceeds to run any expensive Overlord or managers initialization. After this is done once it is a noop.
func (o *Overlord) StartUp() error {
	if o.startedUp {
		return nil
	}
	o.startedUp = true

	// account for deviceMgr == nil as it's not always present in
	// the tests.
	if o.deviceMgr != nil && !snapdenv.Preseeding() {
		var err error
		st := o.State()
		st.Lock()
		o.startOfOperationTime, err = o.deviceMgr.StartOfOperationTime()
		st.Unlock()
		if err != nil {
			return fmt.Errorf("cannot get start of operation time: %s", err)
		}
	}

	// slow down for tests
	if s := os.Getenv("SNAPD_SLOW_STARTUP"); s != "" {
		if d, err := time.ParseDuration(s); err == nil {
			logger.Noticef("slowing down startup by %v as requested", d)

			time.Sleep(d)
		}
	}

	return o.stateEng.StartUp()
}

// StartupTimeout computes a usable timeout for the startup
// initializations by using a pessimistic estimate.
func (o *Overlord) StartupTimeout() (timeout time.Duration, reasoning string, err error) {
	// TODO: adjust based on real hardware measurements
	st := o.State()
	st.Lock()
	defer st.Unlock()
	n, err := snapstate.NumSnaps(st)
	if err != nil {
		return 0, "", err
	}
	// number of snaps (and connections) play a role
	reasoning = "pessimistic estimate of 30s plus 5s per snap"
	to := (30 * time.Second) + time.Duration(n)*(5*time.Second)
	return to, reasoning, nil
}

func (o *Overlord) ensureTimerSetup() {
	o.ensureLock.Lock()
	defer o.ensureLock.Unlock()
	o.ensureTimer = time.NewTimer(ensureInterval)
	o.ensureNext = time.Now().Add(ensureInterval)
	o.pruneTicker = time.NewTicker(pruneInterval)
}

func (o *Overlord) ensureTimerReset() time.Time {
	o.ensureLock.Lock()
	defer o.ensureLock.Unlock()
	now := time.Now()
	o.ensureTimer.Reset(ensureInterval)
	o.ensureNext = now.Add(ensureInterval)
	return o.ensureNext
}

func (o *Overlord) ensureBefore(d time.Duration) {
	o.ensureLock.Lock()
	defer o.ensureLock.Unlock()
	if o.ensureTimer == nil {
		panic("cannot use EnsureBefore before Overlord.Loop")
	}
	now := time.Now()
	next := now.Add(d)
	if next.Before(o.ensureNext) {
		o.ensureTimer.Reset(d)
		o.ensureNext = next
		return
	}

	if o.ensureNext.Before(now) {
		// timer already expired, it will be reset in Loop() and
		// next Ensure() will be called shortly.
		if !o.ensureTimer.Stop() {
			return
		}
		o.ensureTimer.Reset(0)
		o.ensureNext = now
	}
}

func (o *Overlord) requestRestart(t state.RestartType) {
	if o.restartBehavior == nil {
		logger.Noticef("restart requested but no behavior set")
	} else {
		o.restartBehavior.HandleRestart(t)
	}
}

var preseedExitWithError = func(err error) {
	fmt.Fprintf(os.Stderr, "cannot preseed: %v\n", err)
	os.Exit(1)
}

// Loop runs a loop in a goroutine to ensure the current state regularly through StateEngine Ensure.
func (o *Overlord) Loop() {
	o.ensureTimerSetup()
<<<<<<< HEAD
	preseed := release.PreseedMode()
=======
	preseed := snapdenv.Preseeding()
>>>>>>> 603d46a0
	if preseed {
		o.runner.OnTaskError(preseedExitWithError)
	}
	o.loopTomb.Go(func() error {
		for {
			// TODO: pass a proper context into Ensure
			o.ensureTimerReset()
			// in case of errors engine logs them,
			// continue to the next Ensure() try for now
			err := o.stateEng.Ensure()
			if err != nil && preseed {
				st := o.State()
				// acquire state lock to ensure nothing attempts to write state
				// as we are exiting; there is no deferred unlock to avoid
				// potential race on exit.
				st.Lock()
				preseedExitWithError(err)
			}
			o.ensureDidRun()
			pruneC := pruneTickerC(o.pruneTicker)
			select {
			case <-o.loopTomb.Dying():
				return nil
			case <-o.ensureTimer.C:
			case <-pruneC:
				if preseed {
					// in preseed mode avoid setting StartOfOperationTime (it's
					// an error), and don't Prune.
					continue
				}
				st := o.State()
				st.Lock()
				st.Prune(o.startOfOperationTime, pruneWait, abortWait, pruneMaxChanges)
				st.Unlock()
			}
		}
	})
}

func (o *Overlord) ensureDidRun() {
	atomic.StoreInt32(&o.ensureRun, 1)
}

func (o *Overlord) CanStandby() bool {
	run := atomic.LoadInt32(&o.ensureRun)
	return run != 0
}

// Stop stops the ensure loop and the managers under the StateEngine.
func (o *Overlord) Stop() error {
	o.loopTomb.Kill(nil)
	err := o.loopTomb.Wait()
	o.stateEng.Stop()
	return err
}

func (o *Overlord) settle(timeout time.Duration, beforeCleanups func()) error {
	if err := o.StartUp(); err != nil {
		return err
	}

	func() {
		o.ensureLock.Lock()
		defer o.ensureLock.Unlock()
		if o.ensureTimer != nil {
			panic("cannot use Settle concurrently with other Settle or Loop calls")
		}
		o.ensureTimer = time.NewTimer(0)
	}()

	defer func() {
		o.ensureLock.Lock()
		defer o.ensureLock.Unlock()
		o.ensureTimer.Stop()
		o.ensureTimer = nil
	}()

	t0 := time.Now()
	done := false
	var errs []error
	for !done {
		if timeout > 0 && time.Since(t0) > timeout {
			err := fmt.Errorf("Settle is not converging")
			if len(errs) != 0 {
				return &ensureError{append(errs, err)}
			}
			return err
		}
		next := o.ensureTimerReset()
		err := o.stateEng.Ensure()
		switch ee := err.(type) {
		case nil:
		case *ensureError:
			errs = append(errs, ee.errs...)
		default:
			errs = append(errs, err)
		}
		o.stateEng.Wait()
		o.ensureLock.Lock()
		done = o.ensureNext.Equal(next)
		o.ensureLock.Unlock()
		if done {
			if beforeCleanups != nil {
				beforeCleanups()
				beforeCleanups = nil
			}
			// we should wait also for cleanup handlers
			st := o.State()
			st.Lock()
			for _, chg := range st.Changes() {
				if chg.IsReady() && !chg.IsClean() {
					done = false
					break
				}
			}
			st.Unlock()
		}
	}
	if len(errs) != 0 {
		return &ensureError{errs}
	}
	return nil
}

// Settle runs first a state engine Ensure and then wait for
// activities to settle. That's done by waiting for all managers'
// activities to settle while making sure no immediate further Ensure
// is scheduled. It then waits similarly for all ready changes to
// reach the clean state. Chiefly for tests. Cannot be used in
// conjunction with Loop. If timeout is non-zero and settling takes
// longer than timeout, returns an error. Calls StartUp as well.
func (o *Overlord) Settle(timeout time.Duration) error {
	return o.settle(timeout, nil)
}

// SettleObserveBeforeCleanups runs first a state engine Ensure and
// then wait for activities to settle. That's done by waiting for all
// managers' activities to settle while making sure no immediate
// further Ensure is scheduled. It then waits similarly for all ready
// changes to reach the clean state, but calls once the provided
// callback before doing that. Chiefly for tests. Cannot be used in
// conjunction with Loop. If timeout is non-zero and settling takes
// longer than timeout, returns an error. Calls StartUp as well.
func (o *Overlord) SettleObserveBeforeCleanups(timeout time.Duration, beforeCleanups func()) error {
	return o.settle(timeout, beforeCleanups)
}

// State returns the system state managed by the overlord.
func (o *Overlord) State() *state.State {
	return o.stateEng.State()
}

// StateEngine returns the stage engine used by overlord.
func (o *Overlord) StateEngine() *StateEngine {
	return o.stateEng
}

// TaskRunner returns the shared task runner responsible for running
// tasks for all managers under the overlord.
func (o *Overlord) TaskRunner() *state.TaskRunner {
	return o.runner
}

// SnapManager returns the snap manager responsible for snaps under
// the overlord.
func (o *Overlord) SnapManager() *snapstate.SnapManager {
	return o.snapMgr
}

// AssertManager returns the assertion manager enforcing assertions
// under the overlord.
func (o *Overlord) AssertManager() *assertstate.AssertManager {
	return o.assertMgr
}

// InterfaceManager returns the interface manager maintaining
// interface connections under the overlord.
func (o *Overlord) InterfaceManager() *ifacestate.InterfaceManager {
	return o.ifaceMgr
}

// HookManager returns the hook manager responsible for running hooks
// under the overlord.
func (o *Overlord) HookManager() *hookstate.HookManager {
	return o.hookMgr
}

// DeviceManager returns the device manager responsible for the device
// identity and policies.
func (o *Overlord) DeviceManager() *devicestate.DeviceManager {
	return o.deviceMgr
}

// CommandManager returns the manager responsible for running odd
// jobs.
func (o *Overlord) CommandManager() *cmdstate.CommandManager {
	return o.cmdMgr
}

// SnapshotManager returns the manager responsible for snapshots.
func (o *Overlord) SnapshotManager() *snapshotstate.SnapshotManager {
	return o.shotMgr
}

// Mock creates an Overlord without any managers and with a backend
// not using disk. Managers can be added with AddManager. For testing.
func Mock() *Overlord {
	return MockWithRestartHandler(nil)
}

// MockWithRestartHandler creates an Overlord without any managers and
// with a backend not using disk. It will use the given handler on
// restart requests. Managers can be added with AddManager. For
// testing.
func MockWithRestartHandler(handleRestart func(state.RestartType)) *Overlord {
	o := &Overlord{
		loopTomb:        new(tomb.Tomb),
		inited:          false,
		restartBehavior: mockRestartBehavior(handleRestart),
	}
	s := state.New(mockBackend{o: o})
	o.stateEng = NewStateEngine(s)
	o.runner = state.NewTaskRunner(s)

	return o
}

// AddManager adds a manager to the overlord created with Mock. For
// testing.
func (o *Overlord) AddManager(mgr StateManager) {
	if o.inited {
		panic("internal error: cannot add managers to a fully initialized Overlord")
	}
	o.addManager(mgr)
}

type mockRestartBehavior func(state.RestartType)

func (rb mockRestartBehavior) HandleRestart(t state.RestartType) {
	if rb == nil {
		return
	}
	rb(t)
}

func (rb mockRestartBehavior) RebootAsExpected(*state.State) error {
	panic("internal error: overlord.Mock should not invoke RebootAsExpected")
}

func (rb mockRestartBehavior) RebootDidNotHappen(*state.State) error {
	panic("internal error: overlord.Mock should not invoke RebootDidNotHappen")
}

type mockBackend struct {
	o *Overlord
}

func (mb mockBackend) Checkpoint(data []byte) error {
	return nil
}

func (mb mockBackend) EnsureBefore(d time.Duration) {
	mb.o.ensureLock.Lock()
	timer := mb.o.ensureTimer
	mb.o.ensureLock.Unlock()
	if timer == nil {
		return
	}

	mb.o.ensureBefore(d)
}

func (mb mockBackend) RequestRestart(t state.RestartType) {
	mb.o.requestRestart(t)
}<|MERGE_RESOLUTION|>--- conflicted
+++ resolved
@@ -414,11 +414,7 @@
 // Loop runs a loop in a goroutine to ensure the current state regularly through StateEngine Ensure.
 func (o *Overlord) Loop() {
 	o.ensureTimerSetup()
-<<<<<<< HEAD
-	preseed := release.PreseedMode()
-=======
 	preseed := snapdenv.Preseeding()
->>>>>>> 603d46a0
 	if preseed {
 		o.runner.OnTaskError(preseedExitWithError)
 	}
