--- conflicted
+++ resolved
@@ -21,11 +21,8 @@
 
 import (
 	"fmt"
-<<<<<<< HEAD
-=======
 	"io/ioutil"
 	"os"
->>>>>>> 4bb71594
 
 	"github.com/snapcore/snapd/asserts"
 	"github.com/snapcore/snapd/dirs"
@@ -345,7 +342,6 @@
 	return ic.CheckAutoConnect() == nil, nil
 }
 
-<<<<<<< HEAD
 type connectChecker struct {
 	st       *state.State
 	baseDecl *asserts.BaseDeclaration
@@ -401,8 +397,6 @@
 	return true, nil
 }
 
-=======
->>>>>>> 4bb71594
 func getPlugAndSlotRefs(task *state.Task) (interfaces.PlugRef, interfaces.SlotRef, error) {
 	var plugRef interfaces.PlugRef
 	var slotRef interfaces.SlotRef
