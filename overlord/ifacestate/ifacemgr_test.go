--- conflicted
+++ resolved
@@ -451,14 +451,10 @@
 	// Ensure that we have slots on the OS snap.
 	repo := mgr.Repository()
 	slots := repo.Slots(snapInfo.Name())
-<<<<<<< HEAD
-	c.Assert(slots, HasLen, 18)
-=======
 	// NOTE: This is not an exact test as it duplicates functionality elsewhere
 	// and is was a pain to update each time. This is correctly handled by the
 	// implicit slot tests in snap/implicit_test.go
-	c.Assert(len(slots) > 17, Equals, true)
->>>>>>> 4e403622
+	c.Assert(len(slots) > 18, Equals, true)
 }
 
 func (s *interfaceManagerSuite) TestDoSetupSnapSecuirtyReloadsConnectionsWhenInvokedOnPlugSide(c *C) {
