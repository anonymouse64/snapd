--- conflicted
+++ resolved
@@ -146,19 +146,19 @@
 	}
 }
 
-<<<<<<< HEAD
 func MockBackendImport(f func(context.Context, uint64, io.Reader) (int64, []string, error)) (restore func()) {
 	old := backendImport
 	backendImport = f
 	return func() {
 		backendImport = old
-=======
+	}
+}
+
 func MockBackendEstimateSnapshotSize(f func(*snap.Info, []string) (uint64, error)) (restore func()) {
 	old := backendEstimateSnapshotSize
 	backendEstimateSnapshotSize = f
 	return func() {
 		backendEstimateSnapshotSize = old
->>>>>>> 800f381a
 	}
 }
 
