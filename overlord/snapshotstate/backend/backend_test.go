--- conflicted
+++ resolved
@@ -720,7 +720,105 @@
 	c.Check(strings.TrimSpace(logbuf.String()), check.Matches, ".* No user wrapper found.*")
 }
 
-<<<<<<< HEAD
+func (s *snapshotSuite) TestEstimateSnapshotSize(c *check.C) {
+	restore := backend.MockUsersForUsernames(func(usernames []string) ([]*user.User, error) {
+		return []*user.User{{HomeDir: filepath.Join(s.root, "home/user1")}}, nil
+	})
+	defer restore()
+
+	var info = &snap.Info{
+		SuggestedName: "foo",
+		SideInfo: snap.SideInfo{
+			Revision: snap.R(7),
+		},
+	}
+
+	snapData := []string{
+		"/var/snap/foo/7/somedatadir",
+		"/var/snap/foo/7/otherdata",
+		"/var/snap/foo/7",
+		"/var/snap/foo/common",
+		"/var/snap/foo/common/a",
+		"/home/user1/snap/foo/7/somedata",
+		"/home/user1/snap/foo/common",
+	}
+	var data []byte
+	var expected int
+	for _, d := range snapData {
+		data = append(data, 0)
+		expected += len(data)
+		c.Assert(os.MkdirAll(filepath.Join(s.root, d), 0755), check.IsNil)
+		c.Assert(ioutil.WriteFile(filepath.Join(s.root, d, "somfile"), data, 0644), check.IsNil)
+	}
+
+	sz, err := backend.EstimateSnapshotSize(info, nil)
+	c.Assert(err, check.IsNil)
+	c.Check(sz, check.Equals, uint64(expected))
+}
+
+func (s *snapshotSuite) TestEstimateSnapshotSizeEmpty(c *check.C) {
+	restore := backend.MockUsersForUsernames(func(usernames []string) ([]*user.User, error) {
+		return []*user.User{{HomeDir: filepath.Join(s.root, "home/user1")}}, nil
+	})
+	defer restore()
+
+	var info = &snap.Info{
+		SuggestedName: "foo",
+		SideInfo: snap.SideInfo{
+			Revision: snap.R(7),
+		},
+	}
+
+	snapData := []string{
+		"/var/snap/foo/common",
+		"/var/snap/foo/7",
+		"/home/user1/snap/foo/7",
+		"/home/user1/snap/foo/common",
+	}
+	for _, d := range snapData {
+		c.Assert(os.MkdirAll(filepath.Join(s.root, d), 0755), check.IsNil)
+	}
+
+	sz, err := backend.EstimateSnapshotSize(info, nil)
+	c.Assert(err, check.IsNil)
+	c.Check(sz, check.Equals, uint64(0))
+}
+
+func (s *snapshotSuite) TestEstimateSnapshotPassesUsernames(c *check.C) {
+	var gotUsernames []string
+	restore := backend.MockUsersForUsernames(func(usernames []string) ([]*user.User, error) {
+		gotUsernames = usernames
+		return nil, nil
+	})
+	defer restore()
+
+	var info = &snap.Info{
+		SuggestedName: "foo",
+		SideInfo: snap.SideInfo{
+			Revision: snap.R(7),
+		},
+	}
+
+	_, err := backend.EstimateSnapshotSize(info, []string{"user1", "user2"})
+	c.Assert(err, check.IsNil)
+	c.Check(gotUsernames, check.DeepEquals, []string{"user1", "user2"})
+}
+
+func (s *snapshotSuite) TestEstimateSnapshotSizeNotDataDirs(c *check.C) {
+	restore := backend.MockUsersForUsernames(func(usernames []string) ([]*user.User, error) {
+		return []*user.User{{HomeDir: filepath.Join(s.root, "home/user1")}}, nil
+	})
+	defer restore()
+
+	var info = &snap.Info{
+		SuggestedName: "foo",
+		SideInfo:      snap.SideInfo{Revision: snap.R(7)},
+	}
+
+	sz, err := backend.EstimateSnapshotSize(info, nil)
+	c.Assert(err, check.IsNil)
+	c.Check(sz, check.Equals, uint64(0))
+}
 func (s *snapshotSuite) TestExportTwice(c *check.C) {
 	// use mocking done in snapshotSuite.SetUpTest
 	info := &snap.Info{
@@ -773,104 +871,4 @@
 	se, err := backend.Export(context.Background(), 5)
 	c.Assert(err, check.ErrorMatches, "no snapshot data found for 5")
 	c.Assert(se, check.IsNil)
-=======
-func (s *snapshotSuite) TestEstimateSnapshotSize(c *check.C) {
-	restore := backend.MockUsersForUsernames(func(usernames []string) ([]*user.User, error) {
-		return []*user.User{{HomeDir: filepath.Join(s.root, "home/user1")}}, nil
-	})
-	defer restore()
-
-	var info = &snap.Info{
-		SuggestedName: "foo",
-		SideInfo: snap.SideInfo{
-			Revision: snap.R(7),
-		},
-	}
-
-	snapData := []string{
-		"/var/snap/foo/7/somedatadir",
-		"/var/snap/foo/7/otherdata",
-		"/var/snap/foo/7",
-		"/var/snap/foo/common",
-		"/var/snap/foo/common/a",
-		"/home/user1/snap/foo/7/somedata",
-		"/home/user1/snap/foo/common",
-	}
-	var data []byte
-	var expected int
-	for _, d := range snapData {
-		data = append(data, 0)
-		expected += len(data)
-		c.Assert(os.MkdirAll(filepath.Join(s.root, d), 0755), check.IsNil)
-		c.Assert(ioutil.WriteFile(filepath.Join(s.root, d, "somfile"), data, 0644), check.IsNil)
-	}
-
-	sz, err := backend.EstimateSnapshotSize(info, nil)
-	c.Assert(err, check.IsNil)
-	c.Check(sz, check.Equals, uint64(expected))
-}
-
-func (s *snapshotSuite) TestEstimateSnapshotSizeEmpty(c *check.C) {
-	restore := backend.MockUsersForUsernames(func(usernames []string) ([]*user.User, error) {
-		return []*user.User{{HomeDir: filepath.Join(s.root, "home/user1")}}, nil
-	})
-	defer restore()
-
-	var info = &snap.Info{
-		SuggestedName: "foo",
-		SideInfo: snap.SideInfo{
-			Revision: snap.R(7),
-		},
-	}
-
-	snapData := []string{
-		"/var/snap/foo/common",
-		"/var/snap/foo/7",
-		"/home/user1/snap/foo/7",
-		"/home/user1/snap/foo/common",
-	}
-	for _, d := range snapData {
-		c.Assert(os.MkdirAll(filepath.Join(s.root, d), 0755), check.IsNil)
-	}
-
-	sz, err := backend.EstimateSnapshotSize(info, nil)
-	c.Assert(err, check.IsNil)
-	c.Check(sz, check.Equals, uint64(0))
-}
-
-func (s *snapshotSuite) TestEstimateSnapshotPassesUsernames(c *check.C) {
-	var gotUsernames []string
-	restore := backend.MockUsersForUsernames(func(usernames []string) ([]*user.User, error) {
-		gotUsernames = usernames
-		return nil, nil
-	})
-	defer restore()
-
-	var info = &snap.Info{
-		SuggestedName: "foo",
-		SideInfo: snap.SideInfo{
-			Revision: snap.R(7),
-		},
-	}
-
-	_, err := backend.EstimateSnapshotSize(info, []string{"user1", "user2"})
-	c.Assert(err, check.IsNil)
-	c.Check(gotUsernames, check.DeepEquals, []string{"user1", "user2"})
-}
-
-func (s *snapshotSuite) TestEstimateSnapshotSizeNotDataDirs(c *check.C) {
-	restore := backend.MockUsersForUsernames(func(usernames []string) ([]*user.User, error) {
-		return []*user.User{{HomeDir: filepath.Join(s.root, "home/user1")}}, nil
-	})
-	defer restore()
-
-	var info = &snap.Info{
-		SuggestedName: "foo",
-		SideInfo:      snap.SideInfo{Revision: snap.R(7)},
-	}
-
-	sz, err := backend.EstimateSnapshotSize(info, nil)
-	c.Assert(err, check.IsNil)
-	c.Check(sz, check.Equals, uint64(0))
->>>>>>> 47286e0d
 }