--- conflicted
+++ resolved
@@ -186,7 +186,6 @@
 	c.Assert(func() { t.SetProgress(2, 2) }, PanicMatches, "internal error: accessing state without lock")
 }
 
-<<<<<<< HEAD
 func (ts *taskSuite) TestTaskMarshalsWaitFor(c *C) {
 	st := state.New(nil)
 	st.Lock()
@@ -216,7 +215,8 @@
 
 	c.Assert(t2.WaitTasks(), DeepEquals, []string{t1.ID()})
 	c.Assert(t2.Status(), Equals, state.WaitingStatus)
-=======
+}
+
 func (ts *taskSuite) TestState(c *C) {
 	st := state.New(nil)
 	st.Lock()
@@ -225,5 +225,4 @@
 	st.Unlock()
 
 	c.Assert(t.State(), Equals, st)
->>>>>>> d93d1b0c
 }