// -*- Mode: Go; indent-tabs-mode: t -*-

/*
 * Copyright (C) 2019 Canonical Ltd
 *
 * This program is free software: you can redistribute it and/or modify
 * it under the terms of the GNU General Public License version 3 as
 * published by the Free Software Foundation.
 *
 * This program is distributed in the hope that it will be useful,
 * but WITHOUT ANY WARRANTY; without even the implied warranty of
 * MERCHANTABILITY or FITNESS FOR A PARTICULAR PURPOSE.  See the
 * GNU General Public License for more details.
 *
 * You should have received a copy of the GNU General Public License
 * along with this program.  If not, see <http://www.gnu.org/licenses/>.
 *
 */

package devicestate

import (
	"fmt"
	"os/exec"
	"path/filepath"

	"github.com/snapcore/secboot"
	"gopkg.in/tomb.v2"

	"github.com/snapcore/snapd/asserts"
	"github.com/snapcore/snapd/boot"
	"github.com/snapcore/snapd/dirs"
	"github.com/snapcore/snapd/logger"
	"github.com/snapcore/snapd/osutil"
	"github.com/snapcore/snapd/overlord/snapstate"
	"github.com/snapcore/snapd/overlord/state"
	"github.com/snapcore/snapd/secboot"
	"github.com/snapcore/snapd/sysconfig"
)

var (
	bootMakeBootable            = boot.MakeBootable
	sysconfigConfigureRunSystem = sysconfig.ConfigureRunSystem
)

func (m *DeviceManager) doSetupRunSystem(t *state.Task, _ *tomb.Tomb) error {
	st := t.State()
	st.Lock()
	defer st.Unlock()

	perfTimings := state.TimingsForTask(t)
	defer perfTimings.Save(st)

	// get gadget dir
	deviceCtx, err := DeviceCtx(st, t, nil)
	if err != nil {
		return fmt.Errorf("cannot get device context: %v", err)
	}
	gadgetInfo, err := snapstate.GadgetInfo(st, deviceCtx)
	if err != nil {
		return fmt.Errorf("cannot get gadget info: %v", err)
	}
	gadgetDir := gadgetInfo.MountDir()

	kernelInfo, err := snapstate.KernelInfo(st, deviceCtx)
	if err != nil {
		return fmt.Errorf("cannot get kernel info: %v", err)
	}
	kernelDir := kernelInfo.MountDir()

	args := []string{
		// create partitions missing from the device
		"create-partitions",
		// mount filesystems after they're created
		"--mount",
	}

	useEncryption, err := checkEncryption(deviceCtx.Model())
	if err != nil {
		return err
	}
	if useEncryption {
		// XXX: we're in the target system, not in initramfs
		ubuntuBootDir := boot.InitramfsUbuntuBootDir
		systemDataDir := boot.InitramfsWritableDir

		args = append(args,
			// enable data encryption
			"--encrypt",
			// location to store the keyfile
			"--key-file", filepath.Join(ubuntuBootDir, "ubuntu-data.keyfile.sealed"),
			// location to store the recovery keyfile
			"--recovery-key-file", filepath.Join(boot.InitramfsUbuntuDataDir, "/system-data/var/lib/snapd/device/fde/recovery-key"),
			// location to store the recovery keyfile
			"--recovery-key-file", filepath.Join(systemDataDir, "recovery-key"),
			// location to store the lockout authorization data
			"--lockout-auth-file", filepath.Join(systemDataDir, "lockout-auth"),
			// location to store the authorization policy update data
			"--auth-update-file", filepath.Join(systemDataDir, "auth-update"),
			// path to the kernel to install
			"--kernel", filepath.Join(kernelDir, "kernel.efi"),
		)
	}
	args = append(args, gadgetDir)

	// run the create partition code
	logger.Noticef("create and deploy partitions")
	st.Unlock()
	output, err := exec.Command(filepath.Join(dirs.DistroLibExecDir, "snap-bootstrap"), args...).CombinedOutput()
	st.Lock()
	if err != nil {
		return fmt.Errorf("cannot create partitions: %v", osutil.OutputErr(output, err))
	}

	// configure the run system
	opts := &sysconfig.Options{TargetRootDir: boot.InitramfsWritableDir}
	cloudCfg := filepath.Join(boot.InitramfsUbuntuSeedDir, "data/etc/cloud/cloud.cfg.d")
	// Support custom cloud.cfg.d/*.cfg files on the ubuntu-seed partition
	// during install when in grade "dangerous". We will support configs
	// from the gadget later too, see sysconfig/cloudinit.go
	//
	// XXX: maybe move policy decision into configureRunSystem later?
	if osutil.IsDirectory(cloudCfg) && deviceCtx.Model().Grade() == asserts.ModelDangerous {
		opts.CloudInitSrcDir = cloudCfg
	}
	if err := sysconfigConfigureRunSystem(opts); err != nil {
		return err
	}

	// make it bootable
	logger.Noticef("make system bootable")
	bootBaseInfo, err := snapstate.BootBaseInfo(st, deviceCtx)
	if err != nil {
		return fmt.Errorf("cannot get boot base info: %v", err)
	}
	modeEnv, err := m.maybeReadModeenv()
	if err != nil {
		return err
	}
	if modeEnv == nil {
		return fmt.Errorf("missing modeenv, cannot proceed")
	}
	recoverySystemDir := filepath.Join("/systems", modeEnv.RecoverySystem)
	bootWith := &boot.BootableSet{
		Base:              bootBaseInfo,
		BasePath:          bootBaseInfo.MountFile(),
		Kernel:            kernelInfo,
		KernelPath:        kernelInfo.MountFile(),
		RecoverySystemDir: recoverySystemDir,
	}
	rootdir := dirs.GlobalRootDir
	if err := bootMakeBootable(deviceCtx.Model(), rootdir, bootWith); err != nil {
		return fmt.Errorf("cannot make run system bootable: %v", err)
	}

	// request a restart as the last action after a successful install
	logger.Noticef("request system restart")
	st.RequestRestart(state.RestartSystemNow)

	return nil
}

<<<<<<< HEAD
var checkTPMAvailability = func() error {
	logger.Noticef("checking TPM device availability...")
	tconn, err := secboot.ConnectToDefaultTPM()
	if err != nil {
		logger.Noticef("connection to TPM device failed: %v", err)
		return err
	}
	logger.Noticef("TPM device detected")
	return tconn.Close()
}
=======
var secbootCheckKeySealingSupported = secboot.CheckKeySealingSupported
>>>>>>> 6cfdce1a

// checkEncryption verifies whether encryption should be used based on the
// model grade and the availability of a TPM device.
func checkEncryption(model *asserts.Model) (res bool, err error) {
	secured := model.Grade() == asserts.ModelSecured
	dangerous := model.Grade() == asserts.ModelDangerous

	// check if we should disable encryption non-secured devices
	// TODO:UC20: this is not the final mechanism to bypass encryption
	if dangerous && osutil.FileExists(filepath.Join(boot.InitramfsUbuntuSeedDir, ".force-unencrypted")) {
		return false, nil
	}

	// encryption is required in secured devices and optional in other grades
	if err := secbootCheckKeySealingSupported(); err != nil {
		if secured {
			return false, fmt.Errorf("cannot encrypt secured device: %v", err)
		}
		return false, nil
	}

	return true, nil
}<|MERGE_RESOLUTION|>--- conflicted
+++ resolved
@@ -24,7 +24,6 @@
 	"os/exec"
 	"path/filepath"
 
-	"github.com/snapcore/secboot"
 	"gopkg.in/tomb.v2"
 
 	"github.com/snapcore/snapd/asserts"
@@ -160,20 +159,7 @@
 	return nil
 }
 
-<<<<<<< HEAD
-var checkTPMAvailability = func() error {
-	logger.Noticef("checking TPM device availability...")
-	tconn, err := secboot.ConnectToDefaultTPM()
-	if err != nil {
-		logger.Noticef("connection to TPM device failed: %v", err)
-		return err
-	}
-	logger.Noticef("TPM device detected")
-	return tconn.Close()
-}
-=======
 var secbootCheckKeySealingSupported = secboot.CheckKeySealingSupported
->>>>>>> 6cfdce1a
 
 // checkEncryption verifies whether encryption should be used based on the
 // model grade and the availability of a TPM device.
