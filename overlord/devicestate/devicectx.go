--- conflicted
+++ resolved
@@ -34,12 +34,6 @@
 	if providedDeviceCtx != nil {
 		return providedDeviceCtx, nil
 	}
-<<<<<<< HEAD
-	if remodelCtx, err := remodelCtxFromTask(task); err == nil {
-		return remodelCtx, nil
-	}
-	modelAssert, err := findModel(st)
-=======
 	// use the remodelContext if the task is part of a remodel change
 	remodCtx, err := remodelCtxFromTask(task)
 	if err == nil {
@@ -48,8 +42,7 @@
 	if err != nil && err != state.ErrNoState {
 		return nil, err
 	}
-	modelAs, err := findModel(st)
->>>>>>> 36c93bf5
+	modelAssert, err := findModel(st)
 	if err != nil {
 		return nil, err
 	}
