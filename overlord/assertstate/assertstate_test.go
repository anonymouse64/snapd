--- conflicted
+++ resolved
@@ -2152,7 +2152,6 @@
 	c.Assert(err, IsNil)
 }
 
-<<<<<<< HEAD
 func (s *assertMgrSuite) TestValidationSetAssertionsAutoRefresh(c *C) {
 	s.state.Lock()
 	defer s.state.Unlock()
@@ -2211,8 +2210,6 @@
 	c.Assert(asserts.IsNotFound(err), Equals, true)
 }
 
-=======
->>>>>>> 1e891000
 func (s *assertMgrSuite) TestRefreshValidationSetAssertionsStoreError(c *C) {
 	s.fakeStore.(*fakeStore).snapActionErr = &store.UnexpectedHTTPStatusError{StatusCode: 400}
 	s.state.Lock()
@@ -2483,12 +2480,8 @@
 	vsetAs := s.validationSetAssert(c, "bar", "1", "1")
 	c.Assert(assertstate.Add(st, vsetAs), check.IsNil)
 
-<<<<<<< HEAD
-	vs, local, err := assertstate.ValidationSetAssertionForMonitor(st, s.dev1Acct.AccountID(), "bar", 1, true, 0)
-=======
 	opts := assertstate.ResolveOptions{AllowLocalFallback: true}
 	vs, local, err := assertstate.ValidationSetAssertionForMonitor(st, s.dev1Acct.AccountID(), "bar", 1, true, 0, &opts)
->>>>>>> 1e891000
 	c.Assert(err, IsNil)
 	c.Assert(vs, NotNil)
 	c.Assert(local, Equals, true)
@@ -2515,11 +2508,7 @@
 	vsetAs2 := s.validationSetAssert(c, "bar", "1", "2")
 	c.Assert(s.storeSigning.Add(vsetAs2), check.IsNil)
 
-<<<<<<< HEAD
-	vs, local, err := assertstate.ValidationSetAssertionForMonitor(st, s.dev1Acct.AccountID(), "bar", 1, true, 0)
-=======
 	vs, local, err := assertstate.ValidationSetAssertionForMonitor(st, s.dev1Acct.AccountID(), "bar", 1, true, 0, nil)
->>>>>>> 1e891000
 	c.Assert(err, IsNil)
 	c.Assert(local, Equals, false)
 	c.Check(vs.Revision(), Equals, 2)
@@ -2547,11 +2536,7 @@
 	vsetAs2 := s.validationSetAssert(c, "bar", "3", "1")
 	c.Assert(s.storeSigning.Add(vsetAs2), check.IsNil)
 
-<<<<<<< HEAD
-	vs, local, err := assertstate.ValidationSetAssertionForMonitor(st, s.dev1Acct.AccountID(), "bar", 0, false, 0)
-=======
 	vs, local, err := assertstate.ValidationSetAssertionForMonitor(st, s.dev1Acct.AccountID(), "bar", 0, false, 0, nil)
->>>>>>> 1e891000
 	c.Assert(err, IsNil)
 	c.Assert(local, Equals, false)
 	c.Check(vs.Revision(), Equals, 1)
@@ -2568,10 +2553,6 @@
 	storeAs := s.setupModelAndStore(c)
 	c.Assert(s.storeSigning.Add(storeAs), check.IsNil)
 
-<<<<<<< HEAD
-	_, _, err := assertstate.ValidationSetAssertionForMonitor(st, s.dev1Acct.AccountID(), "bar", 0, false, 0)
-=======
 	_, _, err := assertstate.ValidationSetAssertionForMonitor(st, s.dev1Acct.AccountID(), "bar", 0, false, 0, nil)
->>>>>>> 1e891000
 	c.Assert(err, check.ErrorMatches, fmt.Sprintf(`cannot fetch and resolve assertions:\n - validation-set/16/%s/bar: validation-set assertion not found.*`, s.dev1Acct.AccountID()))
 }