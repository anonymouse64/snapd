--- conflicted
+++ resolved
@@ -61,29 +61,5 @@
 	backend.Backend
 }
 
-<<<<<<< HEAD
 func (b *defaultBackend) Candidate(*snap.SideInfo)   {}
-func (b *defaultBackend) CurrentSideInfo(*snap.Info) {}
-
-func (b *defaultBackend) Download(name, channel string, checker func(*snap.Info) error, meter progress.Meter, stor StoreService, auther store.Authenticator) (*snap.Info, string, error) {
-	snap, err := stor.Snap(name, channel, auther)
-	if err != nil {
-		return nil, "", err
-	}
-
-	err = checker(snap)
-	if err != nil {
-		return nil, "", err
-	}
-
-	downloadedSnapFile, err := stor.Download(snap, meter, auther)
-	if err != nil {
-		return nil, "", err
-	}
-
-	return snap, downloadedSnapFile, nil
-}
-=======
-func (b *defaultBackend) Candidate(*snap.SideInfo) {}
-func (b *defaultBackend) Current(*snap.Info)       {}
->>>>>>> 65080334
+func (b *defaultBackend) CurrentSideInfo(*snap.Info) {}