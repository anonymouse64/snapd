// -*- Mode: Go; indent-tabs-mode: t -*-

/*
 * Copyright (C) 2016-2018 Canonical Ltd
 *
 * This program is free software: you can redistribute it and/or modify
 * it under the terms of the GNU General Public License version 3 as
 * published by the Free Software Foundation.
 *
 * This program is distributed in the hope that it will be useful,
 * but WITHOUT ANY WARRANTY; without even the implied warranty of
 * MERCHANTABILITY or FITNESS FOR A PARTICULAR PURPOSE.  See the
 * GNU General Public License for more details.
 *
 * You should have received a copy of the GNU General Public License
 * along with this program.  If not, see <http://www.gnu.org/licenses/>.
 *
 */

package snapstate

import (
	"context"
	"io"

	"github.com/snapcore/snapd/asserts"
	"github.com/snapcore/snapd/client"
	"github.com/snapcore/snapd/overlord/auth"
	"github.com/snapcore/snapd/overlord/snapstate/backend"
	"github.com/snapcore/snapd/progress"
	"github.com/snapcore/snapd/snap"
	"github.com/snapcore/snapd/store"
	"github.com/snapcore/snapd/timings"
)

// A StoreService can find, list available updates and download snaps.
type StoreService interface {
<<<<<<< HEAD
	SnapInfo(ctx context.Context, spec store.SnapSpec, user *auth.UserState) (*snap.Info, error)
=======
	SnapInfo(spec store.SnapSpec, user *auth.UserState) (*snap.Info, error)
>>>>>>> 5c068e9b
	Find(ctx context.Context, search *store.Search, user *auth.UserState) ([]*snap.Info, error)

	SnapAction(ctx context.Context, currentSnaps []*store.CurrentSnap, actions []*store.SnapAction, user *auth.UserState, opts *store.RefreshOptions) ([]*snap.Info, error)

	Sections(ctx context.Context, user *auth.UserState) ([]string, error)
	WriteCatalogs(ctx context.Context, names io.Writer, adder store.SnapAdder) error

	Download(context.Context, string, string, *snap.DownloadInfo, progress.Meter, *auth.UserState, *store.DownloadOptions) error

	Assertion(assertType *asserts.AssertionType, primaryKey []string, user *auth.UserState) (asserts.Assertion, error)

	SuggestedCurrency() string
	Buy(options *client.BuyOptions, user *auth.UserState) (*client.BuyResult, error)
	ReadyToBuy(*auth.UserState) error
	ConnectivityCheck() (map[string]bool, error)
	CreateCohorts(context.Context, []string) (map[string]string, error)

	LoginUser(username, password, otp string) (string, string, error)
	UserInfo(email string) (userinfo *store.User, err error)
}

type managerBackend interface {
	// install related
	SetupSnap(snapFilePath, instanceName string, si *snap.SideInfo, meter progress.Meter) (snap.Type, error)
	CopySnapData(newSnap, oldSnap *snap.Info, meter progress.Meter) error
	LinkSnap(info *snap.Info, model *asserts.Model, tm timings.Measurer) error
	StartServices(svcs []*snap.AppInfo, meter progress.Meter, tm timings.Measurer) error
	StopServices(svcs []*snap.AppInfo, reason snap.ServiceStopReason, meter progress.Meter, tm timings.Measurer) error

	// the undoers for install
	UndoSetupSnap(s snap.PlaceInfo, typ snap.Type, meter progress.Meter) error
	UndoCopySnapData(newSnap, oldSnap *snap.Info, meter progress.Meter) error
	// cleanup
	ClearTrashedData(oldSnap *snap.Info)

	// remove related
	UnlinkSnap(info *snap.Info, meter progress.Meter) error
	RemoveSnapFiles(s snap.PlaceInfo, typ snap.Type, meter progress.Meter) error
	RemoveSnapDir(s snap.PlaceInfo, hasOtherInstances bool) error
	RemoveSnapData(info *snap.Info) error
	RemoveSnapCommonData(info *snap.Info) error
	RemoveSnapDataDir(info *snap.Info, hasOtherInstances bool) error
	DiscardSnapNamespace(snapName string) error

	// alias related
	UpdateAliases(add []*backend.Alias, remove []*backend.Alias) error
	RemoveSnapAliases(snapName string) error

	// testing helpers
	CurrentInfo(cur *snap.Info)
	Candidate(sideInfo *snap.SideInfo)
}<|MERGE_RESOLUTION|>--- conflicted
+++ resolved
@@ -35,11 +35,8 @@
 
 // A StoreService can find, list available updates and download snaps.
 type StoreService interface {
-<<<<<<< HEAD
 	SnapInfo(ctx context.Context, spec store.SnapSpec, user *auth.UserState) (*snap.Info, error)
-=======
-	SnapInfo(spec store.SnapSpec, user *auth.UserState) (*snap.Info, error)
->>>>>>> 5c068e9b
+
 	Find(ctx context.Context, search *store.Search, user *auth.UserState) ([]*snap.Info, error)
 
 	SnapAction(ctx context.Context, currentSnaps []*store.CurrentSnap, actions []*store.SnapAction, user *auth.UserState, opts *store.RefreshOptions) ([]*snap.Info, error)
