// -*- Mode: Go; indent-tabs-mode: t -*-

/*
 * Copyright (C) 2016 Canonical Ltd
 *
 * This program is free software: you can redistribute it and/or modify
 * it under the terms of the GNU General Public License version 3 as
 * published by the Free Software Foundation.
 *
 * This program is distributed in the hope that it will be useful,
 * but WITHOUT ANY WARRANTY; without even the implied warranty of
 * MERCHANTABILITY or FITNESS FOR A PARTICULAR PURPOSE.  See the
 * GNU General Public License for more details.
 *
 * You should have received a copy of the GNU General Public License
 * along with this program.  If not, see <http://www.gnu.org/licenses/>.
 *
 */

// Package snapstate implements the manager and state aspects responsible for the installation and removal of snaps.
package snapstate

import (
	"fmt"

	"gopkg.in/tomb.v2"

	"github.com/ubuntu-core/snappy/i18n"
	"github.com/ubuntu-core/snappy/overlord/state"
	"github.com/ubuntu-core/snappy/progress"
	"github.com/ubuntu-core/snappy/snappy"
)

// Install initiates a change installing snap.
// Note that the state must be locked by the caller.
func Install(change *state.Change, snap, channel string, flags snappy.InstallFlags) error {
	t := change.NewTask("install-snap", fmt.Sprintf(i18n.G("Installing %q"), snap))
	t.Set("state", installState{
		Name:    snap,
		Channel: channel,
		Flags:   flags,
	})

	return nil
}

// Update initiates a change updating a snap.
// Note that the state must be locked by the caller.
func Update(change *state.Change, snap, channel string, flags snappy.InstallFlags) error {
	t := change.NewTask("update-snap", fmt.Sprintf(i18n.G("Updating %q"), snap))
	t.Set("state", installState{
		Name:    snap,
		Channel: channel,
		Flags:   flags,
	})

	return nil
}

// Remove initiates a change removing snap.
// Note that the state must be locked by the caller.
func Remove(change *state.Change, snap string, flags snappy.RemoveFlags) error {
	t := change.NewTask("remove-snap", fmt.Sprintf(i18n.G("Removing %q"), snap))
	t.Set("state", removeState{
		Name:  snap,
		Flags: flags,
	})

	return nil
}

type backendIF interface {
	Install(name, channel string, flags snappy.InstallFlags, meter progress.Meter) (string, error)
	Remove(name string, flags snappy.RemoveFlags, meter progress.Meter) error
	Update(name, channel string, flags snappy.InstallFlags, meter progress.Meter) error
}

type defaultBackend struct{}

func (s *defaultBackend) Install(name, channel string, flags snappy.InstallFlags, meter progress.Meter) (string, error) {
	return snappy.Install(name, channel, flags, meter)
}

func (s *defaultBackend) Update(name, channel string, flags snappy.InstallFlags, meter progress.Meter) error {
	// FIXME: support "channel" in snappy.Update()
	_, err := snappy.Update(name, flags, meter)
	return err
}

func (s *defaultBackend) Remove(name string, flags snappy.RemoveFlags, meter progress.Meter) error {
	return snappy.Remove(name, flags, meter)
}

// SnapManager is responsible for the installation and removal of snaps.
type SnapManager struct {
	state   *state.State
	backend backendIF

	runner *state.TaskRunner
}

type installState struct {
	Name    string              `json:"name"`
	Channel string              `json:"channel"`
	Flags   snappy.InstallFlags `json:"flags,omitempty"`
}

type removeState struct {
	Name  string             `json:"name"`
	Flags snappy.RemoveFlags `json:"flags,omitempty"`
}

// Manager returns a new snap manager.
func Manager(s *state.State) (*SnapManager, error) {
	runner := state.NewTaskRunner(s)
	backend := &defaultBackend{}
	m := &SnapManager{
		state:   s,
		backend: backend,
		runner:  runner,
	}

	runner.AddHandler("install-snap", m.doInstallSnap)
	runner.AddHandler("remove-snap", m.doRemoveSnap)

	return m, nil
}

func (m *SnapManager) doInstallSnap(t *state.Task, _ *tomb.Tomb) error {
	var inst installState
	t.State().Lock()
	if err := t.Get("state", &inst); err != nil {
		return err
	}
	t.State().Unlock()

	_, err := m.backend.Install(inst.Name, inst.Channel, inst.Flags, &progress.NullProgress{})
	t.Logf("doInstallSnap: %s from %s: %v", inst.Name, inst.Channel, err)
	return err
}

func (m *SnapManager) doUpdateSnap(t *state.Task, _ *tomb.Tomb) error {
	var inst installState
	t.State().Lock()
	if err := t.Get("state", &inst); err != nil {
		return err
	}
	t.State().Unlock()

	err := m.backend.Update(inst.Name, inst.Channel, inst.Flags, &progress.NullProgress{})
	t.Logf("doUpdateSnap: %s from %s: %v", inst.Name, inst.Channel, err)
	return err
}

func (m *SnapManager) doRemoveSnap(t *state.Task, _ *tomb.Tomb) error {
	var rm removeState

	t.State().Lock()
	if err := t.Get("state", &rm); err != nil {
		return err
	}
	t.State().Unlock()

	name, _ := snappy.SplitDeveloper(rm.Name)
	err := m.backend.Remove(name, rm.Flags, &progress.NullProgress{})
	t.Logf("doRemoveSnap: %s: %v", name, err)
	return err
}

<<<<<<< HEAD
// Init implements StateManager.Init.
func (m *SnapManager) Init(s *state.State) error {
	m.state = s
	m.runner = state.NewTaskRunner(s)
	m.backend = &defaultBackend{}

	m.runner.AddHandler("install-snap", m.doInstallSnap)
	m.runner.AddHandler("update-snap", m.doUpdateSnap)
	m.runner.AddHandler("remove-snap", m.doRemoveSnap)

	return nil
}

=======
>>>>>>> 16b64c91
// Ensure implements StateManager.Ensure.
func (m *SnapManager) Ensure() error {
	m.runner.Ensure()
	return nil
}

// Wait implements StateManager.Wait.
func (m *SnapManager) Wait() {
	m.runner.Wait()
}

// Stop implements StateManager.Stop.
func (m *SnapManager) Stop() {
	m.runner.Stop()
}<|MERGE_RESOLUTION|>--- conflicted
+++ resolved
@@ -121,6 +121,7 @@
 	}
 
 	runner.AddHandler("install-snap", m.doInstallSnap)
+	runner.AddHandler("update-snap", m.doUpdateSnap)
 	runner.AddHandler("remove-snap", m.doRemoveSnap)
 
 	return m, nil
@@ -167,22 +168,6 @@
 	return err
 }
 
-<<<<<<< HEAD
-// Init implements StateManager.Init.
-func (m *SnapManager) Init(s *state.State) error {
-	m.state = s
-	m.runner = state.NewTaskRunner(s)
-	m.backend = &defaultBackend{}
-
-	m.runner.AddHandler("install-snap", m.doInstallSnap)
-	m.runner.AddHandler("update-snap", m.doUpdateSnap)
-	m.runner.AddHandler("remove-snap", m.doRemoveSnap)
-
-	return nil
-}
-
-=======
->>>>>>> 16b64c91
 // Ensure implements StateManager.Ensure.
 func (m *SnapManager) Ensure() error {
 	m.runner.Ensure()
