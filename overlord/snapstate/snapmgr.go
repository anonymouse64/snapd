// -*- Mode: Go; indent-tabs-mode: t -*-

/*
 * Copyright (C) 2016-2017 Canonical Ltd
 *
 * This program is free software: you can redistribute it and/or modify
 * it under the terms of the GNU General Public License version 3 as
 * published by the Free Software Foundation.
 *
 * This program is distributed in the hope that it will be useful,
 * but WITHOUT ANY WARRANTY; without even the implied warranty of
 * MERCHANTABILITY or FITNESS FOR A PARTICULAR PURPOSE.  See the
 * GNU General Public License for more details.
 *
 * You should have received a copy of the GNU General Public License
 * along with this program.  If not, see <http://www.gnu.org/licenses/>.
 *
 */

package snapstate

import (
	"errors"
	"fmt"
	"time"

	"gopkg.in/tomb.v2"

	"github.com/snapcore/snapd/errtracker"
	"github.com/snapcore/snapd/i18n"
	"github.com/snapcore/snapd/logger"
	"github.com/snapcore/snapd/overlord/configstate/config"
	"github.com/snapcore/snapd/overlord/snapstate/backend"
	"github.com/snapcore/snapd/overlord/state"
	"github.com/snapcore/snapd/release"
	"github.com/snapcore/snapd/snap"
	"github.com/snapcore/snapd/store"
	"github.com/snapcore/snapd/strutil"
	"github.com/snapcore/snapd/timeutil"
)

// FIXME: what we actually want is a more flexible schedule spec that is
// user configurable  like:
// """
// tue
// tue,thu
// tue-thu
// 9:00
// 9:00,15:00
// 9:00-15:00
// tue,thu@9:00-15:00
// tue@9:00;thu@15:00
// mon,wed-fri@9:00-11:00,13:00-15:00
// """
// where 9:00 is implicitly taken as 9:00-10:00
// and tue is implicitly taken as tue@<our current setting?>
//
// it is controlled via:
// $ snap refresh --schedule=<time spec>
// which is a shorthand for
// $ snap set core refresh.schedule=<time spec>
// and we need to validate the time-spec, ideally internally by
// intercepting the set call

const defaultRefreshSchedule = "00:00-04:59/5:00-10:59/11:00-16:59/17:00-23:59"

// overridden in the tests
var errtrackerReport = errtracker.Report

// SnapManager is responsible for the installation and removal of snaps.
type SnapManager struct {
	state   *state.State
	backend managerBackend

	currentRefreshSchedule string
	nextRefresh            time.Time
	lastRefreshAttempt     time.Time

	lastUbuntuCoreTransitionAttempt time.Time

	runner *state.TaskRunner
}

// SnapSetup holds the necessary snap details to perform most snap manager tasks.
type SnapSetup struct {
	// FIXME: rename to RequestedChannel to convey the meaning better
	Channel string `json:"channel,omitempty"`
	UserID  int    `json:"user-id,omitempty"`

	Flags

	SnapPath string `json:"snap-path,omitempty"`

	DownloadInfo *snap.DownloadInfo `json:"download-info,omitempty"`
	SideInfo     *snap.SideInfo     `json:"side-info,omitempty"`
}

func (snapsup *SnapSetup) Name() string {
	if snapsup.SideInfo.RealName == "" {
		panic("SnapSetup.SideInfo.RealName not set")
	}
	return snapsup.SideInfo.RealName
}

func (snapsup *SnapSetup) Revision() snap.Revision {
	return snapsup.SideInfo.Revision
}

func (snapsup *SnapSetup) placeInfo() snap.PlaceInfo {
	return snap.MinimalPlaceInfo(snapsup.Name(), snapsup.Revision())
}

func (snapsup *SnapSetup) MountDir() string {
	return snap.MountDir(snapsup.Name(), snapsup.Revision())
}

func (snapsup *SnapSetup) MountFile() string {
	return snap.MountFile(snapsup.Name(), snapsup.Revision())
}

// SnapState holds the state for a snap installed in the system.
type SnapState struct {
	SnapType string           `json:"type"` // Use Type and SetType
	Sequence []*snap.SideInfo `json:"sequence"`
	Active   bool             `json:"active,omitempty"`
	// Current indicates the current active revision if Active is
	// true or the last active revision if Active is false
	// (usually while a snap is being operated on or disabled)
	Current snap.Revision `json:"current"`
	Channel string        `json:"channel,omitempty"`
	Flags
	// aliases, see aliasesv2.go
	Aliases             map[string]*AliasTarget `json:"aliases,omitempty"`
	AutoAliasesDisabled bool                    `json:"auto-aliases-disabled,omitempty"`
	AliasesPending      bool                    `json:"aliases-pending,omitempty"`
}

// Type returns the type of the snap or an error.
// Should never error if Current is not nil.
func (snapst *SnapState) Type() (snap.Type, error) {
	if snapst.SnapType == "" {
		return snap.Type(""), fmt.Errorf("snap type unset")
	}
	return snap.Type(snapst.SnapType), nil
}

// SetType records the type of the snap.
func (snapst *SnapState) SetType(typ snap.Type) {
	snapst.SnapType = string(typ)
}

// HasCurrent returns whether snapst.Current is set.
func (snapst *SnapState) HasCurrent() bool {
	if snapst.Current.Unset() {
		if len(snapst.Sequence) > 0 {
			panic(fmt.Sprintf("snapst.Current and snapst.Sequence out of sync: %#v %#v", snapst.Current, snapst.Sequence))
		}

		return false
	}
	return true
}

// LocalRevision returns the "latest" local revision. Local revisions
// start at -1 and are counted down.
func (snapst *SnapState) LocalRevision() snap.Revision {
	var local snap.Revision
	for _, si := range snapst.Sequence {
		if si.Revision.Local() && si.Revision.N < local.N {
			local = si.Revision
		}
	}
	return local
}

// TODO: unexport CurrentSideInfo and HasCurrent?

// CurrentSideInfo returns the side info for the revision indicated by snapst.Current in the snap revision sequence if there is one.
func (snapst *SnapState) CurrentSideInfo() *snap.SideInfo {
	if !snapst.HasCurrent() {
		return nil
	}
	if idx := snapst.LastIndex(snapst.Current); idx >= 0 {
		return snapst.Sequence[idx]
	}
	panic("cannot find snapst.Current in the snapst.Sequence")
}

func (snapst *SnapState) previousSideInfo() *snap.SideInfo {
	n := len(snapst.Sequence)
	if n < 2 {
		return nil
	}
	// find "current" and return the one before that
	currentIndex := snapst.LastIndex(snapst.Current)
	if currentIndex <= 0 {
		return nil
	}
	return snapst.Sequence[currentIndex-1]
}

// LastIndex returns the last index of the given revision in the
// snapst.Sequence
func (snapst *SnapState) LastIndex(revision snap.Revision) int {
	for i := len(snapst.Sequence) - 1; i >= 0; i-- {
		if snapst.Sequence[i].Revision == revision {
			return i
		}
	}
	return -1
}

// Block returns revisions that should be blocked on refreshes,
// computed from Sequence[currentRevisionIndex+1:].
func (snapst *SnapState) Block() []snap.Revision {
	// return revisions from Sequence[currentIndex:]
	currentIndex := snapst.LastIndex(snapst.Current)
	if currentIndex < 0 || currentIndex+1 == len(snapst.Sequence) {
		return nil
	}
	out := make([]snap.Revision, len(snapst.Sequence)-currentIndex-1)
	for i, si := range snapst.Sequence[currentIndex+1:] {
		out[i] = si.Revision
	}
	return out
}

var ErrNoCurrent = errors.New("snap has no current revision")

// Retrieval functions
var readInfo = readInfoAnyway

func readInfoAnyway(name string, si *snap.SideInfo) (*snap.Info, error) {
	info, err := snap.ReadInfo(name, si)
	if _, ok := err.(*snap.NotFoundError); ok {
		reason := fmt.Sprintf("cannot read snap %q: %s", name, err)
		info := &snap.Info{
			SuggestedName: name,
			Broken:        reason,
		}
		info.Apps = snap.GuessAppsForBroken(info)
		if si != nil {
			info.SideInfo = *si
		}
		return info, nil
	}
	return info, err
}

// CurrentInfo returns the information about the current active revision or the last active revision (if the snap is inactive). It returns the ErrNoCurrent error if snapst.Current is unset.
func (snapst *SnapState) CurrentInfo() (*snap.Info, error) {
	cur := snapst.CurrentSideInfo()
	if cur == nil {
		return nil, ErrNoCurrent
	}
	return readInfo(cur.RealName, cur)
}

func revisionInSequence(snapst *SnapState, needle snap.Revision) bool {
	for _, si := range snapst.Sequence {
		if si.Revision == needle {
			return true
		}
	}
	return false
}

type cachedStoreKey struct{}

// ReplaceStore replaces the store used by the manager.
func ReplaceStore(state *state.State, store StoreService) {
	state.Cache(cachedStoreKey{}, store)
}

func cachedStore(st *state.State) StoreService {
	ubuntuStore := st.Cached(cachedStoreKey{})
	if ubuntuStore == nil {
		return nil
	}
	return ubuntuStore.(StoreService)
}

// the store implementation has the interface consumed here
var _ StoreService = (*store.Store)(nil)

// Store returns the store service used by the snapstate package.
func Store(st *state.State) StoreService {
	if cachedStore := cachedStore(st); cachedStore != nil {
		return cachedStore
	}
	panic("internal error: needing the store before managers have initialized it")
}

// Manager returns a new snap manager.
func Manager(st *state.State) (*SnapManager, error) {
	runner := state.NewTaskRunner(st)

	m := &SnapManager{
		state:   st,
		backend: backend.Backend{},
		runner:  runner,
	}

	// this handler does nothing
	runner.AddHandler("nop", func(t *state.Task, _ *tomb.Tomb) error {
		return nil
	}, nil)

	// install/update related
	runner.AddHandler("prepare-snap", m.doPrepareSnap, m.undoPrepareSnap)
	runner.AddHandler("download-snap", m.doDownloadSnap, m.undoPrepareSnap)
	runner.AddHandler("mount-snap", m.doMountSnap, m.undoMountSnap)
	runner.AddHandler("unlink-current-snap", m.doUnlinkCurrentSnap, m.undoUnlinkCurrentSnap)
	runner.AddHandler("copy-snap-data", m.doCopySnapData, m.undoCopySnapData)
	runner.AddCleanup("copy-snap-data", m.cleanupCopySnapData)
	runner.AddHandler("link-snap", m.doLinkSnap, m.undoLinkSnap)
	runner.AddHandler("start-snap-services", m.startSnapServices, m.stopSnapServices)
	runner.AddHandler("switch-snap-channel", m.doSwitchSnapChannel, nil)

	// FIXME: drop the task entirely after a while
	// (having this wart here avoids yet-another-patch)
	runner.AddHandler("cleanup", func(*state.Task, *tomb.Tomb) error { return nil }, nil)

	// remove related
	runner.AddHandler("stop-snap-services", m.stopSnapServices, m.startSnapServices)
	runner.AddHandler("unlink-snap", m.doUnlinkSnap, nil)
	runner.AddHandler("clear-snap", m.doClearSnapData, nil)
	runner.AddHandler("discard-snap", m.doDiscardSnap, nil)

	// alias related
	// FIXME: drop the task entirely after a while
	runner.AddHandler("clear-aliases", func(*state.Task, *tomb.Tomb) error { return nil }, nil)
	runner.AddHandler("set-auto-aliases", m.doSetAutoAliasesV2, m.undoRefreshAliasesV2)
	runner.AddHandler("setup-aliases", m.doSetupAliasesV2, m.doRemoveAliasesV2)
	runner.AddHandler("refresh-aliases", m.doRefreshAliasesV2, m.undoRefreshAliasesV2)
	runner.AddHandler("prune-auto-aliases", m.doPruneAutoAliasesV2, m.undoRefreshAliasesV2)
	runner.AddHandler("remove-aliases", m.doRemoveAliasesV2, m.doSetupAliasesV2)
	runner.AddHandler("alias", m.doAliasV2, m.undoRefreshAliasesV2)
	runner.AddHandler("unalias", m.doUnaliasV2, m.undoRefreshAliasesV2)
	runner.AddHandler("disable-aliases", m.doDisableAliasesV2, m.undoRefreshAliasesV2)

	// control serialisation
	runner.SetBlocked(m.blockedTask)

	// test handlers
	runner.AddHandler("fake-install-snap", func(t *state.Task, _ *tomb.Tomb) error {
		return nil
	}, nil)
	runner.AddHandler("fake-install-snap-error", func(t *state.Task, _ *tomb.Tomb) error {
		return fmt.Errorf("fake-install-snap-error errored")
	}, nil)

	return m, nil
}

func (m *SnapManager) blockedTask(cand *state.Task, running []*state.Task) bool {
	return false
}

var CanAutoRefresh func(st *state.State) (bool, error)

func refreshScheduleNoWeekdays(rs []*timeutil.Schedule) error {
	for _, s := range rs {
		if s.Weekday != "" {
			return fmt.Errorf("%q uses weekdays which is currently not supported", s)
		}
	}
	return nil
}

<<<<<<< HEAD
func (m *SnapManager) checkRefreshSchedule() ([]*timeutil.Schedule, error) {
=======
func (m *SnapManager) getRefreshSchedule() ([]*timeutil.Schedule, error) {
>>>>>>> 7039d782
	refreshScheduleStr := defaultRefreshSchedule

	tr := config.NewTransaction(m.state)
	err := tr.Get("core", "refresh.schedule", &refreshScheduleStr)
	if err != nil && !config.IsNoOption(err) {
		return nil, err
	}
	refreshSchedule, err := timeutil.ParseSchedule(refreshScheduleStr)
	if err == nil {
		err = refreshScheduleNoWeekdays(refreshSchedule)
	}
	if err != nil {
		logger.Noticef("cannot use refresh.schedule configuration: %s", err)
		refreshSchedule, err = timeutil.ParseSchedule(defaultRefreshSchedule)
		if err != nil {
			panic(fmt.Sprintf("defaultRefreshSchedule cannot be parsed: %s", err))
		}
		tr.Set("core", "refresh.schedule", defaultRefreshSchedule)
		tr.Commit()
	}

	// we already have a refresh time, check if we got a new config
	if !m.nextRefresh.IsZero() {
		if m.currentRefreshSchedule != refreshScheduleStr {
			// the refresh schedule has changed
			logger.Debugf("Option refresh.schedule changed.")
			m.nextRefresh = time.Time{}
		}
	}
	m.currentRefreshSchedule = refreshScheduleStr

	return refreshSchedule, nil
}

func (m *SnapManager) launchAutoRefresh() error {
	m.lastRefreshAttempt = time.Now()
	updated, tasksets, err := AutoRefresh(m.state)
	if err != nil {
		logger.Noticef("Cannot prepare auto-refresh change: %s", err)
		return err
	}

	// Set last refresh time only if the store (in AutoRefresh) gave
	// us no error.
	m.state.Set("last-refresh", time.Now())

	var msg string
	switch len(updated) {
	case 0:
		logger.Noticef(i18n.G("No snaps to auto-refresh found"))
		return nil
	case 1:
		msg = fmt.Sprintf(i18n.G("Auto-refresh snap %q"), updated[0])
	case 2:
	case 3:
		quoted := strutil.Quoted(updated)
		// TRANSLATORS: the %s is a comma-separated list of quoted snap names
		msg = fmt.Sprintf(i18n.G("Auto-refresh snaps %s"), quoted)
	default:
		msg = fmt.Sprintf(i18n.G("Auto-refresh %d snaps"), len(updated))
	}

	chg := m.state.NewChange("auto-refresh", msg)
	for _, ts := range tasksets {
		chg.AddAll(ts)
	}
	chg.Set("snap-names", updated)
	chg.Set("api-data", map[string]interface{}{"snap-names": updated})

	return nil
}

func autoRefreshInFlight(st *state.State) bool {
	for _, chg := range st.Changes() {
		if chg.Kind() == "auto-refresh" && !chg.Status().Ready() {
			return true
		}
	}
	return false
}

<<<<<<< HEAD
func (m *SnapManager) LastRefresh() (time.Time, error) {
	var lastRefresh time.Time
	err := m.state.Get("last-refresh", &lastRefresh)
=======
func lastRefresh(st *state.State) (time.Time, error) {
	var lastRefresh time.Time
	err := st.Get("last-refresh", &lastRefresh)
>>>>>>> 7039d782
	if err != nil && err != state.ErrNoState {
		return time.Time{}, err
	}
	return lastRefresh, nil
}

<<<<<<< HEAD
func (m *SnapManager) NextRefresh() time.Time {
	return m.nextRefresh
}

func (m *SnapManager) RefreshSchedule() string {
	return m.currentRefreshSchedule
}

=======
>>>>>>> 7039d782
// ensureRefreshes ensures that we refresh all installed snaps periodically
func (m *SnapManager) ensureRefreshes() error {
	m.state.Lock()
	defer m.state.Unlock()

	// see if it even makes sense to try to refresh
	if CanAutoRefresh == nil {
		return nil
	}
	if ok, err := CanAutoRefresh(m.state); err != nil || !ok {
		return err
	}

	// get lastRefresh and schedule
<<<<<<< HEAD
	lastRefresh, err := m.LastRefresh()
	if err != nil {
		return err
	}
	refreshSchedule, err := m.checkRefreshSchedule()
=======
	lastRefresh, err := lastRefresh(m.state)
	if err != nil {
		return err
	}
	refreshSchedule, err := m.getRefreshSchedule()
>>>>>>> 7039d782
	if err != nil {
		return err
	}

	// ensure nothing is in flight already
	if autoRefreshInFlight(m.state) {
		return nil
	}

	// compute next refresh attempt time (if needed)
	if m.nextRefresh.IsZero() {
		// store attempts in memory so that we can backoff
		delta := timeutil.Next(refreshSchedule, lastRefresh)
		m.nextRefresh = time.Now().Add(delta)
		logger.Debugf("Next refresh scheduled for %s.", m.nextRefresh)
	}

	// Check that we have reasonable delays between unsuccessful attempts.
	// If the store is under stress we need to make sure we do not
	// hammer it too often
	if !m.lastRefreshAttempt.IsZero() && m.lastRefreshAttempt.Add(10*time.Minute).After(time.Now()) {
		return nil
	}

	// do refresh attempt (if needed)
	if m.nextRefresh.Before(time.Now()) {
		err = m.launchAutoRefresh()
		// clear nextRefresh only if the refresh worked. There is
		// still the lastRefreshAttempt rate limit so things will
		// not go into a busy store loop
		if err == nil {
			m.nextRefresh = time.Time{}
		}
	}

	return err
}

// ensureForceDevmodeDropsDevmodeFromState undoes the froced devmode
// in snapstate for forced devmode distros.
func (m *SnapManager) ensureForceDevmodeDropsDevmodeFromState() error {
	if !release.ReleaseInfo.ForceDevMode() {
		return nil
	}

	m.state.Lock()
	defer m.state.Unlock()

	// int because we might want to come back and do a second pass at cleanup
	var fixed int
	if err := m.state.Get("fix-forced-devmode", &fixed); err != nil && err != state.ErrNoState {
		return err
	}

	if fixed > 0 {
		return nil
	}

	for _, name := range []string{"core", "ubuntu-core"} {
		var snapst SnapState
		if err := Get(m.state, name, &snapst); err == state.ErrNoState {
			// nothing to see here
			continue
		} else if err != nil {
			// bad
			return err
		}
		if info := snapst.CurrentSideInfo(); info == nil || info.SnapID == "" {
			continue
		}
		snapst.DevMode = false
		Set(m.state, name, &snapst)
	}
	m.state.Set("fix-forced-devmode", 1)

	return nil
}

func (m *SnapManager) NextRefresh() time.Time {
	return m.nextRefresh
}

// ensureUbuntuCoreTransition will migrate systems that use "ubuntu-core"
// to the new "core" snap
func (m *SnapManager) ensureUbuntuCoreTransition() error {
	m.state.Lock()
	defer m.state.Unlock()

	var snapst SnapState
	err := Get(m.state, "ubuntu-core", &snapst)
	if err == state.ErrNoState {
		return nil
	}
	if err != nil && err != state.ErrNoState {
		return err
	}

	// check that there is no change in flight already, this is a
	// precaution to ensure the core transition is safe
	for _, chg := range m.state.Changes() {
		if !chg.Status().Ready() {
			// another change already in motion
			return nil
		}
	}

	// ensure we limit the retries in case something goes wrong
	var lastUbuntuCoreTransitionAttempt time.Time
	err = m.state.Get("ubuntu-core-transition-last-retry-time", &lastUbuntuCoreTransitionAttempt)
	if err != nil && err != state.ErrNoState {
		return err
	}
	now := time.Now()
	if !lastUbuntuCoreTransitionAttempt.IsZero() && lastUbuntuCoreTransitionAttempt.Add(6*time.Hour).After(now) {
		return nil
	}
	m.state.Set("ubuntu-core-transition-last-retry-time", now)

	var retryCount int
	err = m.state.Get("ubuntu-core-transition-retry", &retryCount)
	if err != nil && err != state.ErrNoState {
		return err
	}
	m.state.Set("ubuntu-core-transition-retry", retryCount+1)

	tss, err := TransitionCore(m.state, "ubuntu-core", "core")
	if err != nil {
		return err
	}

	msg := fmt.Sprintf(i18n.G("Transition ubuntu-core to core"))
	chg := m.state.NewChange("transition-ubuntu-core", msg)
	for _, ts := range tss {
		chg.AddAll(ts)
	}

	return nil
}

// Ensure implements StateManager.Ensure.
func (m *SnapManager) Ensure() error {
	// do not exit right away on error
	errs := []error{
		m.ensureAliasesV2(),
		m.ensureForceDevmodeDropsDevmodeFromState(),
		m.ensureUbuntuCoreTransition(),
		m.ensureRefreshes(),
	}

	m.runner.Ensure()

	//FIXME: use firstErr helper
	for _, e := range errs {
		if e != nil {
			return e
		}
	}

	return nil
}

// Wait implements StateManager.Wait.
func (m *SnapManager) Wait() {
	m.runner.Wait()
}

// Stop implements StateManager.Stop.
func (m *SnapManager) Stop() {
	m.runner.Stop()
}<|MERGE_RESOLUTION|>--- conflicted
+++ resolved
@@ -368,11 +368,7 @@
 	return nil
 }
 
-<<<<<<< HEAD
 func (m *SnapManager) checkRefreshSchedule() ([]*timeutil.Schedule, error) {
-=======
-func (m *SnapManager) getRefreshSchedule() ([]*timeutil.Schedule, error) {
->>>>>>> 7039d782
 	refreshScheduleStr := defaultRefreshSchedule
 
 	tr := config.NewTransaction(m.state)
@@ -454,22 +450,15 @@
 	return false
 }
 
-<<<<<<< HEAD
 func (m *SnapManager) LastRefresh() (time.Time, error) {
 	var lastRefresh time.Time
 	err := m.state.Get("last-refresh", &lastRefresh)
-=======
-func lastRefresh(st *state.State) (time.Time, error) {
-	var lastRefresh time.Time
-	err := st.Get("last-refresh", &lastRefresh)
->>>>>>> 7039d782
 	if err != nil && err != state.ErrNoState {
 		return time.Time{}, err
 	}
 	return lastRefresh, nil
 }
 
-<<<<<<< HEAD
 func (m *SnapManager) NextRefresh() time.Time {
 	return m.nextRefresh
 }
@@ -478,8 +467,6 @@
 	return m.currentRefreshSchedule
 }
 
-=======
->>>>>>> 7039d782
 // ensureRefreshes ensures that we refresh all installed snaps periodically
 func (m *SnapManager) ensureRefreshes() error {
 	m.state.Lock()
@@ -494,19 +481,11 @@
 	}
 
 	// get lastRefresh and schedule
-<<<<<<< HEAD
 	lastRefresh, err := m.LastRefresh()
 	if err != nil {
 		return err
 	}
 	refreshSchedule, err := m.checkRefreshSchedule()
-=======
-	lastRefresh, err := lastRefresh(m.state)
-	if err != nil {
-		return err
-	}
-	refreshSchedule, err := m.getRefreshSchedule()
->>>>>>> 7039d782
 	if err != nil {
 		return err
 	}
@@ -585,10 +564,6 @@
 	return nil
 }
 
-func (m *SnapManager) NextRefresh() time.Time {
-	return m.nextRefresh
-}
-
 // ensureUbuntuCoreTransition will migrate systems that use "ubuntu-core"
 // to the new "core" snap
 func (m *SnapManager) ensureUbuntuCoreTransition() error {
