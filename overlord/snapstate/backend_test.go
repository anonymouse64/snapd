--- conflicted
+++ resolved
@@ -127,11 +127,8 @@
 	f.ops = append(f.ops, fakeOp{
 		op:    "setup-snap",
 		name:  snapFilePath,
-<<<<<<< HEAD
-		flags: flags,
-=======
+		flags: flags,
 		revno: revno,
->>>>>>> 17cbb9ca
 	})
 	return nil
 }
@@ -186,18 +183,7 @@
 }
 
 func (f *fakeSnappyBackend) ActiveSnap(name string) *snap.Info {
-<<<<<<< HEAD
 	return f.activeSnaps[name]
-=======
-	return &snap.Info{
-		SideInfo: snap.SideInfo{
-			OfficialName: "an-active-snap",
-			Revision:     7,
-		},
-		SuggestedName: "old-name",
-		Version:       "1.64872",
-	}
->>>>>>> 17cbb9ca
 }
 
 func (f *fakeSnappyBackend) SnapByNameAndVersion(name, version string) *snap.Info {
