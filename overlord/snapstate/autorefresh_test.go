// -*- Mode: Go; indent-tabs-mode: t -*-

/*
 * Copyright (C) 2017-2018 Canonical Ltd
 *
 * This program is free software: you can redistribute it and/or modify
 * it under the terms of the GNU General Public License version 3 as
 * published by the Free Software Foundation.
 *
 * This program is distributed in the hope that it will be useful,
 * but WITHOUT ANY WARRANTY; without even the implied warranty of
 * MERCHANTABILITY or FITNESS FOR A PARTICULAR PURPOSE.  See the
 * GNU General Public License for more details.
 *
 * You should have received a copy of the GNU General Public License
 * along with this program.  If not, see <http://www.gnu.org/licenses/>.
 *
 */

package snapstate_test

import (
	"context"
	"fmt"
	"os"
	"path/filepath"
	"strings"
	"time"

	. "gopkg.in/check.v1"

	"github.com/snapcore/snapd/dirs"
	"github.com/snapcore/snapd/httputil"
	"github.com/snapcore/snapd/logger"
	"github.com/snapcore/snapd/overlord/auth"
	"github.com/snapcore/snapd/overlord/configstate/config"
	"github.com/snapcore/snapd/overlord/snapstate"
	"github.com/snapcore/snapd/overlord/snapstate/snapstatetest"
	"github.com/snapcore/snapd/overlord/state"
	"github.com/snapcore/snapd/release"
	"github.com/snapcore/snapd/snap"
	"github.com/snapcore/snapd/store"
	"github.com/snapcore/snapd/store/storetest"
	"github.com/snapcore/snapd/testutil"
	"github.com/snapcore/snapd/timeutil"
	userclient "github.com/snapcore/snapd/usersession/client"
)

type autoRefreshStore struct {
	storetest.Store

	ops []string

	err error

	snapActionOpsFunc func()
}

func (r *autoRefreshStore) SnapAction(ctx context.Context, currentSnaps []*store.CurrentSnap, actions []*store.SnapAction, assertQuery store.AssertionQuery, user *auth.UserState, opts *store.RefreshOptions) ([]store.SnapActionResult, []store.AssertionResult, error) {
	// this is a bit of a hack to simulate race conditions where while the store
	// has unlocked the global state lock something else could come in and
	// change the auto-refresh hold
	if r.snapActionOpsFunc != nil {
		r.snapActionOpsFunc()
		return nil, nil, r.err
	}

	if assertQuery != nil {
		panic("no assertion query support")
	}
	if !opts.IsAutoRefresh {
		panic("AutoRefresh snap action did not set IsAutoRefresh flag")
	}

	if ctx == nil || !auth.IsEnsureContext(ctx) {
		panic("Ensure marked context required")
	}
	if len(currentSnaps) != len(actions) || len(currentSnaps) == 0 {
		panic("expected in test one action for each current snaps, and at least one snap")
	}
	for _, a := range actions {
		if a.Action != "refresh" {
			panic("expected refresh actions")
		}
	}

	r.ops = append(r.ops, "list-refresh")

	return nil, nil, r.err
}

type autoRefreshTestSuite struct {
	testutil.BaseTest
	state *state.State

	store *autoRefreshStore

	restore func()
}

var _ = Suite(&autoRefreshTestSuite{})

func (s *autoRefreshTestSuite) SetUpTest(c *C) {
	dirs.SetRootDir(c.MkDir())
	s.AddCleanup(func() { dirs.SetRootDir("") })

	s.state = state.New(nil)

	s.store = &autoRefreshStore{}

	s.AddCleanup(func() { s.store.snapActionOpsFunc = nil })

	s.state.Lock()
	defer s.state.Unlock()
	snapstate.ReplaceStore(s.state, s.store)

	snapstate.Set(s.state, "some-snap", &snapstate.SnapState{
		Active: true,
		Sequence: []*snap.SideInfo{
			{RealName: "some-snap", Revision: snap.R(5), SnapID: "some-snap-id"},
		},
		Current:  snap.R(5),
		SnapType: "app",
		UserID:   1,
	})

	snapstate.CanAutoRefresh = func(*state.State) (bool, error) { return true, nil }
	s.AddCleanup(func() { snapstate.CanAutoRefresh = nil })
	snapstate.AutoAliases = func(*state.State, *snap.Info) (map[string]string, error) {
		return nil, nil
	}
	s.AddCleanup(func() { snapstate.AutoAliases = nil })
	snapstate.IsOnMeteredConnection = func() (bool, error) { return false, nil }

	s.state.Set("seeded", true)
	s.state.Set("seed-time", time.Now())
	s.state.Set("refresh-privacy-key", "privacy-key")
	s.AddCleanup(snapstatetest.MockDeviceModel(DefaultModel()))
}

func (s *autoRefreshTestSuite) TestLastRefresh(c *C) {
	// this does an immediate refresh

	af := snapstate.NewAutoRefresh(s.state)
	err := af.Ensure()
	c.Check(err, IsNil)
	c.Check(s.store.ops, DeepEquals, []string{"list-refresh"})

	var lastRefresh time.Time
	s.state.Lock()
	s.state.Get("last-refresh", &lastRefresh)
	s.state.Unlock()
	c.Check(lastRefresh.Year(), Equals, time.Now().Year())
}

func (s *autoRefreshTestSuite) TestLastRefreshRefreshManaged(c *C) {
	snapstate.CanManageRefreshes = func(st *state.State) bool {
		return true
	}
	defer func() { snapstate.CanManageRefreshes = nil }()

	logbuf, restore := logger.MockLogger()
	defer restore()

	s.state.Lock()
	defer s.state.Unlock()

	for _, t := range []struct {
		conf   string
		legacy bool
	}{
		{"refresh.timer", false},
		{"refresh.schedule", true},
	} {
		tr := config.NewTransaction(s.state)
		tr.Set("core", t.conf, "managed")
		tr.Commit()

		af := snapstate.NewAutoRefresh(s.state)
		s.state.Unlock()
		err := af.Ensure()
		s.state.Lock()
		c.Check(err, IsNil)
		c.Check(s.store.ops, HasLen, 0)

		refreshScheduleStr, legacy, err := af.RefreshSchedule()
		c.Check(refreshScheduleStr, Equals, "managed")
		c.Check(legacy, Equals, t.legacy)
		c.Check(err, IsNil)

		c.Check(af.NextRefresh(), DeepEquals, time.Time{})

		count := strings.Count(logbuf.String(),
			": refresh is managed via the snapd-control interface\n")
		c.Check(count, Equals, 1, Commentf("too many occurrences:\n%s", logbuf.String()))

		// ensure clean config for the next run
		s.state.Set("config", nil)
		logbuf.Reset()
	}
}

func (s *autoRefreshTestSuite) TestRefreshManagedTimerWins(c *C) {
	snapstate.CanManageRefreshes = func(st *state.State) bool {
		return true
	}
	defer func() { snapstate.CanManageRefreshes = nil }()

	s.state.Lock()
	defer s.state.Unlock()

	tr := config.NewTransaction(s.state)
	// the "refresh.timer" setting always takes precedence over
	// refresh.schedule
	tr.Set("core", "refresh.timer", "00:00-12:00")
	tr.Set("core", "refresh.schedule", "managed")
	tr.Commit()

	af := snapstate.NewAutoRefresh(s.state)
	s.state.Unlock()
	err := af.Ensure()
	s.state.Lock()
	c.Check(err, IsNil)
	c.Check(s.store.ops, DeepEquals, []string{"list-refresh"})

	refreshScheduleStr, legacy, err := af.RefreshSchedule()
	c.Check(refreshScheduleStr, Equals, "00:00-12:00")
	c.Check(legacy, Equals, false)
	c.Check(err, IsNil)
}

func (s *autoRefreshTestSuite) TestRefreshManagedDenied(c *C) {
	canManageCalled := false
	snapstate.CanManageRefreshes = func(st *state.State) bool {
		canManageCalled = true
		// always deny
		return false
	}
	defer func() { snapstate.CanManageRefreshes = nil }()

	logbuf, restore := logger.MockLogger()
	defer restore()

	s.state.Lock()
	defer s.state.Unlock()

	for _, conf := range []string{"refresh.timer", "refresh.schedule"} {
		tr := config.NewTransaction(s.state)
		tr.Set("core", conf, "managed")
		tr.Commit()

		af := snapstate.NewAutoRefresh(s.state)
		for i := 0; i < 2; i++ {
			c.Logf("ensure iteration: %v", i)
			s.state.Unlock()
			err := af.Ensure()
			s.state.Lock()
			c.Check(err, IsNil)
			c.Check(s.store.ops, DeepEquals, []string{"list-refresh"})

			refreshScheduleStr, _, err := af.RefreshSchedule()
			c.Check(refreshScheduleStr, Equals, snapstate.DefaultRefreshSchedule)
			c.Check(err, IsNil)
			c.Check(canManageCalled, Equals, true)
			count := strings.Count(logbuf.String(),
				": managed refresh schedule denied, no properly configured snapd-control\n")
			c.Check(count, Equals, 1, Commentf("too many occurrences:\n%s", logbuf.String()))

			canManageCalled = false
		}

		// ensure clean config for the next run
		s.state.Set("config", nil)
		logbuf.Reset()
		canManageCalled = false
	}
}

func (s *autoRefreshTestSuite) TestLastRefreshNoRefreshNeeded(c *C) {
	s.state.Lock()
	s.state.Set("last-refresh", time.Now())
	s.state.Unlock()

	af := snapstate.NewAutoRefresh(s.state)
	err := af.Ensure()
	c.Check(err, IsNil)
	c.Check(s.store.ops, HasLen, 0)
}

func (s *autoRefreshTestSuite) TestRefreshBackoff(c *C) {
	s.store.err = fmt.Errorf("random store error")
	af := snapstate.NewAutoRefresh(s.state)
	err := af.Ensure()
	c.Check(err, ErrorMatches, "random store error")
	c.Check(s.store.ops, HasLen, 1)

	// override next refresh to be here already
	now := time.Now()
	snapstate.MockNextRefresh(af, now)

	// call ensure again, our back-off will prevent the store from
	// being hit again
	err = af.Ensure()
	c.Check(err, IsNil)
	c.Check(s.store.ops, HasLen, 1)

	// nextRefresh unchanged
	c.Check(af.NextRefresh().Equal(now), Equals, true)

	// fake that the retryRefreshDelay is over
	restore := snapstate.MockRefreshRetryDelay(1 * time.Millisecond)
	defer restore()
	time.Sleep(10 * time.Millisecond)

	// ensure hits the store again
	err = af.Ensure()
	c.Check(err, ErrorMatches, "random store error")
	c.Check(s.store.ops, HasLen, 2)

	// nextRefresh now zero
	c.Check(af.NextRefresh().IsZero(), Equals, true)
	// set it to something in the future
	snapstate.MockNextRefresh(af, time.Now().Add(time.Minute))

	// nothing really happens yet: the previous autorefresh failed
	// but it still counts as having tried to autorefresh
	err = af.Ensure()
	c.Check(err, IsNil)
	c.Check(s.store.ops, HasLen, 2)

	// pretend the time for next refresh is here
	snapstate.MockNextRefresh(af, time.Now())
	// including the wait for the retryRefreshDelay backoff
	time.Sleep(10 * time.Millisecond)

	// now yes it happens again
	err = af.Ensure()
	c.Check(err, ErrorMatches, "random store error")
	c.Check(s.store.ops, HasLen, 3)
	// and not *again* again
	err = af.Ensure()
	c.Check(err, IsNil)
	c.Check(s.store.ops, HasLen, 3)

	c.Check(s.store.ops, DeepEquals, []string{"list-refresh", "list-refresh", "list-refresh"})
}

func (s *autoRefreshTestSuite) TestRefreshPersistentError(c *C) {
	// fake that the retryRefreshDelay is over
	restore := snapstate.MockRefreshRetryDelay(1 * time.Millisecond)
	defer restore()

	initialLastRefresh := time.Now().Add(-12 * time.Hour)
	s.state.Lock()
	s.state.Set("last-refresh", initialLastRefresh)
	s.state.Unlock()

	s.store.err = &httputil.PersistentNetworkError{Err: fmt.Errorf("error")}
	af := snapstate.NewAutoRefresh(s.state)
	err := af.Ensure()
	c.Check(err, ErrorMatches, "persistent network error: error")
	c.Check(s.store.ops, HasLen, 1)

	// last-refresh time remains untouched
	var lastRefresh time.Time
	s.state.Lock()
	s.state.Get("last-refresh", &lastRefresh)
	s.state.Unlock()
	c.Check(lastRefresh.Format(time.RFC3339), Equals, initialLastRefresh.Format(time.RFC3339))

	s.store.err = nil
	time.Sleep(10 * time.Millisecond)

	// call ensure again, refresh should be attempted again
	err = af.Ensure()
	c.Check(err, IsNil)
	c.Check(s.store.ops, HasLen, 2)
}

func (s *autoRefreshTestSuite) TestDefaultScheduleIsRandomized(c *C) {
	schedule, err := timeutil.ParseSchedule(snapstate.DefaultRefreshSchedule)
	c.Assert(err, IsNil)

	for _, sched := range schedule {
		for _, span := range sched.ClockSpans {
			c.Check(span.Start == span.End, Equals, false,
				Commentf("clock span %v is a single time, expected an actual span", span))
			c.Check(span.Spread, Equals, true,
				Commentf("clock span %v is not randomized", span))
		}
	}
}

func (s *autoRefreshTestSuite) TestLastRefreshRefreshHold(c *C) {
	s.state.Lock()
	defer s.state.Unlock()

	t0 := time.Now()
	s.state.Set("last-refresh", t0.Add(-12*time.Hour))

	holdTime := t0.Add(5 * time.Minute)
	tr := config.NewTransaction(s.state)
	tr.Set("core", "refresh.hold", holdTime)
	tr.Commit()

	af := snapstate.NewAutoRefresh(s.state)
	s.state.Unlock()
	err := af.Ensure()
	s.state.Lock()
	c.Check(err, IsNil)

	// no refresh
	c.Check(s.store.ops, HasLen, 0)

	// hold still kept
	tr = config.NewTransaction(s.state)
	var t1 time.Time
	err = tr.Get("core", "refresh.hold", &t1)
	c.Assert(err, IsNil)
	c.Check(t1.Equal(holdTime), Equals, true)
}

func (s *autoRefreshTestSuite) TestLastRefreshRefreshHoldExpired(c *C) {
	s.state.Lock()
	defer s.state.Unlock()

	t0 := time.Now()
	s.state.Set("last-refresh", t0.Add(-12*time.Hour))

	holdTime := t0.Add(-5 * time.Minute)
	tr := config.NewTransaction(s.state)
	tr.Set("core", "refresh.hold", holdTime)
	tr.Commit()

	af := snapstate.NewAutoRefresh(s.state)
	s.state.Unlock()
	err := af.Ensure()
	s.state.Lock()
	c.Check(err, IsNil)

	// refresh happened
	c.Check(s.store.ops, DeepEquals, []string{"list-refresh"})

	var lastRefresh time.Time
	s.state.Get("last-refresh", &lastRefresh)
	c.Check(lastRefresh.Year(), Equals, time.Now().Year())

	// hold was reset
	tr = config.NewTransaction(s.state)
	var t1 time.Time
	err = tr.Get("core", "refresh.hold", &t1)
	c.Assert(config.IsNoOption(err), Equals, true)
}

func (s *autoRefreshTestSuite) TestLastRefreshRefreshHoldExpiredButResetWhileLockUnlocked(c *C) {
	s.state.Lock()
	defer s.state.Unlock()

	t0 := time.Now()
	twelveHoursAgo := t0.Add(-12 * time.Hour)
	fiveMinutesAgo := t0.Add(-5 * time.Minute)
	oneHourInFuture := t0.Add(time.Hour)
	s.state.Set("last-refresh", twelveHoursAgo)

	holdTime := fiveMinutesAgo
	tr := config.NewTransaction(s.state)
	tr.Set("core", "refresh.hold", holdTime)
	tr.Commit()

	logbuf, restore := logger.MockLogger()
	defer restore()

	sent := false
	ch := make(chan struct{})
	// make the store snap action function trigger a background go routine to
	// change the held-time underneath the auto-refresh
	go func() {
		// wait to be triggered by the snap action ops func
		<-ch
		s.state.Lock()
		defer s.state.Unlock()

		// now change the refresh.hold time to be an hour in the future
		tr := config.NewTransaction(s.state)
		tr.Set("core", "refresh.hold", oneHourInFuture)
		tr.Commit()

		// trigger the snap action ops func to proceed
		ch <- struct{}{}
	}()

	s.store.snapActionOpsFunc = func() {
		// only need to send once, this will be invoked multiple times for
		// multiple snaps
		if !sent {
			ch <- struct{}{}
			sent = true
			// wait for a response to ensure that we block waiting for the new
			// refresh time to be committed in time for us to read it after
			// returning in this go routine
			<-ch
		}
	}

	af := snapstate.NewAutoRefresh(s.state)
	s.state.Unlock()
	err := af.Ensure()
	s.state.Lock()
	c.Check(err, IsNil)

	var lastRefresh time.Time
	s.state.Get("last-refresh", &lastRefresh)
	c.Check(lastRefresh.Year(), Equals, time.Now().Year())

	// hold was reset mid-way to a new value one hour into the future
	tr = config.NewTransaction(s.state)
	var t1 time.Time
	err = tr.Get("core", "refresh.hold", &t1)
	c.Assert(err, IsNil)

	// when traversing json through the core config transaction, there will be
	// different wall/monotonic clock times, we remove this ambiguity by
	// formatting as rfc3339 which will strip this negligible difference in time
	c.Assert(t1.Format(time.RFC3339), Equals, oneHourInFuture.Format(time.RFC3339))

	// we shouldn't have had a message about "all snaps are up to date", we
	// should have a message about being aborted mid way

	c.Assert(logbuf.String(), testutil.Contains, "Auto-refresh was delayed mid-way through launching, aborting to try again later")
	c.Assert(logbuf.String(), Not(testutil.Contains), "auto-refresh: all snaps are up-to-date")
}

func (s *autoRefreshTestSuite) TestLastRefreshRefreshHoldExpiredReschedule(c *C) {
	s.state.Lock()
	defer s.state.Unlock()

	t0 := time.Now()
	s.state.Set("last-refresh", t0.Add(-12*time.Hour))

	holdTime := t0.Add(-1 * time.Minute)
	tr := config.NewTransaction(s.state)
	tr.Set("core", "refresh.hold", holdTime)

	nextRefresh := t0.Add(5 * time.Minute).Truncate(time.Minute)
	schedule := fmt.Sprintf("%02d:%02d-%02d:59", nextRefresh.Hour(), nextRefresh.Minute(), nextRefresh.Hour())
	tr.Set("core", "refresh.timer", schedule)
	tr.Commit()

	af := snapstate.NewAutoRefresh(s.state)
	snapstate.MockLastRefreshSchedule(af, schedule)
	snapstate.MockNextRefresh(af, holdTime.Add(-2*time.Minute))

	s.state.Unlock()
	err := af.Ensure()
	s.state.Lock()
	c.Check(err, IsNil)

	// refresh did not happen yet
	c.Check(s.store.ops, HasLen, 0)

	// hold was reset
	tr = config.NewTransaction(s.state)
	var t1 time.Time
	err = tr.Get("core", "refresh.hold", &t1)
	c.Assert(config.IsNoOption(err), Equals, true)

	// check next refresh
	nextRefresh1 := af.NextRefresh()
	c.Check(nextRefresh1.Before(nextRefresh), Equals, false)
}

func (s *autoRefreshTestSuite) TestEffectiveRefreshHold(c *C) {
	s.state.Lock()
	defer s.state.Unlock()

	// assume no seed-time
	s.state.Set("seed-time", nil)

	af := snapstate.NewAutoRefresh(s.state)

	t0, err := af.EffectiveRefreshHold()
	c.Assert(err, IsNil)
	c.Check(t0.IsZero(), Equals, true)

	holdTime := time.Now()
	tr := config.NewTransaction(s.state)
	tr.Set("core", "refresh.hold", holdTime)
	tr.Commit()

	seedTime := holdTime.Add(-70 * 24 * time.Hour)
	s.state.Set("seed-time", seedTime)

	t1, err := af.EffectiveRefreshHold()
	c.Assert(err, IsNil)
	c.Check(t1.Equal(seedTime.Add(60*24*time.Hour)), Equals, true)

	lastRefresh := holdTime.Add(-65 * 24 * time.Hour)
	s.state.Set("last-refresh", lastRefresh)

	t1, err = af.EffectiveRefreshHold()
	c.Assert(err, IsNil)
	c.Check(t1.Equal(lastRefresh.Add(60*24*time.Hour)), Equals, true)

	s.state.Set("last-refresh", holdTime.Add(-6*time.Hour))
	t1, err = af.EffectiveRefreshHold()
	c.Assert(err, IsNil)
	c.Check(t1.Equal(holdTime), Equals, true)
}

func (s *autoRefreshTestSuite) TestEnsureLastRefreshAnchor(c *C) {
	s.state.Lock()
	defer s.state.Unlock()
	// set hold => no refreshes
	t0 := time.Now()
	holdTime := t0.Add(1 * time.Hour)
	tr := config.NewTransaction(s.state)
	tr.Set("core", "refresh.hold", holdTime)
	tr.Commit()

	// with seed-time
	s.state.Set("seed-time", t0.Add(-1*time.Hour))

	af := snapstate.NewAutoRefresh(s.state)
	s.state.Unlock()
	err := af.Ensure()
	s.state.Lock()
	c.Check(err, IsNil)
	// no refresh
	c.Check(s.store.ops, HasLen, 0)
	lastRefresh, err := af.LastRefresh()
	c.Assert(err, IsNil)
	c.Check(lastRefresh.IsZero(), Equals, true)

	// no seed-time
	s.state.Set("seed-time", nil)

	// fallback to time of executable
	st, err := os.Stat("/proc/self/exe")
	c.Assert(err, IsNil)
	exeTime := st.ModTime()

	af = snapstate.NewAutoRefresh(s.state)
	s.state.Unlock()
	err = af.Ensure()
	s.state.Lock()
	c.Check(err, IsNil)
	// no refresh
	c.Check(s.store.ops, HasLen, 0)
	lastRefresh, err = af.LastRefresh()
	c.Assert(err, IsNil)
	c.Check(lastRefresh.Equal(exeTime), Equals, true)

	// clear
	s.state.Set("last-refresh", nil)
	// use core last refresh time
	coreCurrent := filepath.Join(dirs.SnapMountDir, "core", "current")
	err = os.MkdirAll(coreCurrent, 0755)
	c.Assert(err, IsNil)
	st, err = os.Stat(coreCurrent)
	c.Assert(err, IsNil)
	coreRefreshed := st.ModTime()

	af = snapstate.NewAutoRefresh(s.state)
	s.state.Unlock()
	err = af.Ensure()
	s.state.Lock()
	c.Check(err, IsNil)
	// no refresh
	c.Check(s.store.ops, HasLen, 0)
	lastRefresh, err = af.LastRefresh()
	c.Assert(err, IsNil)
	c.Check(lastRefresh.Equal(coreRefreshed), Equals, true)
}

func (s *autoRefreshTestSuite) TestAtSeedPolicy(c *C) {
	r := release.MockOnClassic(false)
	defer r()

	s.state.Lock()
	defer s.state.Unlock()

	af := snapstate.NewAutoRefresh(s.state)

	// on core, does nothing
	err := af.AtSeed()
	c.Assert(err, IsNil)
	c.Check(af.NextRefresh().IsZero(), Equals, true)
	tr := config.NewTransaction(s.state)
	var t1 time.Time
	err = tr.Get("core", "refresh.hold", &t1)
	c.Check(config.IsNoOption(err), Equals, true)

	release.MockOnClassic(true)
	now := time.Now()
	// on classic it sets a refresh hold of 2h
	err = af.AtSeed()
	c.Assert(err, IsNil)
	c.Check(af.NextRefresh().IsZero(), Equals, false)
	tr = config.NewTransaction(s.state)
	err = tr.Get("core", "refresh.hold", &t1)
	c.Check(err, IsNil)
	c.Check(t1.Before(now.Add(2*time.Hour)), Equals, false)
	c.Check(t1.After(now.Add(2*time.Hour+5*time.Minute)), Equals, false)

	// nop
	err = af.AtSeed()
	c.Assert(err, IsNil)
	var t2 time.Time
	tr = config.NewTransaction(s.state)
	err = tr.Get("core", "refresh.hold", &t2)
	c.Check(err, IsNil)
	c.Check(t1.Equal(t2), Equals, true)
}

func (s *autoRefreshTestSuite) TestCanRefreshOnMetered(c *C) {
	s.state.Lock()
	defer s.state.Unlock()

	can, err := snapstate.CanRefreshOnMeteredConnection(s.state)
	c.Assert(can, Equals, true)
	c.Assert(err, Equals, nil)

	// enable holding refreshes when on metered connection
	tr := config.NewTransaction(s.state)
	err = tr.Set("core", "refresh.metered", "hold")
	c.Assert(err, IsNil)
	tr.Commit()

	can, err = snapstate.CanRefreshOnMeteredConnection(s.state)
	c.Assert(can, Equals, false)
	c.Assert(err, Equals, nil)

	// explicitly disable holding refreshes when on metered connection
	tr = config.NewTransaction(s.state)
	err = tr.Set("core", "refresh.metered", "")
	c.Assert(err, IsNil)
	tr.Commit()

	can, err = snapstate.CanRefreshOnMeteredConnection(s.state)
	c.Assert(can, Equals, true)
	c.Assert(err, Equals, nil)
}

func (s *autoRefreshTestSuite) TestRefreshOnMeteredConnIsMetered(c *C) {
	// pretend we're on metered connection
	revert := snapstate.MockIsOnMeteredConnection(func() (bool, error) {
		return true, nil
	})
	defer revert()

	s.state.Lock()
	defer s.state.Unlock()

	tr := config.NewTransaction(s.state)
	tr.Set("core", "refresh.metered", "hold")
	tr.Commit()

	af := snapstate.NewAutoRefresh(s.state)

	s.state.Set("last-refresh", time.Now().Add(-5*24*time.Hour))
	s.state.Unlock()
	err := af.Ensure()
	s.state.Lock()
	c.Check(err, IsNil)
	// no refresh
	c.Check(s.store.ops, HasLen, 0)

	c.Check(af.NextRefresh(), DeepEquals, time.Time{})

	// last refresh over 60 days ago, new one is launched regardless of
	// connection being metered
	s.state.Set("last-refresh", time.Now().Add(-61*24*time.Hour))
	s.state.Unlock()
	err = af.Ensure()
	s.state.Lock()
	c.Check(err, IsNil)
	c.Check(s.store.ops, DeepEquals, []string{"list-refresh"})
}

func (s *autoRefreshTestSuite) TestRefreshOnMeteredConnNotMetered(c *C) {
	// pretend we're on non-metered connection
	revert := snapstate.MockIsOnMeteredConnection(func() (bool, error) {
		return false, nil
	})
	defer revert()

	s.state.Lock()
	defer s.state.Unlock()

	tr := config.NewTransaction(s.state)
	tr.Set("core", "refresh.metered", "hold")
	tr.Commit()

	af := snapstate.NewAutoRefresh(s.state)

	s.state.Set("last-refresh", time.Now().Add(-5*24*time.Hour))
	s.state.Unlock()
	err := af.Ensure()
	s.state.Lock()
	c.Check(err, IsNil)
	c.Check(s.store.ops, DeepEquals, []string{"list-refresh"})
}

func (s *autoRefreshTestSuite) TestInitialInhibitRefreshWithinInhibitWindow(c *C) {
	s.state.Lock()
	defer s.state.Unlock()

	notificationSent := false
	restore := snapstate.MockAsyncPendingRefreshNotification(func(ctx context.Context, client *userclient.Client, refreshInfo *userclient.PendingSnapRefreshInfo) {
		notificationSent = true
		c.Check(refreshInfo.InstanceName, Equals, "pkg")
		c.Check(refreshInfo.TimeRemaining, Equals, time.Hour*7*24)
	})
	defer restore()

	si := &snap.SideInfo{RealName: "pkg", Revision: snap.R(1)}
	info := &snap.Info{SideInfo: *si}
	snapst := &snapstate.SnapState{
		Sequence: []*snap.SideInfo{si},
		Current:  si.Revision,
	}
	err := snapstate.InhibitRefresh(s.state, snapst, info, func(si *snap.Info) error {
		return &snapstate.BusySnapError{SnapInfo: si}
	})
	c.Assert(err, ErrorMatches, `snap "pkg" has running apps or hooks`)

	pending, _ := s.state.PendingWarnings()
	c.Assert(pending, HasLen, 1)
<<<<<<< HEAD
	c.Check(pending[0].String(), Equals, `snap "pkg" is currently in use. Its refresh will be postponed for up to 7 days to wait for the snap to no longer be in use.`)
	c.Check(notificationSent, Equals, true)
}

func (s *autoRefreshTestSuite) TestSubsequentInhibitRefreshWithinInhibitWindow(c *C) {
	s.state.Lock()
	defer s.state.Unlock()

	notificationSent := false
	restore := snapstate.MockAsyncPendingRefreshNotification(func(ctx context.Context, client *userclient.Client, refreshInfo *userclient.PendingSnapRefreshInfo) {
		notificationSent = true
		c.Check(refreshInfo.InstanceName, Equals, "pkg")
		c.Check(refreshInfo.TimeRemaining, Equals, time.Hour*7*24/2-time.Second)
	})
	defer restore()

	instant := time.Now()
	pastInstant := instant.Add(-snapstate.MaxInhibition / 2)

	si := &snap.SideInfo{RealName: "pkg", Revision: snap.R(1)}
	info := &snap.Info{SideInfo: *si}
	snapst := &snapstate.SnapState{
		Sequence:             []*snap.SideInfo{si},
		Current:              si.Revision,
		RefreshInhibitedTime: &pastInstant,
	}

	err := snapstate.InhibitRefresh(s.state, snapst, info, func(si *snap.Info) error {
		return &snapstate.BusySnapError{SnapInfo: si}
	})
	c.Assert(err, ErrorMatches, `snap "pkg" has running apps or hooks`)

	pending, _ := s.state.PendingWarnings()
	c.Assert(pending, HasLen, 0) // This case does not warn
	c.Check(notificationSent, Equals, true)
=======
	c.Check(pending[0].String(), Equals, `snap "pkg" is currently in use. Its refresh will be postponed for up to 14 days to wait for the snap to no longer be in use.`)
>>>>>>> 044ed69c
}

func (s *autoRefreshTestSuite) TestInhibitRefreshWarnsAndRefreshesWhenOverdue(c *C) {
	s.state.Lock()
	defer s.state.Unlock()

	notificationSent := false
	restore := snapstate.MockAsyncPendingRefreshNotification(func(ctx context.Context, client *userclient.Client, refreshInfo *userclient.PendingSnapRefreshInfo) {
		notificationSent = true
		c.Check(refreshInfo.InstanceName, Equals, "pkg")
		c.Check(refreshInfo.TimeRemaining, Equals, time.Duration(0))
	})
	defer restore()

	instant := time.Now()
	pastInstant := instant.Add(-snapstate.MaxInhibition * 2)

	si := &snap.SideInfo{RealName: "pkg", Revision: snap.R(1)}
	info := &snap.Info{SideInfo: *si}
	snapst := &snapstate.SnapState{
		Sequence:             []*snap.SideInfo{si},
		Current:              si.Revision,
		RefreshInhibitedTime: &pastInstant,
	}
	err := snapstate.InhibitRefresh(s.state, snapst, info, func(si *snap.Info) error {
		return &snapstate.BusySnapError{SnapInfo: si}
	})
	c.Assert(err, IsNil)

	pending, _ := s.state.PendingWarnings()
	c.Assert(pending, HasLen, 1)
<<<<<<< HEAD
	c.Check(pending[0].String(), Equals, `snap "pkg" has been running for the maximum allowable 7 days since its refresh was postponed. It will now be refreshed.`)
	c.Check(notificationSent, Equals, true)
=======
	c.Check(pending[0].String(), Equals, `snap "pkg" has been running for the maximum allowable 14 days since its refresh was postponed. It will now be refreshed.`)
>>>>>>> 044ed69c
}<|MERGE_RESOLUTION|>--- conflicted
+++ resolved
@@ -809,7 +809,7 @@
 	restore := snapstate.MockAsyncPendingRefreshNotification(func(ctx context.Context, client *userclient.Client, refreshInfo *userclient.PendingSnapRefreshInfo) {
 		notificationSent = true
 		c.Check(refreshInfo.InstanceName, Equals, "pkg")
-		c.Check(refreshInfo.TimeRemaining, Equals, time.Hour*7*24)
+		c.Check(refreshInfo.TimeRemaining, Equals, time.Hour*14*24)
 	})
 	defer restore()
 
@@ -826,8 +826,7 @@
 
 	pending, _ := s.state.PendingWarnings()
 	c.Assert(pending, HasLen, 1)
-<<<<<<< HEAD
-	c.Check(pending[0].String(), Equals, `snap "pkg" is currently in use. Its refresh will be postponed for up to 7 days to wait for the snap to no longer be in use.`)
+	c.Check(pending[0].String(), Equals, `snap "pkg" is currently in use. Its refresh will be postponed for up to 14 days to wait for the snap to no longer be in use.`)
 	c.Check(notificationSent, Equals, true)
 }
 
@@ -839,7 +838,7 @@
 	restore := snapstate.MockAsyncPendingRefreshNotification(func(ctx context.Context, client *userclient.Client, refreshInfo *userclient.PendingSnapRefreshInfo) {
 		notificationSent = true
 		c.Check(refreshInfo.InstanceName, Equals, "pkg")
-		c.Check(refreshInfo.TimeRemaining, Equals, time.Hour*7*24/2-time.Second)
+		c.Check(refreshInfo.TimeRemaining, Equals, time.Hour*14*24/2-time.Second)
 	})
 	defer restore()
 
@@ -862,9 +861,6 @@
 	pending, _ := s.state.PendingWarnings()
 	c.Assert(pending, HasLen, 0) // This case does not warn
 	c.Check(notificationSent, Equals, true)
-=======
-	c.Check(pending[0].String(), Equals, `snap "pkg" is currently in use. Its refresh will be postponed for up to 14 days to wait for the snap to no longer be in use.`)
->>>>>>> 044ed69c
 }
 
 func (s *autoRefreshTestSuite) TestInhibitRefreshWarnsAndRefreshesWhenOverdue(c *C) {
@@ -896,10 +892,6 @@
 
 	pending, _ := s.state.PendingWarnings()
 	c.Assert(pending, HasLen, 1)
-<<<<<<< HEAD
-	c.Check(pending[0].String(), Equals, `snap "pkg" has been running for the maximum allowable 7 days since its refresh was postponed. It will now be refreshed.`)
+	c.Check(pending[0].String(), Equals, `snap "pkg" has been running for the maximum allowable 14 days since its refresh was postponed. It will now be refreshed.`)
 	c.Check(notificationSent, Equals, true)
-=======
-	c.Check(pending[0].String(), Equals, `snap "pkg" has been running for the maximum allowable 14 days since its refresh was postponed. It will now be refreshed.`)
->>>>>>> 044ed69c
 }