--- conflicted
+++ resolved
@@ -121,9 +121,10 @@
 
 	// discard everything after "current" (we may have reverted to
 	// a previous versions earlier)
-	if !snapst.Current.Unset() {
+	// Do not do that if we are reverting to a local revision
+	if ss.Revision.Unset() && !snapst.Current.Unset() {
 		seq := snapst.Sequence
-		currentIndex := snapst.currentIndex()
+		currentIndex := snapst.findIndex(snapst.Current)
 		for i := currentIndex + 1; i < len(seq); i++ {
 			si := seq[i]
 			ts := removeInactiveRevision(s, ss.Name, si.Revision)
@@ -152,31 +153,6 @@
 	return nil
 }
 
-<<<<<<< HEAD
-// Install returns a set of tasks for installing snap.
-// Note that the state must be locked by the caller.
-func Install(s *state.State, name, channel string, userID int, flags Flags) (*state.TaskSet, error) {
-	var snapst SnapState
-	err := Get(s, name, &snapst)
-	if err != nil && err != state.ErrNoState {
-		return nil, err
-	}
-	if snapst.HasCurrent() {
-		return nil, fmt.Errorf("snap %q already installed", name)
-	}
-
-	ss := &SnapSetup{
-		Name:    name,
-		Channel: channel,
-		UserID:  userID,
-		Flags:   SnapSetupFlags(flags),
-	}
-
-	return doInstall(s, false, &snapst, ss)
-}
-
-=======
->>>>>>> 7b482587
 // InstallPath returns a set of tasks for installing snap from a file path.
 // Note that the state must be locked by the caller.
 func InstallPath(s *state.State, name, path, channel string, flags Flags) (*state.TaskSet, error) {
@@ -230,7 +206,7 @@
 		SideInfo:     &snapInfo.SideInfo,
 	}
 
-	return doInstall(s, false, ss)
+	return doInstall(s, false, &snapst, ss)
 }
 
 // Update initiates a change updating a snap.
@@ -417,7 +393,7 @@
 		Name:     name,
 		Revision: revertToRev,
 	}
-	return doInstall(s, true, ss)
+	return doInstall(s, true, &snapst, ss)
 }
 
 // Retrieval functions
