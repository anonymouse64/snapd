// -*- Mode: Go; indent-tabs-mode: t -*-

/*
 * Copyright (C) 2019 Canonical Ltd
 *
 * This program is free software: you can redistribute it and/or modify
 * it under the terms of the GNU General Public License version 3 as
 * published by the Free Software Foundation.
 *
 * This program is distributed in the hope that it will be useful,
 * but WITHOUT ANY WARRANTY; without even the implied warranty of
 * MERCHANTABILITY or FITNESS FOR A PARTICULAR PURPOSE.  See the
 * GNU General Public License for more details.
 *
 * You should have received a copy of the GNU General Public License
 * along with this program.  If not, see <http://www.gnu.org/licenses/>.
 *
 */

package snapstate_test

import (
	. "gopkg.in/check.v1"

	"github.com/snapcore/snapd/overlord/snapstate"
	"github.com/snapcore/snapd/overlord/snapstate/snapstatetest"
	"github.com/snapcore/snapd/snap"
)

type handlersSuite struct {
	baseHandlerSuite

	stateBackend *witnessRestartReqStateBackend
}

var _ = Suite(&handlersSuite{})

func (s *handlersSuite) SetUpTest(c *C) {
	s.setup(c, s.stateBackend)

	s.AddCleanup(snapstatetest.MockDeviceModel(DefaultModel()))
	s.AddCleanup(snap.MockSnapdSnapID("snapd-snap-id"))
}

func (s *handlersSuite) TestSetTaskSnapSetupFirstTask(c *C) {
	s.state.Lock()
	defer s.state.Unlock()

	// make a new task which will be the snap-setup-task for other tasks and
	// write a SnapSetup to it
	t := s.state.NewTask("link-snap", "test")
	snapsup := &snapstate.SnapSetup{
		SideInfo: &snap.SideInfo{
			RealName: "foo",
			Revision: snap.R(33),
			SnapID:   "foo-id",
		},
		Channel: "beta",
		UserID:  2,
	}
	t.Set("snap-setup", snapsup)
	s.state.NewChange("dummy", "...").AddTask(t)

	// mutate it and rewrite it with the helper
	snapsup.Channel = "edge"
	err := snapstate.SetTaskSnapSetup(t, snapsup)
	c.Assert(err, IsNil)

	// get a fresh version of this task from state to check that the task's
	/// snap-setup has the changes in it now
	newT := s.state.Task(t.ID())
	c.Assert(newT, Not(IsNil))
	var newsnapsup snapstate.SnapSetup
	err = newT.Get("snap-setup", &newsnapsup)
	c.Assert(err, IsNil)
	c.Assert(newsnapsup.Channel, Equals, snapsup.Channel)
}

func (s *handlersSuite) TestSetTaskSnapSetupLaterTask(c *C) {
	s.state.Lock()
	defer s.state.Unlock()
	t := s.state.NewTask("link-snap", "test")

	snapsup := &snapstate.SnapSetup{
		SideInfo: &snap.SideInfo{
			RealName: "foo",
			Revision: snap.R(33),
			SnapID:   "foo-id",
		},
		Channel: "beta",
		UserID:  2,
	}
	// setup snap-setup for the first task
	t.Set("snap-setup", snapsup)

	// make a new task and reference the first one in snap-setup-task
	t2 := s.state.NewTask("next-task-snap", "test2")
	t2.Set("snap-setup-task", t.ID())

	chg := s.state.NewChange("dummy", "...")
	chg.AddTask(t)
	chg.AddTask(t2)

	// mutate it and rewrite it with the helper
	snapsup.Channel = "edge"
	err := snapstate.SetTaskSnapSetup(t2, snapsup)
	c.Assert(err, IsNil)

	// check that the original task's snap-setup is different now
	newT := s.state.Task(t.ID())
	c.Assert(newT, Not(IsNil))
	var newsnapsup snapstate.SnapSetup
	err = newT.Get("snap-setup", &newsnapsup)
	c.Assert(err, IsNil)
	c.Assert(newsnapsup.Channel, Equals, snapsup.Channel)
}

func (s *handlersSuite) TestComputeMissingDisabledServices(c *C) {
	for _, tt := range []struct {
<<<<<<< HEAD
		stDisabledSvcsList []string
		missing            []string
		found              []string
		err                error
		apps               map[string]*snap.AppInfo
		comment            string
=======
		// inputs
		stDisabledSvcsList []string
		apps               map[string]*snap.AppInfo
		// outputs
		missing []string
		found   []string
		err     error
		comment string
>>>>>>> 74a3d603
	}{
		// no apps
		{
			[]string{},
<<<<<<< HEAD
			[]string{},
			[]string{},
			nil,
			nil,
=======
			nil,
			[]string{},
			[]string{},
			nil,
>>>>>>> 74a3d603
			"no apps",
		},
		// only apps, no services
		{
			[]string{},
<<<<<<< HEAD
			[]string{},
			[]string{},
			nil,
=======
>>>>>>> 74a3d603
			map[string]*snap.AppInfo{
				"app": {
					Daemon: "",
				},
			},
<<<<<<< HEAD
=======
			[]string{},
			[]string{},
			nil,
>>>>>>> 74a3d603
			"no services",
		},
		// services in snap, but not disabled
		{
			[]string{},
<<<<<<< HEAD
			[]string{},
			[]string{},
			nil,
=======
>>>>>>> 74a3d603
			map[string]*snap.AppInfo{
				"svc1": {
					Daemon: "simple",
				},
			},
<<<<<<< HEAD
=======
			[]string{},
			[]string{},
			nil,
>>>>>>> 74a3d603
			"no disabled services",
		},
		// all disabled services, but not present in snap
		{
			[]string{"svc1"},
<<<<<<< HEAD
			[]string{"svc1"},
			[]string{},
			nil,
			nil,
=======
			nil,
			[]string{"svc1"},
			[]string{},
			nil,
>>>>>>> 74a3d603
			"all missing disabled services",
		},
		// all disabled services, and found in snap
		{
			[]string{"svc1"},
<<<<<<< HEAD
			[]string{},
			[]string{"svc1"},
			nil,
=======
>>>>>>> 74a3d603
			map[string]*snap.AppInfo{
				"svc1": {
					Daemon: "simple",
				},
			},
<<<<<<< HEAD
=======
			[]string{},
			[]string{"svc1"},
			nil,
>>>>>>> 74a3d603
			"all found disabled services",
		},
		// some disabled services, some missing, some present in snap
		{
			[]string{"svc1", "svc2"},
<<<<<<< HEAD
			[]string{"svc2"},
			[]string{"svc1"},
			nil,
=======
>>>>>>> 74a3d603
			map[string]*snap.AppInfo{
				"svc1": {
					Daemon: "simple",
				},
			},
<<<<<<< HEAD
			"some missing, some found disabled services",
		},
		// some disabled services, but is app not service
		{
			[]string{"svc1"},
			[]string{"svc1"},
			[]string{},
			nil,
=======
			[]string{"svc2"},
			[]string{"svc1"},
			nil,
			"some missing, some found disabled services",
		},
		// some disabled services, but app is not service
		{
			[]string{"svc1"},
>>>>>>> 74a3d603
			map[string]*snap.AppInfo{
				"svc1": {
					Daemon: "",
				},
			},
<<<<<<< HEAD
			"some disabled services that are now apps",
		},
	} {
		st := &snapstate.SnapState{
			LastActiveDisabledServices: tt.stDisabledSvcsList,
		}
		info := &snap.Info{Apps: tt.apps}

		missing, found, err := snapstate.ComputeMissingDisabledServices(st, info)
=======
			[]string{"svc1"},
			[]string{},
			nil,
			"some disabled services that are now apps",
		},
	} {
		info := &snap.Info{Apps: tt.apps}

		missing, found, err := snapstate.MissingDisabledServices(tt.stDisabledSvcsList, info)
>>>>>>> 74a3d603
		c.Assert(missing, DeepEquals, tt.missing, Commentf(tt.comment))
		c.Assert(found, DeepEquals, tt.found, Commentf(tt.comment))
		c.Assert(err, Equals, tt.err, Commentf(tt.comment))
	}
}<|MERGE_RESOLUTION|>--- conflicted
+++ resolved
@@ -117,14 +117,6 @@
 
 func (s *handlersSuite) TestComputeMissingDisabledServices(c *C) {
 	for _, tt := range []struct {
-<<<<<<< HEAD
-		stDisabledSvcsList []string
-		missing            []string
-		found              []string
-		err                error
-		apps               map[string]*snap.AppInfo
-		comment            string
-=======
 		// inputs
 		stDisabledSvcsList []string
 		apps               map[string]*snap.AppInfo
@@ -133,155 +125,85 @@
 		found   []string
 		err     error
 		comment string
->>>>>>> 74a3d603
 	}{
 		// no apps
 		{
 			[]string{},
-<<<<<<< HEAD
-			[]string{},
-			[]string{},
-			nil,
-			nil,
-=======
-			nil,
-			[]string{},
-			[]string{},
-			nil,
->>>>>>> 74a3d603
+			nil,
+			[]string{},
+			[]string{},
+			nil,
 			"no apps",
 		},
 		// only apps, no services
 		{
 			[]string{},
-<<<<<<< HEAD
-			[]string{},
-			[]string{},
-			nil,
-=======
->>>>>>> 74a3d603
 			map[string]*snap.AppInfo{
 				"app": {
 					Daemon: "",
 				},
 			},
-<<<<<<< HEAD
-=======
-			[]string{},
-			[]string{},
-			nil,
->>>>>>> 74a3d603
+			[]string{},
+			[]string{},
+			nil,
 			"no services",
 		},
 		// services in snap, but not disabled
 		{
 			[]string{},
-<<<<<<< HEAD
-			[]string{},
-			[]string{},
-			nil,
-=======
->>>>>>> 74a3d603
 			map[string]*snap.AppInfo{
 				"svc1": {
 					Daemon: "simple",
 				},
 			},
-<<<<<<< HEAD
-=======
-			[]string{},
-			[]string{},
-			nil,
->>>>>>> 74a3d603
+			[]string{},
+			[]string{},
+			nil,
 			"no disabled services",
 		},
 		// all disabled services, but not present in snap
 		{
 			[]string{"svc1"},
-<<<<<<< HEAD
-			[]string{"svc1"},
-			[]string{},
-			nil,
-			nil,
-=======
-			nil,
-			[]string{"svc1"},
-			[]string{},
-			nil,
->>>>>>> 74a3d603
+			nil,
+			[]string{"svc1"},
+			[]string{},
+			nil,
 			"all missing disabled services",
 		},
 		// all disabled services, and found in snap
 		{
 			[]string{"svc1"},
-<<<<<<< HEAD
-			[]string{},
-			[]string{"svc1"},
-			nil,
-=======
->>>>>>> 74a3d603
 			map[string]*snap.AppInfo{
 				"svc1": {
 					Daemon: "simple",
 				},
 			},
-<<<<<<< HEAD
-=======
-			[]string{},
-			[]string{"svc1"},
-			nil,
->>>>>>> 74a3d603
+			[]string{},
+			[]string{"svc1"},
+			nil,
 			"all found disabled services",
 		},
 		// some disabled services, some missing, some present in snap
 		{
 			[]string{"svc1", "svc2"},
-<<<<<<< HEAD
+			map[string]*snap.AppInfo{
+				"svc1": {
+					Daemon: "simple",
+				},
+			},
 			[]string{"svc2"},
 			[]string{"svc1"},
 			nil,
-=======
->>>>>>> 74a3d603
-			map[string]*snap.AppInfo{
-				"svc1": {
-					Daemon: "simple",
-				},
-			},
-<<<<<<< HEAD
 			"some missing, some found disabled services",
 		},
-		// some disabled services, but is app not service
-		{
-			[]string{"svc1"},
-			[]string{"svc1"},
-			[]string{},
-			nil,
-=======
-			[]string{"svc2"},
-			[]string{"svc1"},
-			nil,
-			"some missing, some found disabled services",
-		},
 		// some disabled services, but app is not service
 		{
 			[]string{"svc1"},
->>>>>>> 74a3d603
 			map[string]*snap.AppInfo{
 				"svc1": {
 					Daemon: "",
 				},
 			},
-<<<<<<< HEAD
-			"some disabled services that are now apps",
-		},
-	} {
-		st := &snapstate.SnapState{
-			LastActiveDisabledServices: tt.stDisabledSvcsList,
-		}
-		info := &snap.Info{Apps: tt.apps}
-
-		missing, found, err := snapstate.ComputeMissingDisabledServices(st, info)
-=======
 			[]string{"svc1"},
 			[]string{},
 			nil,
@@ -291,7 +213,6 @@
 		info := &snap.Info{Apps: tt.apps}
 
 		missing, found, err := snapstate.MissingDisabledServices(tt.stDisabledSvcsList, info)
->>>>>>> 74a3d603
 		c.Assert(missing, DeepEquals, tt.missing, Commentf(tt.comment))
 		c.Assert(found, DeepEquals, tt.found, Commentf(tt.comment))
 		c.Assert(err, Equals, tt.err, Commentf(tt.comment))
