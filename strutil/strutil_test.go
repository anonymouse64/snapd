--- conflicted
+++ resolved
@@ -138,11 +138,7 @@
 	c.Assert(out, check.HasLen, 0)
 }
 
-<<<<<<< HEAD
-func (ts *strutilSuite) TestParseValueWithUnitHappy(c *check.C) {
-=======
 func (ts *strutilSuite) TestParseByteSizeHappy(c *check.C) {
->>>>>>> db72d854
 	for _, t := range []struct {
 		str      string
 		expected int64
@@ -168,11 +164,7 @@
 	}
 }
 
-<<<<<<< HEAD
-func (ts *strutilSuite) TestParseValueWithUnitUnhappy(c *check.C) {
-=======
 func (ts *strutilSuite) TestParseByteSizeUnhappy(c *check.C) {
->>>>>>> db72d854
 	for _, t := range []struct {
 		str    string
 		errStr string
