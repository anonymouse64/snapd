--- conflicted
+++ resolved
@@ -32,12 +32,9 @@
                 image: ubuntu-16.04-64
                 username: ubuntu
                 password: ubuntu
-<<<<<<< HEAD
             - ubuntu-16.10-64:
                 username: ubuntu
                 password: ubuntu
-=======
->>>>>>> 614179b4
     autopkgtest:
         type: adhoc
         allocate: |
