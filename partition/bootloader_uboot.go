// -*- Mode: Go; indent-tabs-mode: t -*-

/*
 * Copyright (C) 2014-2015 Canonical Ltd
 *
 * This program is free software: you can redistribute it and/or modify
 * it under the terms of the GNU General Public License version 3 as
 * published by the Free Software Foundation.
 *
 * This program is distributed in the hope that it will be useful,
 * but WITHOUT ANY WARRANTY; without even the implied warranty of
 * MERCHANTABILITY or FITNESS FOR A PARTICULAR PURPOSE.  See the
 * GNU General Public License for more details.
 *
 * You should have received a copy of the GNU General Public License
 * along with this program.  If not, see <http://www.gnu.org/licenses/>.
 *
 */

package partition

import (
	"bufio"
	"bytes"
	"fmt"
	"os"
	"strings"

	"launchpad.net/snappy/helpers"

	"github.com/mvo5/goconfigparser"
	"github.com/mvo5/uboot-go/uenv"
)

const (
	bootloaderUbootDirReal        = "/boot/uboot"
	bootloaderUbootConfigFileReal = "/boot/uboot/uEnv.txt"

	// File created by u-boot itself when
	// bootloaderBootmodeTry == "try" which the
	// successfully booted system must remove to flag to u-boot that
	// this partition is "good".
	bootloaderUbootStampFileReal = "/boot/uboot/snappy-stamp.txt"

	// DEPRECATED:
	bootloaderUbootEnvFileReal = "/boot/uboot/snappy-system.txt"

	// the real uboot env
	bootloaderUbootFwEnvFileReal = "/boot/uboot/uboot.env"
)

// var to make it testable
var (
	bootloaderUbootDir        = bootloaderUbootDirReal
	bootloaderUbootConfigFile = bootloaderUbootConfigFileReal
	bootloaderUbootStampFile  = bootloaderUbootStampFileReal
	bootloaderUbootEnvFile    = bootloaderUbootEnvFileReal
<<<<<<< HEAD
	atomicWriteFile           = helpers.AtomicWriteFile
=======
	bootloaderUbootFwEnvFile  = bootloaderUbootFwEnvFileReal
	atomicFileUpdate          = atomicFileUpdateImpl
>>>>>>> 22a6010e
)

const bootloaderNameUboot bootloaderName = "u-boot"

type uboot struct {
	bootloaderType
}

// Stores a Name and a Value to be added as a name=value pair in a file.
// TODO convert to map
type configFileChange struct {
	Name  string
	Value string
}

var setBootVar = func(name, value string) error { return nil }
var getBootVar = func(name string) (string, error) { return "", nil }

// newUboot create a new Uboot bootloader object
func newUboot(partition *Partition) bootLoader {
	if !helpers.FileExists(bootloaderUbootConfigFile) {
		return nil
	}

	b := newBootLoader(partition, bootloaderUbootDir)
	if b == nil {
		return nil
	}
	u := uboot{bootloaderType: *b}

	if helpers.FileExists(bootloaderUbootFwEnvFile) {
		setBootVar = setBootVarFwEnv
		getBootVar = getBootVarFwEnv
	} else {
		setBootVar = setBootVarLegacy
		getBootVar = getBootVarLegacy
	}

	return &u
}

func (u *uboot) Name() bootloaderName {
	return bootloaderNameUboot
}

func (u *uboot) ToggleRootFS(otherRootfs string) (err error) {
	if err := setBootVar(bootloaderRootfsVar, string(otherRootfs)); err != nil {
		return err
	}

	return setBootVar(bootloaderBootmodeVar, bootloaderBootmodeTry)
}

func getBootVarLegacy(name string) (value string, err error) {
	cfg := goconfigparser.New()
	cfg.AllowNoSectionHeader = true
	if err := cfg.ReadFile(bootloaderUbootEnvFile); err != nil {
		return "", nil
	}

	return cfg.Get("", name)
}

func setBootVarLegacy(name, value string) error {
	curVal, err := getBootVarLegacy(name)
	if err == nil && curVal == value {
		return nil
	}

<<<<<<< HEAD
	return value, nil
}

func (u *uboot) MarkCurrentBootSuccessful(currentRootfs string) (err error) {
	changes := []configFileChange{
		configFileChange{Name: bootloaderBootmodeVar,
			Value: bootloaderBootmodeSuccess,
		},
		configFileChange{Name: bootloaderRootfsVar,
			Value: string(currentRootfs),
		},
=======
	changes := []configFileChange{
		configFileChange{
			Name:  name,
			Value: value,
		},
	}

	return modifyNameValueFile(bootloaderUbootEnvFile, changes)
}

func setBootVarFwEnv(name, value string) error {
	env, err := uenv.Open(bootloaderUbootFwEnvFile)
	if err != nil {
		return err
	}

	// already set, nothing to do
	if env.Get(name) == value {
		return nil
	}

	env.Set(name, value)
	return env.Save()
}

func getBootVarFwEnv(name string) (string, error) {
	env, err := uenv.Open(bootloaderUbootFwEnvFile)
	if err != nil {
		return "", err
	}

	return env.Get(name), nil
}

func (u *uboot) GetBootVar(name string) (value string, err error) {
	return getBootVar(name)
}

func (u *uboot) GetNextBootRootFSName() (label string, err error) {
	value, err := u.GetBootVar(bootloaderRootfsVar)
	if err != nil {
		// should never happen
		return "", err
	}

	return value, nil
}

// FIXME: this is super similar to grub now, refactor to extract the
//        common code
func (u *uboot) MarkCurrentBootSuccessful(currentRootfs string) error {
	// Clear the variable set on boot to denote a good boot.
	if err := setBootVar(bootloaderTrialBootVar, "0"); err != nil {
		return err
	}

	if err := setBootVar(bootloaderRootfsVar, currentRootfs); err != nil {
		return err
>>>>>>> 22a6010e
	}

	if err := setBootVar(bootloaderBootmodeVar, bootloaderBootmodeSuccess); err != nil {
		return err
	}

	// legacy support, does not error if the file is not there
	return os.RemoveAll(bootloaderUbootStampFile)
}

<<<<<<< HEAD
=======
func (u *uboot) BootDir() string {
	return bootloaderUbootDir
}

// Write lines to file atomically. File does not have to preexist.
// FIXME: put into utils package
func atomicFileUpdateImpl(file string, lines []string) (err error) {
	tmpFile := fmt.Sprintf("%s.NEW", file)

	// XXX: if go switches to use aio_fsync, we need to open the dir for writing
	dir, err := os.Open(filepath.Dir(file))
	if err != nil {
		return err
	}
	defer dir.Close()

	if err := writeLines(lines, tmpFile); err != nil {
		return err
	}

	// atomic update
	if err := os.Rename(tmpFile, file); err != nil {
		return err
	}

	return dir.Sync()
}

>>>>>>> 22a6010e
// Rewrite the specified file, applying the specified set of changes.
// Lines not in the changes slice are left alone.
// If the original file does not contain any of the name entries (from
// the corresponding configFileChange objects), those entries are
// appended to the file.
//
// FIXME: put into utils package
// FIXME: improve logic
func modifyNameValueFile(path string, changes []configFileChange) (err error) {
	var updated []configFileChange

	// we won't write to a file if we don't need to.
	updateNeeded := false

	file, err := os.Open(path)
	if err != nil {
		return err
	}
	defer file.Close()

	buf := bytes.NewBuffer(nil)
	scanner := bufio.NewScanner(file)
	for scanner.Scan() {
		line := scanner.Text()
		for _, change := range changes {
			if strings.HasPrefix(line, fmt.Sprintf("%s=", change.Name)) {
				value := strings.SplitN(line, "=", 2)[1]
				// updated is used later to see if you had the originally requested
				// value.
				updated = append(updated, change)
				if value != change.Value {
					line = fmt.Sprintf("%s=%s", change.Name, change.Value)
					updateNeeded = true
				}
			}
		}
		fmt.Fprintln(buf, line)
	}

	for _, change := range changes {
		got := false
		for _, update := range updated {
			if update.Name == change.Name {
				got = true
				break
			}
		}

		if !got {
			updateNeeded = true

			// name/value pair did not exist in original
			// file, so append
			fmt.Fprintf(buf, "%s=%s\n", change.Name, change.Value)
		}
	}

	if updateNeeded {
		return atomicWriteFile(path, buf.Bytes(), 0644)
	}

	return nil
}

// FIXME: put into utils package
func readLines(path string) (lines []string, err error) {

	file, err := os.Open(path)

	if err != nil {
		return nil, err
	}

	defer file.Close()

	scanner := bufio.NewScanner(file)
	for scanner.Scan() {
		lines = append(lines, scanner.Text())
	}

	return lines, scanner.Err()
}

// FIXME: put into utils package
func writeLines(lines []string, path string) (err error) {

	file, err := os.Create(path)

	if err != nil {
		return err
	}

	defer func() {
		e := file.Close()
		if err == nil {
			err = e
		}
	}()

	writer := bufio.NewWriter(file)

	for _, line := range lines {
		if _, err := fmt.Fprintln(writer, line); err != nil {
			return err
		}
	}

	if err := writer.Flush(); err != nil {
		return err
	}

	return file.Sync()
}<|MERGE_RESOLUTION|>--- conflicted
+++ resolved
@@ -55,12 +55,8 @@
 	bootloaderUbootConfigFile = bootloaderUbootConfigFileReal
 	bootloaderUbootStampFile  = bootloaderUbootStampFileReal
 	bootloaderUbootEnvFile    = bootloaderUbootEnvFileReal
-<<<<<<< HEAD
 	atomicWriteFile           = helpers.AtomicWriteFile
-=======
 	bootloaderUbootFwEnvFile  = bootloaderUbootFwEnvFileReal
-	atomicFileUpdate          = atomicFileUpdateImpl
->>>>>>> 22a6010e
 )
 
 const bootloaderNameUboot bootloaderName = "u-boot"
@@ -130,19 +126,6 @@
 		return nil
 	}
 
-<<<<<<< HEAD
-	return value, nil
-}
-
-func (u *uboot) MarkCurrentBootSuccessful(currentRootfs string) (err error) {
-	changes := []configFileChange{
-		configFileChange{Name: bootloaderBootmodeVar,
-			Value: bootloaderBootmodeSuccess,
-		},
-		configFileChange{Name: bootloaderRootfsVar,
-			Value: string(currentRootfs),
-		},
-=======
 	changes := []configFileChange{
 		configFileChange{
 			Name:  name,
@@ -201,7 +184,6 @@
 
 	if err := setBootVar(bootloaderRootfsVar, currentRootfs); err != nil {
 		return err
->>>>>>> 22a6010e
 	}
 
 	if err := setBootVar(bootloaderBootmodeVar, bootloaderBootmodeSuccess); err != nil {
@@ -212,37 +194,10 @@
 	return os.RemoveAll(bootloaderUbootStampFile)
 }
 
-<<<<<<< HEAD
-=======
 func (u *uboot) BootDir() string {
 	return bootloaderUbootDir
 }
 
-// Write lines to file atomically. File does not have to preexist.
-// FIXME: put into utils package
-func atomicFileUpdateImpl(file string, lines []string) (err error) {
-	tmpFile := fmt.Sprintf("%s.NEW", file)
-
-	// XXX: if go switches to use aio_fsync, we need to open the dir for writing
-	dir, err := os.Open(filepath.Dir(file))
-	if err != nil {
-		return err
-	}
-	defer dir.Close()
-
-	if err := writeLines(lines, tmpFile); err != nil {
-		return err
-	}
-
-	// atomic update
-	if err := os.Rename(tmpFile, file); err != nil {
-		return err
-	}
-
-	return dir.Sync()
-}
-
->>>>>>> 22a6010e
 // Rewrite the specified file, applying the specified set of changes.
 // Lines not in the changes slice are left alone.
 // If the original file does not contain any of the name entries (from
@@ -305,54 +260,4 @@
 	}
 
 	return nil
-}
-
-// FIXME: put into utils package
-func readLines(path string) (lines []string, err error) {
-
-	file, err := os.Open(path)
-
-	if err != nil {
-		return nil, err
-	}
-
-	defer file.Close()
-
-	scanner := bufio.NewScanner(file)
-	for scanner.Scan() {
-		lines = append(lines, scanner.Text())
-	}
-
-	return lines, scanner.Err()
-}
-
-// FIXME: put into utils package
-func writeLines(lines []string, path string) (err error) {
-
-	file, err := os.Create(path)
-
-	if err != nil {
-		return err
-	}
-
-	defer func() {
-		e := file.Close()
-		if err == nil {
-			err = e
-		}
-	}()
-
-	writer := bufio.NewWriter(file)
-
-	for _, line := range lines {
-		if _, err := fmt.Fprintln(writer, line); err != nil {
-			return err
-		}
-	}
-
-	if err := writer.Flush(); err != nil {
-		return err
-	}
-
-	return file.Sync()
 }