--- conflicted
+++ resolved
@@ -409,16 +409,8 @@
 			fullPath = cleaned
 		}
 
-<<<<<<< HEAD
 		m[entry.Name()] = fullPath
 	}
-=======
-		// Look for expected partition labels
-		name, ok := fields["LABEL"]
-		if !ok {
-			continue
-		}
->>>>>>> 8ba91b3b
 
 	return m, err
 }
@@ -817,22 +809,6 @@
 	return undoMounts(bindMounts)
 }
 
-<<<<<<< HEAD
-func (p *Partition) handleBootloader() (err error) {
-	bootloader, err := p.GetBootloader()
-
-	if err != nil {
-		return err
-	}
-
-	// FIXME: use logger
-	//fmt.Printf("FIXME: HandleBootloader: bootloader=%s\n", bootloader.Name())
-
-	return bootloader.ToggleRootFS()
-}
-
-=======
->>>>>>> 8ba91b3b
 func (p *Partition) toggleBootloaderRootfs() (err error) {
 
 	if !p.dualRootPartitions() {
