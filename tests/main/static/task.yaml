summary: Check that snapd can be built without cgo
<<<<<<< HEAD
# Disabled for Fedora and openSUSE until test case is properly ported
systems: [-ubuntu-core-16-*, -fedora-*, -opensuse-*]
=======
systems: [-ubuntu-core-16-*]
>>>>>>> cbc5c63f
execute: |
    CGO_ENABLED=0 go build -o snapd.static github.com/snapcore/snapd/cmd/snapd
    ldd snapd.static && exit 1 || true<|MERGE_RESOLUTION|>--- conflicted
+++ resolved
@@ -1,10 +1,5 @@
 summary: Check that snapd can be built without cgo
-<<<<<<< HEAD
-# Disabled for Fedora and openSUSE until test case is properly ported
-systems: [-ubuntu-core-16-*, -fedora-*, -opensuse-*]
-=======
 systems: [-ubuntu-core-16-*]
->>>>>>> cbc5c63f
 execute: |
     CGO_ENABLED=0 go build -o snapd.static github.com/snapcore/snapd/cmd/snapd
     ldd snapd.static && exit 1 || true