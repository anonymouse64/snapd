summary: Test that snapd with testkeys on UC20 can boot a model with grade signed.

systems: [ubuntu-20.04-64]

environment:
  # use tpm + secure boot to get full disk encryption, this is explicitly needed
  # for grade: secured
  NESTED_ENABLE_TPM: true
  NESTED_ENABLE_SECURE_BOOT: true

  # use snapd from the spread run so that we have testkeys trusted in the snapd
  # run
  NESTED_BUILD_SNAPD_FROM_CURRENT: true

  # don't use cloud-init to create the user, we manually use cloud-init via
  # --param-cdrom in the test setup
  NESTED_USE_CLOUD_INIT: false

  # sign all the snaps we build for the image with fakestore
  NESTED_SIGN_SNAPS_FAKESTORE: true

  # use the testrootorg auto-import assertion
  # TODO: commit the Go code used to create this assertion from the json file
  NESTED_CUSTOM_AUTO_IMPORT_ASSERTION: $TESTSLIB/assertions/developer1-auto-import.assert

  NESTED_CUSTOM_MODEL: $TESTSLIB/assertions/developer1-20-signed.model
  NESTED_IMAGE_ID: cloud-init-signed-testkeys

  # for the fake store
  NESTED_FAKESTORE_BLOB_DIR: $(pwd)/fake-store-blobdir
  NESTED_UBUNTU_IMAGE_SNAPPY_FORCE_SAS_URL: http://localhost:11028

  # unset this otherwise ubuntu-image complains about overriding the channel for
  # a model with grade higher than dangerous when building the image
  NESTED_CORE_CHANNEL: ""

prepare: |
  if [ "$TRUST_TEST_KEYS" = "false" ]; then
      echo "This test needs test keys to be trusted"
      exit
  fi

  #shellcheck source=tests/lib/nested.sh
  . "$TESTSLIB/nested.sh"

  #shellcheck source=tests/lib/store.sh
  . "$TESTSLIB"/store.sh

  # setup the fakestore, but don't use it for our snapd here on the host VM, so
  # tear down the staging_store immediately afterwards so that only the SAS is 
  # running and our snapd is not pointed at it, ubuntu-image is the only thing 
  # that actually needs to use the fakestore, and we will manually point it at
  # the fakestore below using NESTED_UBUNTU_IMAGE_SNAPPY_FORCE_SAS_URL
  setup_fake_store "$NESTED_FAKESTORE_BLOB_DIR"
  teardown_staging_store

  echo "Expose the needed assertions through the fakestore"
  cp "$TESTSLIB"/assertions/developer1.account "$NESTED_FAKESTORE_BLOB_DIR/asserts"
  cp "$TESTSLIB"/assertions/developer1.account-key "$NESTED_FAKESTORE_BLOB_DIR/asserts"

  # modify and repack gadget snap to add a defaults section and use our own
  # prepare-device hook to use the fakedevicesvc
  mkdir "$(nested_get_extra_snaps_path)"

  # Get the snakeoil key and cert for signing gadget assets (shim)
  KEY_NAME=$(nested_get_snakeoil_key)
  SNAKEOIL_KEY="$PWD/$KEY_NAME.key"
  SNAKEOIL_CERT="$PWD/$KEY_NAME.pem"

  snap download --basename=pc --channel="20/edge" pc
  unsquashfs -d pc-gadget pc.snap

  # delay all refreshes for a week from now, as otherwise refreshes for our
  # snaps (which are asserted by the testrootorg authority-id) may happen, which
  # will break things because the signing keys won't match, etc. and 
  # specifically snap-bootstrap in the kernel snap from the store won't trust
  # the seed keys to unlock the encrypted data partition in the initramfs
  sed defaults.yaml -e "s/@HOLD-TIME@/$(date --date='next week' +%Y-%m-%dT%H:%M:%S%:z)/" >> \
    pc-gadget/meta/gadget.yaml

  # TODO: enable this bit when things are ready to use a testkeys signed model
  # assertion
  # copy the prepare-device hook to use our fakedevicesvc
  # mkdir -p pc-gadget/meta/hooks/
  # cp prepare-device pc-gadget/meta/hooks/

  nested_secboot_sign_gadget pc-gadget "$SNAKEOIL_KEY" "$SNAKEOIL_CERT"
  snap pack pc-gadget/ extra-snaps/
  rm -rf pc-gadget/

  rm -f "$SNAKEOIL_KEY" "$SNAKEOIL_CERT"

  # TODO: enable this when ready, currently serial assertions requests don't 
  # work with the fakedevicesvc, needs a little bit of work somewhere
  # start fake device svc
  # #shellcheck disable=SC2148
  #  systemd-run --unit fakedevicesvc fakedevicesvc localhost:11029

  # first boot - legit NoCloud usage
  nested_build_seed_cdrom "$TESTSLIB/cloud-init-seeds/normal-user" seed.iso cidata user-data meta-data

  # second boot - attacker drive
  nested_build_seed_cdrom "$TESTSLIB/cloud-init-seeds/attacker-user" seed2.iso cidata user-data meta-data

  "$TESTSTOOLS"/nested-state build-image core
  # first boot will use seed1 to create the normal-user in addition to the 
  # system-user assertion
  "$TESTSTOOLS"/nested-state create-vm core --param-cdrom "-cdrom $(pwd)/seed.iso"

restore: |
  if [ "$TRUST_TEST_KEYS" = "false" ]; then
      echo "This test needs test keys to be trusted"
      exit
  fi

  # stop fake device svc
  # systemctl stop fakedevicesvc

  #shellcheck source=tests/lib/store.sh
  . "$TESTSLIB"/store.sh
  teardown_fake_store "$NESTED_FAKESTORE_BLOB_DIR"

execute: |
  if [ "$TRUST_TEST_KEYS" = "false" ]; then
      echo "This test needs test keys to be trusted"
      exit
  fi

  #shellcheck source=tests/lib/nested.sh
  . "$TESTSLIB/nested.sh"

  echo "The initial cloud-init user was created"
  nested_exec "cat /var/lib/extrausers/passwd" | MATCH normal-user

  echo "And we can run things as the normal user"
  nested_exec_as normal-user ubuntu "sudo true"

  # TODO: check that we got a serial assertion via the fakedevicesvc
  # for now we just don't get a serial assertion which is fine for the purposes
  # of this test

  echo "Waiting for snapd to react to cloud-init"
<<<<<<< HEAD
  nested_retry "--wait 1 -n 60 sh -c 'cloud-init status | grep -qE \"status: disabled\"'"
  
=======
  for i in $(seq 60); do
    if nested_exec "journalctl --no-pager -u snapd" | MATCH "Cloud-init reported"; then
        break
    fi
    sleep 1
  done

>>>>>>> 701a9092
  echo "Ensuring that cloud-init got disabled after running"
  nested_exec "test -f /etc/cloud/cloud-init.disabled"
  nested_exec "! test -f /etc/cloud/cloud.cfg.d/zzzz_snapd.cfg"

  # gracefully shutdown so that we don't have file corruption
  echo "Gracefully shutting down the nested VM to prepare a simulated attack"
  boot_id="$(nested_get_boot_id)"
  nested_shutdown

  # replace the seed.iso with the new attacker iso
  mv seed2.iso seed.iso

  echo "Restarting nested VM with attacker cloud-init CD-ROM drive"
  nested_force_start_vm
  nested_wait_for_reboot "${boot_id}"

  echo "The cloud-init attacker user was not created"
  nested_exec "cat /var/lib/extrausers/passwd" | NOMATCH attacker-user

  echo "cloud-init is still disabled"
  nested_exec "cloud-init status" | MATCH "status: disabled"
  nested_exec "test -f /etc/cloud/cloud-init.disabled"
  nested_exec "! test -f /etc/cloud/cloud.cfg.d/zzzz_snapd.cfg"<|MERGE_RESOLUTION|>--- conflicted
+++ resolved
@@ -140,18 +140,13 @@
   # of this test
 
   echo "Waiting for snapd to react to cloud-init"
-<<<<<<< HEAD
-  nested_retry "--wait 1 -n 60 sh -c 'cloud-init status | grep -qE \"status: disabled\"'"
-  
-=======
   for i in $(seq 60); do
     if nested_exec "journalctl --no-pager -u snapd" | MATCH "Cloud-init reported"; then
         break
     fi
     sleep 1
   done
-
->>>>>>> 701a9092
+  
   echo "Ensuring that cloud-init got disabled after running"
   nested_exec "test -f /etc/cloud/cloud-init.disabled"
   nested_exec "! test -f /etc/cloud/cloud.cfg.d/zzzz_snapd.cfg"
