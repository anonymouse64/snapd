--- conflicted
+++ resolved
@@ -150,12 +150,9 @@
             ;;
         opensuse-*)
             quiet rpm -i "$@"
-<<<<<<< HEAD
-=======
             ;;
         arch-*)
             pacman -U --noconfirm "$@"
->>>>>>> a1578d12
             ;;
         *)
             echo "ERROR: Unsupported distribution $SPREAD_SYSTEM"
@@ -287,12 +284,9 @@
             ;;
         opensuse-*)
             quiet zypper --gpg-auto-import-keys refresh
-<<<<<<< HEAD
-=======
             ;;
         arch-*)
             pacman -Syq
->>>>>>> a1578d12
             ;;
         *)
             echo "ERROR: Unsupported distribution $SPREAD_SYSTEM"
@@ -526,10 +520,7 @@
         git
         golang
         jq
-<<<<<<< HEAD
-=======
         iptables-services
->>>>>>> a1578d12
         man
         mock
         net-tools
