// -*- Mode: Go; indent-tabs-mode: t -*-

/*
 * Copyright (C) 2015-2016 Canonical Ltd
 *
 * This program is free software: you can redistribute it and/or modify
 * it under the terms of the GNU General Public License version 3 as
 * published by the Free Software Foundation.
 *
 * This program is distributed in the hope that it will be useful,
 * but WITHOUT ANY WARRANTY; without even the implied warranty of
 * MERCHANTABILITY or FITNESS FOR A PARTICULAR PURPOSE.  See the
 * GNU General Public License for more details.
 *
 * You should have received a copy of the GNU General Public License
 * along with this program.  If not, see <http://www.gnu.org/licenses/>.
 *
 */

package asserts_test

import (
	"bytes"
	"io"
	"strings"

	. "gopkg.in/check.v1"

	"github.com/snapcore/snapd/asserts"
)

type assertsSuite struct{}

var _ = Suite(&assertsSuite{})

func (as *assertsSuite) TestType(c *C) {
	c.Check(asserts.Type("test-only"), Equals, asserts.TestOnlyType)
}

func (as *assertsSuite) TestUnknown(c *C) {
	c.Check(asserts.Type(""), IsNil)
	c.Check(asserts.Type("unknown"), IsNil)
}

const exampleEmptyBodyAllDefaults = "type: test-only\n" +
	"authority-id: auth-id1\n" +
	"primary-key: abc" +
	"\n\n" +
	"openpgp c2ln"

func (as *assertsSuite) TestDecodeEmptyBodyAllDefaults(c *C) {
	a, err := asserts.Decode([]byte(exampleEmptyBodyAllDefaults))
	c.Assert(err, IsNil)
	c.Check(a.Type(), Equals, asserts.TestOnlyType)
	_, ok := a.(*asserts.TestOnly)
	c.Check(ok, Equals, true)
	c.Check(a.Revision(), Equals, 0)
	c.Check(a.Body(), IsNil)
	c.Check(a.Header("header1"), IsNil)
	c.Check(a.HeaderString("header1"), Equals, "")
	c.Check(a.AuthorityID(), Equals, "auth-id1")
}

const exampleEmptyBody2NlNl = "type: test-only\n" +
	"authority-id: auth-id1\n" +
	"primary-key: xyz\n" +
	"revision: 0\n" +
	"body-length: 0" +
	"\n\n" +
	"\n\n" +
	"openpgp c2ln\n"

func (as *assertsSuite) TestDecodeEmptyBodyNormalize2NlNl(c *C) {
	a, err := asserts.Decode([]byte(exampleEmptyBody2NlNl))
	c.Assert(err, IsNil)
	c.Check(a.Type(), Equals, asserts.TestOnlyType)
	c.Check(a.Revision(), Equals, 0)
	c.Check(a.Body(), IsNil)
}

const exampleBodyAndExtraHeaders = "type: test-only\n" +
	"authority-id: auth-id2\n" +
	"primary-key: abc\n" +
	"revision: 5\n" +
	"header1: value1\n" +
	"header2: value2\n" +
	"body-length: 8\n\n" +
	"THE-BODY" +
	"\n\n" +
	"openpgp c2ln\n"

func (as *assertsSuite) TestDecodeWithABodyAndExtraHeaders(c *C) {
	a, err := asserts.Decode([]byte(exampleBodyAndExtraHeaders))
	c.Assert(err, IsNil)
	c.Check(a.Type(), Equals, asserts.TestOnlyType)
	c.Check(a.AuthorityID(), Equals, "auth-id2")
	c.Check(a.Header("primary-key"), Equals, "abc")
	c.Check(a.Revision(), Equals, 5)
	c.Check(a.Header("header1"), Equals, "value1")
	c.Check(a.Header("header2"), Equals, "value2")
	c.Check(a.Body(), DeepEquals, []byte("THE-BODY"))

}

func (as *assertsSuite) TestDecodeGetSignatureBits(c *C) {
	content := "type: test-only\n" +
		"authority-id: auth-id1\n" +
		"primary-key: xyz\n" +
		"revision: 5\n" +
		"header1: value1\n" +
		"body-length: 8\n\n" +
		"THE-BODY"
	encoded := content +
		"\n\n" +
		"openpgp c2ln"
	a, err := asserts.Decode([]byte(encoded))
	c.Assert(err, IsNil)
	c.Check(a.Type(), Equals, asserts.TestOnlyType)
	c.Check(a.AuthorityID(), Equals, "auth-id1")
	cont, signature := a.Signature()
	c.Check(signature, DeepEquals, []byte("openpgp c2ln"))
	c.Check(cont, DeepEquals, []byte(content))
}

func (as *assertsSuite) TestDecodeNoSignatureSplit(c *C) {
	for _, encoded := range []string{"", "foo"} {
		_, err := asserts.Decode([]byte(encoded))
		c.Check(err, ErrorMatches, "assertion content/signature separator not found")
	}
}

func (as *assertsSuite) TestDecodeHeaderParsingErrors(c *C) {
	headerParsingErrorsTests := []struct{ encoded, expectedErr string }{
		{string([]byte{255, '\n', '\n'}), "header is not utf8"},
		{"foo: a\nbar\n\n", `header entry missing ':' separator: "bar"`},
		{"TYPE: foo\n\n", `invalid header name: "TYPE"`},
		{"foo: a\nbar:>\n\n", `header entry should have a space or newline \(for multiline\) before value: "bar:>"`},
		{"foo: a\nbar:\n\n", `expected 4 chars nesting prefix after multiline introduction "bar:": EOF`},
		{"foo: a\nbar:\nbaz: x\n\n", `expected 4 chars nesting prefix after multiline introduction "bar:": "baz: x"`},
	}

	for _, test := range headerParsingErrorsTests {
		_, err := asserts.Decode([]byte(test.encoded))
		c.Check(err, ErrorMatches, "parsing assertion headers: "+test.expectedErr)
	}
}

func (as *assertsSuite) TestDecodeInvalid(c *C) {
	encoded := "type: test-only\n" +
		"authority-id: auth-id\n" +
		"primary-key: abc\n" +
		"revision: 0\n" +
		"body-length: 5" +
		"\n\n" +
		"abcde" +
		"\n\n" +
		"openpgp c2ln"

	invalidAssertTests := []struct{ original, invalid, expectedErr string }{
		{"body-length: 5", "body-length: z", `assertion: "body-length" header is not an integer: z`},
		{"body-length: 5", "body-length: 3", "assertion body length and declared body-length don't match: 5 != 3"},
		{"authority-id: auth-id\n", "", `assertion: "authority-id" header is mandatory`},
		{"authority-id: auth-id\n", "authority-id: \n", `assertion: "authority-id" header should not be empty`},
		{"openpgp c2ln", "", "empty assertion signature"},
		{"type: test-only\n", "", `assertion: "type" header is mandatory`},
		{"type: test-only\n", "type: unknown\n", `unknown assertion type: "unknown"`},
		{"revision: 0\n", "revision: Z\n", `assertion: "revision" header is not an integer: Z`},
		{"revision: 0\n", "revision:\n  - 1\n", `assertion: "revision" header is not an integer: \[1\]`},
		{"revision: 0\n", "revision: -10\n", "assertion: revision should be positive: -10"},
		{"primary-key: abc\n", "", `assertion test-only: "primary-key" header is mandatory`},
		{"primary-key: abc\n", "primary-key:\n  - abc\n", `assertion test-only: "primary-key" header must be a string`},
		{"primary-key: abc\n", "primary-key: a/c\n", `assertion test-only: "primary-key" primary key header cannot contain '/'`},
	}

	for _, test := range invalidAssertTests {
		invalid := strings.Replace(encoded, test.original, test.invalid, 1)
		_, err := asserts.Decode([]byte(invalid))
		c.Check(err, ErrorMatches, test.expectedErr)
	}
}

func checkContent(c *C, a asserts.Assertion, encoded string) {
	expected, err := asserts.Decode([]byte(encoded))
	c.Assert(err, IsNil)
	expectedCont, _ := expected.Signature()

	cont, _ := a.Signature()
	c.Check(cont, DeepEquals, expectedCont)
}

func (as *assertsSuite) TestEncoderDecoderHappy(c *C) {
	stream := new(bytes.Buffer)
	enc := asserts.NewEncoder(stream)
	asserts.EncoderAppend(enc, []byte(exampleEmptyBody2NlNl))
	asserts.EncoderAppend(enc, []byte(exampleBodyAndExtraHeaders))
	asserts.EncoderAppend(enc, []byte(exampleEmptyBodyAllDefaults))

	decoder := asserts.NewDecoder(stream)
	a, err := decoder.Decode()
	c.Assert(err, IsNil)
	c.Check(a.Type(), Equals, asserts.TestOnlyType)
	_, ok := a.(*asserts.TestOnly)
	c.Check(ok, Equals, true)
	checkContent(c, a, exampleEmptyBody2NlNl)

	a, err = decoder.Decode()
	c.Assert(err, IsNil)
	checkContent(c, a, exampleBodyAndExtraHeaders)

	a, err = decoder.Decode()
	c.Assert(err, IsNil)
	checkContent(c, a, exampleEmptyBodyAllDefaults)

	a, err = decoder.Decode()
	c.Assert(err, Equals, io.EOF)
}

func (as *assertsSuite) TestDecodeEmptyStream(c *C) {
	stream := new(bytes.Buffer)
	decoder := asserts.NewDecoder(stream)
	_, err := decoder.Decode()
	c.Check(err, Equals, io.EOF)
}

func (as *assertsSuite) TestDecoderHappyWithSeparatorsVariations(c *C) {
	streams := []string{
		exampleBodyAndExtraHeaders,
		exampleEmptyBody2NlNl,
		exampleEmptyBodyAllDefaults,
	}

	for _, streamData := range streams {
		stream := bytes.NewBufferString(streamData)
		decoder := asserts.NewDecoderStressed(stream, 16, 1024, 1024, 1024)
		a, err := decoder.Decode()
		c.Assert(err, IsNil, Commentf("stream: %q", streamData))

		checkContent(c, a, streamData)

		a, err = decoder.Decode()
		c.Check(err, Equals, io.EOF, Commentf("stream: %q", streamData))
	}
}

func (as *assertsSuite) TestDecoderHappyWithTrailerDoubleNewlines(c *C) {
	streams := []string{
		exampleBodyAndExtraHeaders,
		exampleEmptyBody2NlNl,
		exampleEmptyBodyAllDefaults,
	}

	for _, streamData := range streams {
		stream := bytes.NewBufferString(streamData)
		if strings.HasSuffix(streamData, "\n") {
			stream.WriteString("\n")
		} else {
			stream.WriteString("\n\n")
		}

		decoder := asserts.NewDecoderStressed(stream, 16, 1024, 1024, 1024)
		a, err := decoder.Decode()
		c.Assert(err, IsNil, Commentf("stream: %q", streamData))

		checkContent(c, a, streamData)

		a, err = decoder.Decode()
		c.Check(err, Equals, io.EOF, Commentf("stream: %q", streamData))
	}
}

func (as *assertsSuite) TestDecoderUnexpectedEOF(c *C) {
	streamData := exampleBodyAndExtraHeaders + "\n" + exampleEmptyBodyAllDefaults
	fstHeadEnd := strings.Index(exampleBodyAndExtraHeaders, "\n\n")
	sndHeadEnd := len(exampleBodyAndExtraHeaders) + 1 + strings.Index(exampleEmptyBodyAllDefaults, "\n\n")

	for _, brk := range []int{1, fstHeadEnd / 2, fstHeadEnd, fstHeadEnd + 1, fstHeadEnd + 2, fstHeadEnd + 6} {
		stream := bytes.NewBufferString(streamData[:brk])
		decoder := asserts.NewDecoderStressed(stream, 16, 1024, 1024, 1024)
		_, err := decoder.Decode()
		c.Check(err, Equals, io.ErrUnexpectedEOF, Commentf("brk: %d", brk))
	}

	for _, brk := range []int{sndHeadEnd, sndHeadEnd + 1} {
		stream := bytes.NewBufferString(streamData[:brk])
		decoder := asserts.NewDecoder(stream)
		_, err := decoder.Decode()
		c.Assert(err, IsNil)

		_, err = decoder.Decode()
		c.Check(err, Equals, io.ErrUnexpectedEOF, Commentf("brk: %d", brk))
	}
}

func (as *assertsSuite) TestDecoderBrokenBodySeparation(c *C) {
	streamData := strings.Replace(exampleBodyAndExtraHeaders, "THE-BODY\n\n", "THE-BODY", 1)
	decoder := asserts.NewDecoder(bytes.NewBufferString(streamData))
	_, err := decoder.Decode()
	c.Assert(err, ErrorMatches, "missing content/signature separator")

	streamData = strings.Replace(exampleBodyAndExtraHeaders, "THE-BODY\n\n", "THE-BODY\n", 1)
	decoder = asserts.NewDecoder(bytes.NewBufferString(streamData))
	_, err = decoder.Decode()
	c.Assert(err, ErrorMatches, "missing content/signature separator")
}

func (as *assertsSuite) TestDecoderHeadTooBig(c *C) {
	decoder := asserts.NewDecoderStressed(bytes.NewBufferString(exampleBodyAndExtraHeaders), 4, 4, 1024, 1024)
	_, err := decoder.Decode()
	c.Assert(err, ErrorMatches, `error reading assertion headers: maximum size exceeded while looking for delimiter "\\n\\n"`)
}

func (as *assertsSuite) TestDecoderBodyTooBig(c *C) {
	decoder := asserts.NewDecoderStressed(bytes.NewBufferString(exampleBodyAndExtraHeaders), 1024, 1024, 5, 1024)
	_, err := decoder.Decode()
	c.Assert(err, ErrorMatches, "assertion body length 8 exceeds maximum body size")
}

func (as *assertsSuite) TestDecoderSignatureTooBig(c *C) {
	decoder := asserts.NewDecoderStressed(bytes.NewBufferString(exampleBodyAndExtraHeaders), 4, 1024, 1024, 7)
	_, err := decoder.Decode()
	c.Assert(err, ErrorMatches, `error reading assertion signature: maximum size exceeded while looking for delimiter "\\n\\n"`)
}

func (as *assertsSuite) TestEncode(c *C) {
	encoded := []byte("type: test-only\n" +
		"authority-id: auth-id2\n" +
		"primary-key: xyz\n" +
		"revision: 5\n" +
		"header1: value1\n" +
		"header2: value2\n" +
		"body-length: 8\n\n" +
		"THE-BODY" +
		"\n\n" +
		"openpgp c2ln")
	a, err := asserts.Decode(encoded)
	c.Assert(err, IsNil)
	encodeRes := asserts.Encode(a)
	c.Check(encodeRes, DeepEquals, encoded)
}

func (as *assertsSuite) TestEncoderOK(c *C) {
	encoded := []byte("type: test-only\n" +
		"authority-id: auth-id2\n" +
		"primary-key: xyzyz\n" +
		"revision: 5\n" +
		"header1: value1\n" +
		"header2: value2\n" +
		"body-length: 8\n\n" +
		"THE-BODY" +
		"\n\n" +
		"openpgp c2ln")
	a0, err := asserts.Decode(encoded)
	c.Assert(err, IsNil)
	cont0, _ := a0.Signature()

	stream := new(bytes.Buffer)
	enc := asserts.NewEncoder(stream)
	enc.Encode(a0)

	c.Check(bytes.HasSuffix(stream.Bytes(), []byte{'\n'}), Equals, true)

	dec := asserts.NewDecoder(stream)
	a1, err := dec.Decode()
	c.Assert(err, IsNil)

	cont1, _ := a1.Signature()
	c.Check(cont1, DeepEquals, cont0)
}

func (as *assertsSuite) TestEncoderSingleDecodeOK(c *C) {
	encoded := []byte("type: test-only\n" +
		"authority-id: auth-id2\n" +
		"primary-key: abc\n" +
		"revision: 5\n" +
		"header1: value1\n" +
		"header2: value2\n" +
		"body-length: 8\n\n" +
		"THE-BODY" +
		"\n\n" +
		"openpgp c2ln")
	a0, err := asserts.Decode(encoded)
	c.Assert(err, IsNil)
	cont0, _ := a0.Signature()

	stream := new(bytes.Buffer)
	enc := asserts.NewEncoder(stream)
	enc.Encode(a0)

	a1, err := asserts.Decode(stream.Bytes())
	c.Assert(err, IsNil)

	cont1, _ := a1.Signature()
	c.Check(cont1, DeepEquals, cont0)
}

func (as *assertsSuite) TestSignFormatSanityEmptyBody(c *C) {
	headers := map[string]interface{}{
		"authority-id": "auth-id1",
		"primary-key":  "0",
	}
	a, err := asserts.AssembleAndSignInTest(asserts.TestOnlyType, headers, nil, testPrivKey1)
	c.Assert(err, IsNil)

	_, err = asserts.Decode(asserts.Encode(a))
	c.Check(err, IsNil)
}

func (as *assertsSuite) TestSignFormatSanityNonEmptyBody(c *C) {
	headers := map[string]interface{}{
		"authority-id": "auth-id1",
		"primary-key":  "0",
	}
	body := []byte("THE-BODY")
	a, err := asserts.AssembleAndSignInTest(asserts.TestOnlyType, headers, body, testPrivKey1)
	c.Assert(err, IsNil)
	c.Check(a.Body(), DeepEquals, body)

	decoded, err := asserts.Decode(asserts.Encode(a))
	c.Assert(err, IsNil)
	c.Check(decoded.Body(), DeepEquals, body)
}

func (as *assertsSuite) TestSignFormatSanitySupportMultilineHeaderValues(c *C) {
	headers := map[string]interface{}{
		"authority-id": "auth-id1",
		"primary-key":  "0",
	}

	multilineVals := []string{
		"a\n",
		"\na",
		"a\n\b\nc",
		"a\n\b\nc\n",
		"\na\n",
		"\n\na\n\nb\n\nc",
	}

	for _, multilineVal := range multilineVals {
		headers["multiline"] = multilineVal
		if len(multilineVal)%2 == 1 {
			headers["odd"] = "true"
		}

		a, err := asserts.AssembleAndSignInTest(asserts.TestOnlyType, headers, nil, testPrivKey1)
		c.Assert(err, IsNil)

		decoded, err := asserts.Decode(asserts.Encode(a))
		c.Assert(err, IsNil)

		c.Check(decoded.Header("multiline"), Equals, multilineVal)
	}
}

func (as *assertsSuite) TestHeaders(c *C) {
	encoded := []byte("type: test-only\n" +
		"authority-id: auth-id2\n" +
		"primary-key: abc\n" +
		"revision: 5\n" +
		"header1: value1\n" +
		"header2: value2\n" +
		"body-length: 8\n\n" +
		"THE-BODY" +
		"\n\n" +
		"openpgp c2ln")
	a, err := asserts.Decode(encoded)
	c.Assert(err, IsNil)

	hs := a.Headers()
	c.Check(hs, DeepEquals, map[string]interface{}{
		"type":         "test-only",
		"authority-id": "auth-id2",
		"primary-key":  "abc",
		"revision":     "5",
		"header1":      "value1",
		"header2":      "value2",
		"body-length":  "8",
	})
}

func (as *assertsSuite) TestHeadersReturnsCopy(c *C) {
	encoded := []byte("type: test-only\n" +
		"authority-id: auth-id2\n" +
		"primary-key: xyz\n" +
		"revision: 5\n" +
		"header1: value1\n" +
		"header2: value2\n" +
		"body-length: 8\n\n" +
		"THE-BODY" +
		"\n\n" +
		"openpgp c2ln")
	a, err := asserts.Decode(encoded)
	c.Assert(err, IsNil)

	hs := a.Headers()
	// casual later result mutation doesn't trip us
	delete(hs, "primary-key")
	c.Check(a.Header("primary-key"), Equals, "xyz")
}

func (as *assertsSuite) TestAssembleRoundtrip(c *C) {
	encoded := []byte("type: test-only\n" +
		"authority-id: auth-id2\n" +
		"primary-key: abc\n" +
		"revision: 5\n" +
		"header1: value1\n" +
		"header2: value2\n" +
		"body-length: 8\n\n" +
		"THE-BODY" +
		"\n\n" +
		"openpgp c2ln")
	a, err := asserts.Decode(encoded)
	c.Assert(err, IsNil)

	cont, sig := a.Signature()
	reassembled, err := asserts.Assemble(a.Headers(), a.Body(), cont, sig)
	c.Assert(err, IsNil)

	c.Check(reassembled.Headers(), DeepEquals, a.Headers())
	c.Check(reassembled.Body(), DeepEquals, a.Body())

	reassembledEncoded := asserts.Encode(reassembled)
	c.Check(reassembledEncoded, DeepEquals, encoded)
}

<<<<<<< HEAD
func (as *assertsSuite) TestSigningKey(c *C) {
	headers := map[string]string{
		"authority-id": "auth-id1",
		"primary-key":  "0",
	}
	a, err := asserts.AssembleAndSignInTest(asserts.TestOnlyType, headers, nil, testPrivKey1)
	c.Assert(err, IsNil)

	signerID, keyID, err := a.SigningKey()
	c.Assert(err, IsNil)
	c.Check(signerID, Equals, "auth-id1")
	c.Check(keyID, Equals, testPrivKey1.PublicKey().ID())
}

func (as *assertsSuite) TestSigningKeyError(c *C) {
	a, err := asserts.Decode([]byte(exampleEmptyBodyAllDefaults))
	c.Assert(err, IsNil)

	_, _, err = a.SigningKey()
	c.Check(err, ErrorMatches, `cannot decode signature data:.*`)
=======
func (as *assertsSuite) TestAssembleHeadersCheck(c *C) {
	cont := []byte("type: test-only\n" +
		"authority-id: auth-id2\n" +
		"primary-key: abc\n" +
		"revision: 5")
	headers := map[string]interface{}{
		"type":         "test-only",
		"authority-id": "auth-id2",
		"primary-key":  "abc",
		"revision":     5, // must be a string actually!
	}

	_, err := asserts.Assemble(headers, nil, cont, nil)
	c.Check(err, ErrorMatches, `header "revision": header values must be strings or nested lists with strings as the only scalars: 5`)
>>>>>>> e6928035
}<|MERGE_RESOLUTION|>--- conflicted
+++ resolved
@@ -522,9 +522,8 @@
 	c.Check(reassembledEncoded, DeepEquals, encoded)
 }
 
-<<<<<<< HEAD
 func (as *assertsSuite) TestSigningKey(c *C) {
-	headers := map[string]string{
+	headers := map[string]interface{}{
 		"authority-id": "auth-id1",
 		"primary-key":  "0",
 	}
@@ -543,7 +542,8 @@
 
 	_, _, err = a.SigningKey()
 	c.Check(err, ErrorMatches, `cannot decode signature data:.*`)
-=======
+}
+
 func (as *assertsSuite) TestAssembleHeadersCheck(c *C) {
 	cont := []byte("type: test-only\n" +
 		"authority-id: auth-id2\n" +
@@ -558,5 +558,4 @@
 
 	_, err := asserts.Assemble(headers, nil, cont, nil)
 	c.Check(err, ErrorMatches, `header "revision": header values must be strings or nested lists with strings as the only scalars: 5`)
->>>>>>> e6928035
 }