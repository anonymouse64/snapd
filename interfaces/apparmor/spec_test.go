--- conflicted
+++ resolved
@@ -101,7 +101,6 @@
 	})
 }
 
-<<<<<<< HEAD
 // AddSnippet adds a snippet for the given security tag.
 func (s *specSuite) TestAddSnippet(c *C) {
 	restore := apparmor.SetSpecScope(s.spec, []string{"snap.demo.demo", "snap.demo.service"}, "demo")
@@ -132,7 +131,9 @@
 	// The snippets were recorded correctly.
 	c.Assert(s.spec.SunSnippets(), DeepEquals, map[string][]string{
 		"demo": {"snippet 1", "snippet 2"},
-=======
+	})
+}
+
 const snapWithLayout = `
 name: vanguard
 apps:
@@ -157,6 +158,5 @@
 			"# Layout path: /mytmp\n/mytmp{,/**} mrwklix,",
 			"# Layout path: /usr\n/usr{,/**} mrwklix,",
 		},
->>>>>>> 25e2a3e5
 	})
 }