--- conflicted
+++ resolved
@@ -412,11 +412,7 @@
   # signals)
   signal (receive) peer=snap.*,
 
-<<<<<<< HEAD
-  # Allow receiving signals from unconfined world.
-=======
   # Allow receiving signals from unconfined (eg, systemd)
->>>>>>> a5e6fa65
   signal (receive) peer=unconfined,
 
   # for 'udevadm trigger --verbose --dry-run --tag-match=snappy-assign'
