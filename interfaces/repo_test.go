// -*- Mode: Go; indent-tabs-mode: t -*-

/*
 * Copyright (C) 2016 Canonical Ltd
 *
 * This program is free software: you can redistribute it and/or modify
 * it under the terms of the GNU General Public License version 3 as
 * published by the Free Software Foundation.
 *
 * This program is distributed in the hope that it will be useful,
 * but WITHOUT ANY WARRANTY; without even the implied warranty of
 * MERCHANTABILITY or FITNESS FOR A PARTICULAR PURPOSE.  See the
 * GNU General Public License for more details.
 *
 * You should have received a copy of the GNU General Public License
 * along with this program.  If not, see <http://www.gnu.org/licenses/>.
 *
 */

package interfaces_test

import (
	"fmt"

	. "gopkg.in/check.v1"

	. "github.com/snapcore/snapd/interfaces"
	"github.com/snapcore/snapd/interfaces/hotplug"
	"github.com/snapcore/snapd/interfaces/ifacetest"
	"github.com/snapcore/snapd/snap"
	"github.com/snapcore/snapd/snap/snaptest"
	"github.com/snapcore/snapd/testutil"
)

type RepositorySuite struct {
	testutil.BaseTest
	iface     Interface
	plug      *snap.PlugInfo
	plugSelf  *snap.PlugInfo
	slot      *snap.SlotInfo
	emptyRepo *Repository
	// Repository pre-populated with s.iface
	testRepo *Repository

	// "Core"-like snaps with the same set of interfaces.
	coreSnap       *snap.Info
	ubuntuCoreSnap *snap.Info
	snapdSnap      *snap.Info
}

var _ = Suite(&RepositorySuite{
	iface: &ifacetest.TestInterface{
		InterfaceName: "interface",
	},
})

const consumerYaml = `
name: consumer
version: 0
apps:
    app:
hooks:
    configure:
plugs:
    plug:
        interface: interface
        label: label
        attr: value
`

const producerYaml = `
name: producer
version: 0
apps:
    app:
hooks:
    configure:
slots:
    slot:
        interface: interface
        label: label
        attr: value
<<<<<<< HEAD
`

func (s *RepositorySuite) SetUpTest(c *C) {
	s.BaseTest.SetUpTest(c)
	s.BaseTest.AddCleanup(snap.MockSanitizePlugsSlots(func(snapInfo *snap.Info) {}))

	consumer := snaptest.MockInfo(c, consumerYaml, nil)
	s.plug = consumer.Plugs["plug"]
	producer := snaptest.MockInfo(c, producerYaml, nil)
=======
plugs:
    self:
        interface: interface
        label: label
`, nil)
>>>>>>> 2e8d527e
	s.slot = producer.Slots["slot"]
	s.plugSelf = producer.Plugs["self"]
	// NOTE: Each of the snaps below have one slot so that they can be picked
	// up by the repository. Some tests rename the "slot" slot as appropriate.
	s.ubuntuCoreSnap = snaptest.MockInfo(c, `
name: ubuntu-core
version: 0
type: os
slots:
    slot:
        interface: interface
`, nil)
	// NOTE: The core snap has a slot so that it shows up in the
	// repository. The repository doesn't record snaps unless they
	// have at least one interface.
	s.coreSnap = snaptest.MockInfo(c, `
name: core
version: 0
type: os
slots:
    slot:
        interface: interface
`, nil)
	s.snapdSnap = snaptest.MockInfo(c, `
name: snapd
version: 0
type: app
slots:
    slot:
        interface: interface
`, nil)

	s.emptyRepo = NewRepository()
	s.testRepo = NewRepository()
	err := s.testRepo.AddInterface(s.iface)
	c.Assert(err, IsNil)
}

func (s *RepositorySuite) TearDownTest(c *C) {
	s.BaseTest.TearDownTest(c)
}

func addPlugsSlotsFromInstances(c *C, repo *Repository, instanceNamesAndYamls ...string) []*snap.Info {
	c.Assert(len(instanceNamesAndYamls)%2, Equals, 0, Commentf("unexpected length: expected instance name, yaml pairs"))
	result := make([]*snap.Info, 0, len(instanceNamesAndYamls)/2)
	for i := 0; i < len(instanceNamesAndYamls); i = i + 2 {
		info := snaptest.MockInfo(c, instanceNamesAndYamls[i+1], nil)
		if instanceNamesAndYamls[i] != "" {
			instanceName := instanceNamesAndYamls[i]
			c.Assert(snap.ValidateInstanceName(instanceName), IsNil)
			_, info.InstanceKey = snap.SplitInstanceName(instanceName)
		}

		result = append(result, info)
		for _, plugInfo := range info.Plugs {
			err := repo.AddPlug(plugInfo)
			c.Assert(err, IsNil)
		}
		for _, slotInfo := range info.Slots {
			err := repo.AddSlot(slotInfo)
			c.Assert(err, IsNil)
		}
	}
	return result
}

// Tests for Repository.AddInterface()

func (s *RepositorySuite) TestAddInterface(c *C) {
	// Adding a valid interfaces works
	err := s.emptyRepo.AddInterface(s.iface)
	c.Assert(err, IsNil)
	c.Assert(s.emptyRepo.Interface(s.iface.Name()), Equals, s.iface)
}

func (s *RepositorySuite) TestAddInterfaceClash(c *C) {
	iface1 := &ifacetest.TestInterface{InterfaceName: "iface"}
	iface2 := &ifacetest.TestInterface{InterfaceName: "iface"}
	err := s.emptyRepo.AddInterface(iface1)
	c.Assert(err, IsNil)
	// Adding an interface with the same name as another interface is not allowed
	err = s.emptyRepo.AddInterface(iface2)
	c.Assert(err, ErrorMatches, `cannot add interface: "iface", interface name is in use`)
	c.Assert(s.emptyRepo.Interface(iface1.Name()), Equals, iface1)
}

func (s *RepositorySuite) TestAddInterfaceInvalidName(c *C) {
	iface := &ifacetest.TestInterface{InterfaceName: "bad-name-"}
	// Adding an interface with invalid name is not allowed
	err := s.emptyRepo.AddInterface(iface)
	c.Assert(err, ErrorMatches, `invalid interface name: "bad-name-"`)
	c.Assert(s.emptyRepo.Interface(iface.Name()), IsNil)
}

// Tests for Repository.AllInterfaces()

func (s *RepositorySuite) TestAllInterfaces(c *C) {
	c.Assert(s.emptyRepo.AllInterfaces(), HasLen, 0)
	c.Assert(s.testRepo.AllInterfaces(), DeepEquals, []Interface{s.iface})

	// Add three interfaces in some non-sorted order.
	i1 := &ifacetest.TestInterface{InterfaceName: "i1"}
	i2 := &ifacetest.TestInterface{InterfaceName: "i2"}
	i3 := &ifacetest.TestInterface{InterfaceName: "i3"}
	c.Assert(s.emptyRepo.AddInterface(i3), IsNil)
	c.Assert(s.emptyRepo.AddInterface(i1), IsNil)
	c.Assert(s.emptyRepo.AddInterface(i2), IsNil)

	// The result is always sorted.
	c.Assert(s.emptyRepo.AllInterfaces(), DeepEquals, []Interface{i1, i2, i3})

}

func (s *RepositorySuite) TestAddBackend(c *C) {
	backend := &ifacetest.TestSecurityBackend{BackendName: "test"}
	c.Assert(s.emptyRepo.AddBackend(backend), IsNil)
	err := s.emptyRepo.AddBackend(backend)
	c.Assert(err, ErrorMatches, `cannot add backend "test", security system name is in use`)
}

func (s *RepositorySuite) TestBackends(c *C) {
	b1 := &ifacetest.TestSecurityBackend{BackendName: "b1"}
	b2 := &ifacetest.TestSecurityBackend{BackendName: "b2"}
	c.Assert(s.emptyRepo.AddBackend(b2), IsNil)
	c.Assert(s.emptyRepo.AddBackend(b1), IsNil)
	c.Assert(s.emptyRepo.Backends(), DeepEquals, []SecurityBackend{b1, b2})
}

// Tests for Repository.Interface()

func (s *RepositorySuite) TestInterface(c *C) {
	// Interface returns nil when it cannot be found
	iface := s.emptyRepo.Interface(s.iface.Name())
	c.Assert(iface, IsNil)
	c.Assert(s.emptyRepo.Interface(s.iface.Name()), IsNil)
	err := s.emptyRepo.AddInterface(s.iface)
	c.Assert(err, IsNil)
	// Interface returns the found interface
	iface = s.emptyRepo.Interface(s.iface.Name())
	c.Assert(iface, Equals, s.iface)
}

func (s *RepositorySuite) TestInterfaceSearch(c *C) {
	ifaceA := &ifacetest.TestInterface{InterfaceName: "a"}
	ifaceB := &ifacetest.TestInterface{InterfaceName: "b"}
	ifaceC := &ifacetest.TestInterface{InterfaceName: "c"}
	err := s.emptyRepo.AddInterface(ifaceA)
	c.Assert(err, IsNil)
	err = s.emptyRepo.AddInterface(ifaceB)
	c.Assert(err, IsNil)
	err = s.emptyRepo.AddInterface(ifaceC)
	c.Assert(err, IsNil)
	// Interface correctly finds interfaces
	c.Assert(s.emptyRepo.Interface("a"), Equals, ifaceA)
	c.Assert(s.emptyRepo.Interface("b"), Equals, ifaceB)
	c.Assert(s.emptyRepo.Interface("c"), Equals, ifaceC)
}

// Tests for Repository.AddPlug()

func (s *RepositorySuite) TestAddPlug(c *C) {
	c.Assert(s.testRepo.AllPlugs(""), HasLen, 0)
	err := s.testRepo.AddPlug(s.plug)
	c.Assert(err, IsNil)
	c.Assert(s.testRepo.AllPlugs(""), HasLen, 1)
	c.Assert(s.testRepo.Plug(s.plug.Snap.InstanceName(), s.plug.Name), DeepEquals, s.plug)
}

func (s *RepositorySuite) TestAddPlugClashingPlug(c *C) {
	err := s.testRepo.AddPlug(s.plug)
	c.Assert(err, IsNil)
	err = s.testRepo.AddPlug(s.plug)
	c.Assert(err, ErrorMatches, `snap "consumer" has plugs conflicting on name "plug"`)
	c.Assert(s.testRepo.AllPlugs(""), HasLen, 1)
	c.Assert(s.testRepo.Plug(s.plug.Snap.InstanceName(), s.plug.Name), DeepEquals, s.plug)
}

func (s *RepositorySuite) TestAddPlugClashingSlot(c *C) {
	snapInfo := &snap.Info{SuggestedName: "snap"}
	plug := &snap.PlugInfo{
		Snap:      snapInfo,
		Name:      "clashing",
		Interface: "interface",
	}
	slot := &snap.SlotInfo{
		Snap:      snapInfo,
		Name:      "clashing",
		Interface: "interface",
	}
	err := s.testRepo.AddSlot(slot)
	c.Assert(err, IsNil)
	err = s.testRepo.AddPlug(plug)
	c.Assert(err, ErrorMatches, `snap "snap" has plug and slot conflicting on name "clashing"`)
	c.Assert(s.testRepo.AllSlots(""), HasLen, 1)
	c.Assert(s.testRepo.Slot(slot.Snap.InstanceName(), slot.Name), DeepEquals, slot)
}

func (s *RepositorySuite) TestAddPlugFailsWithInvalidSnapName(c *C) {
	plug := &snap.PlugInfo{
		Snap:      &snap.Info{SuggestedName: "bad-snap-"},
		Name:      "interface",
		Interface: "interface",
	}
	err := s.testRepo.AddPlug(plug)
	c.Assert(err, ErrorMatches, `invalid snap name: "bad-snap-"`)
	c.Assert(s.testRepo.AllPlugs(""), HasLen, 0)
}

func (s *RepositorySuite) TestAddPlugFailsWithInvalidPlugName(c *C) {
	plug := &snap.PlugInfo{
		Snap:      &snap.Info{SuggestedName: "snap"},
		Name:      "bad-name-",
		Interface: "interface",
	}
	err := s.testRepo.AddPlug(plug)
	c.Assert(err, ErrorMatches, `invalid plug name: "bad-name-"`)
	c.Assert(s.testRepo.AllPlugs(""), HasLen, 0)
}

func (s *RepositorySuite) TestAddPlugFailsWithUnknownInterface(c *C) {
	err := s.emptyRepo.AddPlug(s.plug)
	c.Assert(err, ErrorMatches, `cannot add plug, interface "interface" is not known`)
	c.Assert(s.emptyRepo.AllPlugs(""), HasLen, 0)
}

func (s *RepositorySuite) TestAddPlugParallelInstance(c *C) {
	c.Assert(s.testRepo.AllPlugs(""), HasLen, 0)
	err := s.testRepo.AddPlug(s.plug)
	c.Assert(err, IsNil)
	consumer := snaptest.MockInfo(c, consumerYaml, nil)
	consumer.InstanceKey = "instance"

	err = s.testRepo.AddPlug(consumer.Plugs["plug"])
	c.Assert(err, IsNil)

	c.Assert(s.testRepo.AllPlugs(""), HasLen, 2)
	c.Assert(s.testRepo.Plug(s.plug.Snap.InstanceName(), s.plug.Name), DeepEquals, s.plug)
	c.Assert(s.testRepo.Plug(consumer.InstanceName(), "plug"), DeepEquals, consumer.Plugs["plug"])
}

// Tests for Repository.Plug()

func (s *RepositorySuite) TestPlug(c *C) {
	err := s.testRepo.AddPlug(s.plug)
	c.Assert(err, IsNil)
	c.Assert(s.emptyRepo.Plug(s.plug.Snap.InstanceName(), s.plug.Name), IsNil)
	c.Assert(s.testRepo.Plug(s.plug.Snap.InstanceName(), s.plug.Name), DeepEquals, s.plug)
}

func (s *RepositorySuite) TestPlugSearch(c *C) {
	addPlugsSlotsFromInstances(c, s.testRepo, "x", `
name: x
version: 0
plugs:
    a: interface
    b: interface
    c: interface
`, "y", `
name: y
version: 0
plugs:
    a: interface
    b: interface
    c: interface
`, "z_instance", `
name: z
version: 0
plugs:
    a: interface
    b: interface
    c: interface
`)
	// Plug() correctly finds plugs
	c.Assert(s.testRepo.Plug("x", "a"), Not(IsNil))
	c.Assert(s.testRepo.Plug("x", "b"), Not(IsNil))
	c.Assert(s.testRepo.Plug("x", "c"), Not(IsNil))
	c.Assert(s.testRepo.Plug("y", "a"), Not(IsNil))
	c.Assert(s.testRepo.Plug("y", "b"), Not(IsNil))
	c.Assert(s.testRepo.Plug("y", "c"), Not(IsNil))
	c.Assert(s.testRepo.Plug("z_instance", "a"), Not(IsNil))
	c.Assert(s.testRepo.Plug("z_instance", "b"), Not(IsNil))
	c.Assert(s.testRepo.Plug("z_instance", "c"), Not(IsNil))
}

// Tests for Repository.RemovePlug()

func (s *RepositorySuite) TestRemovePlugSucceedsWhenPlugExistsAndDisconnected(c *C) {
	err := s.testRepo.AddPlug(s.plug)
	c.Assert(err, IsNil)
	err = s.testRepo.RemovePlug(s.plug.Snap.InstanceName(), s.plug.Name)
	c.Assert(err, IsNil)
	c.Assert(s.testRepo.AllPlugs(""), HasLen, 0)
}

func (s *RepositorySuite) TestRemovePlugFailsWhenPlugDoesntExist(c *C) {
	err := s.emptyRepo.RemovePlug(s.plug.Snap.InstanceName(), s.plug.Name)
	c.Assert(err, ErrorMatches, `cannot remove plug "plug" from snap "consumer", no such plug`)
}

func (s *RepositorySuite) TestRemovePlugFailsWhenPlugIsConnected(c *C) {
	err := s.testRepo.AddPlug(s.plug)
	c.Assert(err, IsNil)
	err = s.testRepo.AddSlot(s.slot)
	c.Assert(err, IsNil)
	connRef := NewConnRef(s.plug, s.slot)
	_, err = s.testRepo.Connect(connRef, nil, nil, nil)
	c.Assert(err, IsNil)
	// Removing a plug used by a slot returns an appropriate error
	err = s.testRepo.RemovePlug(s.plug.Snap.InstanceName(), s.plug.Name)
	c.Assert(err, ErrorMatches, `cannot remove plug "plug" from snap "consumer", it is still connected`)
	// The plug is still there
	slot := s.testRepo.Plug(s.plug.Snap.InstanceName(), s.plug.Name)
	c.Assert(slot, Not(IsNil))
}

// Tests for Repository.AllPlugs()

func (s *RepositorySuite) TestAllPlugsWithoutInterfaceName(c *C) {
	snaps := addPlugsSlotsFromInstances(c, s.testRepo, "snap-a", `
name: snap-a
version: 0
plugs:
    name-a: interface
`, "snap-b", `
name: snap-b
version: 0
plugs:
    name-a: interface
    name-b: interface
    name-c: interface
`, "snap-b_instance", `
name: snap-b
version: 0
plugs:
    name-a: interface
    name-b: interface
    name-c: interface
`)
	c.Assert(snaps, HasLen, 3)
	// The result is sorted by snap and name
	c.Assert(s.testRepo.AllPlugs(""), DeepEquals, []*snap.PlugInfo{
		snaps[0].Plugs["name-a"],
		snaps[1].Plugs["name-a"],
		snaps[1].Plugs["name-b"],
		snaps[1].Plugs["name-c"],
		snaps[2].Plugs["name-a"],
		snaps[2].Plugs["name-b"],
		snaps[2].Plugs["name-c"],
	})
}

func (s *RepositorySuite) TestAllPlugsWithInterfaceName(c *C) {
	// Add another interface so that we can look for it
	err := s.testRepo.AddInterface(&ifacetest.TestInterface{InterfaceName: "other-interface"})
	c.Assert(err, IsNil)
	snaps := addPlugsSlotsFromInstances(c, s.testRepo, "snap-a", `
name: snap-a
version: 0
plugs:
    name-a: interface
`, "snap-b", `
name: snap-b
version: 0
plugs:
    name-a: interface
    name-b: other-interface
    name-c: interface
`, "snap-b_instance", `
name: snap-b
version: 0
plugs:
    name-a: interface
    name-b: other-interface
    name-c: interface
`)
	c.Assert(snaps, HasLen, 3)
	c.Assert(s.testRepo.AllPlugs("other-interface"), DeepEquals, []*snap.PlugInfo{
		snaps[1].Plugs["name-b"],
		snaps[2].Plugs["name-b"],
	})
}

// Tests for Repository.Plugs()

func (s *RepositorySuite) TestPlugs(c *C) {
	snaps := addPlugsSlotsFromInstances(c, s.testRepo, "snap-a", `
name: snap-a
version: 0
plugs:
    name-a: interface
`, "snap-b", `
name: snap-b
version: 0
plugs:
    name-a: interface
    name-b: interface
    name-c: interface
`, "snap-b_instance", `
name: snap-b
version: 0
plugs:
    name-a: interface
    name-b: interface
    name-c: interface
`)
	c.Assert(snaps, HasLen, 3)
	// The result is sorted by snap and name
	c.Assert(s.testRepo.Plugs("snap-b"), DeepEquals, []*snap.PlugInfo{
		snaps[1].Plugs["name-a"],
		snaps[1].Plugs["name-b"],
		snaps[1].Plugs["name-c"],
	})
	c.Assert(s.testRepo.Plugs("snap-b_instance"), DeepEquals, []*snap.PlugInfo{
		snaps[2].Plugs["name-a"],
		snaps[2].Plugs["name-b"],
		snaps[2].Plugs["name-c"],
	})
	// The result is empty if the snap is not known
	c.Assert(s.testRepo.Plugs("snap-x"), HasLen, 0)
	c.Assert(s.testRepo.Plugs("snap-b_other"), HasLen, 0)
}

// Tests for Repository.AllSlots()

func (s *RepositorySuite) TestAllSlots(c *C) {
	err := s.testRepo.AddInterface(&ifacetest.TestInterface{InterfaceName: "other-interface"})
	c.Assert(err, IsNil)
	snaps := addPlugsSlotsFromInstances(c, s.testRepo, "snap-a", `
name: snap-a
version: 0
slots:
    name-a: interface
    name-b: interface
`, "snap-b", `
name: snap-b
version: 0
slots:
    name-a: other-interface
`, "snap-b_instance", `
name: snap-b
version: 0
slots:
    name-a: other-interface
`)
	c.Assert(snaps, HasLen, 3)
	// AllSlots("") returns all slots, sorted by snap and slot name
	c.Assert(s.testRepo.AllSlots(""), DeepEquals, []*snap.SlotInfo{
		snaps[0].Slots["name-a"],
		snaps[0].Slots["name-b"],
		snaps[1].Slots["name-a"],
		snaps[2].Slots["name-a"],
	})
	// AllSlots("") returns all slots, sorted by snap and slot name
	c.Assert(s.testRepo.AllSlots("other-interface"), DeepEquals, []*snap.SlotInfo{
		snaps[1].Slots["name-a"],
		snaps[2].Slots["name-a"],
	})
}

// Tests for Repository.Slots()

func (s *RepositorySuite) TestSlots(c *C) {
	snaps := addPlugsSlotsFromInstances(c, s.testRepo, "snap-a", `
name: snap-a
version: 0
slots:
    name-a: interface
    name-b: interface
`, "snap-b", `
name: snap-b
version: 0
slots:
    name-a: interface
`, "snap-b_instance", `
name: snap-b
version: 0
slots:
    name-a: interface
`)
	// Slots("snap-a") returns slots present in that snap
	c.Assert(s.testRepo.Slots("snap-a"), DeepEquals, []*snap.SlotInfo{
		snaps[0].Slots["name-a"],
		snaps[0].Slots["name-b"],
	})
	// Slots("snap-b") returns slots present in that snap
	c.Assert(s.testRepo.Slots("snap-b"), DeepEquals, []*snap.SlotInfo{
		snaps[1].Slots["name-a"],
	})
	// Slots("snap-b_instance") returns slots present in that snap
	c.Assert(s.testRepo.Slots("snap-b_instance"), DeepEquals, []*snap.SlotInfo{
		snaps[2].Slots["name-a"],
	})
	// Slots("snap-c") returns no slots (because that snap doesn't exist)
	c.Assert(s.testRepo.Slots("snap-c"), HasLen, 0)
	// Slots("snap-b_other") returns no slots (the snap does not exist)
	c.Assert(s.testRepo.Slots("snap-b_other"), HasLen, 0)
	// Slots("") returns no slots
	c.Assert(s.testRepo.Slots(""), HasLen, 0)
}

// Tests for Repository.Slot()

func (s *RepositorySuite) TestSlotSucceedsWhenSlotExists(c *C) {
	err := s.testRepo.AddSlot(s.slot)
	c.Assert(err, IsNil)
	slot := s.testRepo.Slot(s.slot.Snap.InstanceName(), s.slot.Name)
	c.Assert(slot, DeepEquals, s.slot)
}

func (s *RepositorySuite) TestSlotFailsWhenSlotDoesntExist(c *C) {
	slot := s.testRepo.Slot(s.slot.Snap.InstanceName(), s.slot.Name)
	c.Assert(slot, IsNil)
}

// Tests for Repository.AddSlot()

func (s *RepositorySuite) TestAddSlotFailsWhenInterfaceIsUnknown(c *C) {
	err := s.emptyRepo.AddSlot(s.slot)
	c.Assert(err, ErrorMatches, `cannot add slot, interface "interface" is not known`)
}

func (s *RepositorySuite) TestAddSlotFailsWhenSlotNameIsInvalid(c *C) {
	slot := &snap.SlotInfo{
		Snap:      &snap.Info{SuggestedName: "snap"},
		Name:      "bad-name-",
		Interface: "interface",
	}
	err := s.emptyRepo.AddSlot(slot)
	c.Assert(err, ErrorMatches, `invalid slot name: "bad-name-"`)
	c.Assert(s.emptyRepo.AllSlots(""), HasLen, 0)
}

func (s *RepositorySuite) TestAddSlotFailsWithInvalidSnapName(c *C) {
	slot := &snap.SlotInfo{
		Snap:      &snap.Info{SuggestedName: "bad-snap-"},
		Name:      "slot",
		Interface: "interface",
	}
	err := s.emptyRepo.AddSlot(slot)
	c.Assert(err, ErrorMatches, `invalid snap name: "bad-snap-"`)
	c.Assert(s.emptyRepo.AllSlots(""), HasLen, 0)
}

func (s *RepositorySuite) TestAddSlotClashingSlot(c *C) {
	// Adding the first slot succeeds
	err := s.testRepo.AddSlot(s.slot)
	c.Assert(err, IsNil)
	// Adding the slot again fails with appropriate error
	err = s.testRepo.AddSlot(s.slot)
	c.Assert(err, ErrorMatches, `snap "producer" has slots conflicting on name "slot"`)
}

func (s *RepositorySuite) TestAddSlotClashingPlug(c *C) {
	snapInfo := &snap.Info{SuggestedName: "snap"}
	plug := &snap.PlugInfo{
		Snap:      snapInfo,
		Name:      "clashing",
		Interface: "interface",
	}
	slot := &snap.SlotInfo{
		Snap:      snapInfo,
		Name:      "clashing",
		Interface: "interface",
	}
	err := s.testRepo.AddPlug(plug)
	c.Assert(err, IsNil)
	err = s.testRepo.AddSlot(slot)
	c.Assert(err, ErrorMatches, `snap "snap" has plug and slot conflicting on name "clashing"`)
	c.Assert(s.testRepo.AllPlugs(""), HasLen, 1)
	c.Assert(s.testRepo.Plug(plug.Snap.InstanceName(), plug.Name), DeepEquals, plug)
}

func (s *RepositorySuite) TestAddSlotStoresCorrectData(c *C) {
	err := s.testRepo.AddSlot(s.slot)
	c.Assert(err, IsNil)
	slot := s.testRepo.Slot(s.slot.Snap.InstanceName(), s.slot.Name)
	// The added slot has the same data
	c.Assert(slot, DeepEquals, s.slot)
}

func (s *RepositorySuite) TestAddSlotParallelInstance(c *C) {
	c.Assert(s.testRepo.AllSlots(""), HasLen, 0)
	err := s.testRepo.AddSlot(s.slot)
	c.Assert(err, IsNil)
	producer := snaptest.MockInfo(c, producerYaml, nil)
	producer.InstanceKey = "instance"

	err = s.testRepo.AddSlot(producer.Slots["slot"])
	c.Assert(err, IsNil)

	c.Assert(s.testRepo.AllSlots(""), HasLen, 2)
	c.Assert(s.testRepo.Slot(s.slot.Snap.InstanceName(), s.slot.Name), DeepEquals, s.slot)
	c.Assert(s.testRepo.Slot(producer.InstanceName(), "slot"), DeepEquals, producer.Slots["slot"])
}

// Tests for Repository.RemoveSlot()

func (s *RepositorySuite) TestRemoveSlotSuccedsWhenSlotExistsAndDisconnected(c *C) {
	err := s.testRepo.AddSlot(s.slot)
	c.Assert(err, IsNil)
	// Removing a vacant slot simply works
	err = s.testRepo.RemoveSlot(s.slot.Snap.InstanceName(), s.slot.Name)
	c.Assert(err, IsNil)
	// The slot is gone now
	slot := s.testRepo.Slot(s.slot.Snap.InstanceName(), s.slot.Name)
	c.Assert(slot, IsNil)
}

func (s *RepositorySuite) TestRemoveSlotFailsWhenSlotDoesntExist(c *C) {
	// Removing a slot that doesn't exist returns an appropriate error
	err := s.testRepo.RemoveSlot(s.slot.Snap.InstanceName(), s.slot.Name)
	c.Assert(err, Not(IsNil))
	c.Assert(err, ErrorMatches, `cannot remove slot "slot" from snap "producer", no such slot`)
}

func (s *RepositorySuite) TestRemoveSlotFailsWhenSlotIsConnected(c *C) {
	err := s.testRepo.AddPlug(s.plug)
	c.Assert(err, IsNil)
	err = s.testRepo.AddSlot(s.slot)
	c.Assert(err, IsNil)
	connRef := NewConnRef(s.plug, s.slot)
	_, err = s.testRepo.Connect(connRef, nil, nil, nil)
	c.Assert(err, IsNil)
	// Removing a slot occupied by a plug returns an appropriate error
	err = s.testRepo.RemoveSlot(s.slot.Snap.InstanceName(), s.slot.Name)
	c.Assert(err, ErrorMatches, `cannot remove slot "slot" from snap "producer", it is still connected`)
	// The slot is still there
	slot := s.testRepo.Slot(s.slot.Snap.InstanceName(), s.slot.Name)
	c.Assert(slot, Not(IsNil))
}

// Tests for Repository.ResolveConnect()

func (s *RepositorySuite) TestResolveConnectExplicit(c *C) {
	c.Assert(s.testRepo.AddSlot(s.slot), IsNil)
	c.Assert(s.testRepo.AddPlug(s.plug), IsNil)
	conn, err := s.testRepo.ResolveConnect("consumer", "plug", "producer", "slot")
	c.Check(err, IsNil)
	c.Check(conn, DeepEquals, &ConnRef{
		PlugRef: PlugRef{Snap: "consumer", Name: "plug"},
		SlotRef: SlotRef{Snap: "producer", Name: "slot"},
	})
}

// ResolveConnect uses the "snapd" snap when slot snap name is empty
func (s *RepositorySuite) TestResolveConnectImplicitSnapdSlot(c *C) {
	c.Assert(s.testRepo.AddSnap(s.snapdSnap), IsNil)
	c.Assert(s.testRepo.AddPlug(s.plug), IsNil)
	conn, err := s.testRepo.ResolveConnect("consumer", "plug", "", "slot")
	c.Check(err, IsNil)
	c.Check(conn, DeepEquals, &ConnRef{
		PlugRef: PlugRef{Snap: "consumer", Name: "plug"},
		SlotRef: SlotRef{Snap: "snapd", Name: "slot"},
	})
}

// ResolveConnect uses the "core" snap when slot snap name is empty
func (s *RepositorySuite) TestResolveConnectImplicitCoreSlot(c *C) {
	c.Assert(s.testRepo.AddSnap(s.coreSnap), IsNil)
	c.Assert(s.testRepo.AddPlug(s.plug), IsNil)
	conn, err := s.testRepo.ResolveConnect("consumer", "plug", "", "slot")
	c.Check(err, IsNil)
	c.Check(conn, DeepEquals, &ConnRef{
		PlugRef: PlugRef{Snap: "consumer", Name: "plug"},
		SlotRef: SlotRef{Snap: "core", Name: "slot"},
	})
}

// ResolveConnect uses the "ubuntu-core" snap when slot snap name is empty
func (s *RepositorySuite) TestResolveConnectImplicitUbuntuCoreSlot(c *C) {
	c.Assert(s.testRepo.AddSnap(s.ubuntuCoreSnap), IsNil)
	c.Assert(s.testRepo.AddPlug(s.plug), IsNil)
	conn, err := s.testRepo.ResolveConnect("consumer", "plug", "", "slot")
	c.Check(err, IsNil)
	c.Check(conn, DeepEquals, &ConnRef{
		PlugRef: PlugRef{Snap: "consumer", Name: "plug"},
		SlotRef: SlotRef{Snap: "ubuntu-core", Name: "slot"},
	})
}

// ResolveConnect prefers the "snapd" snap if "snapd" and "core" are available
func (s *RepositorySuite) TestResolveConnectImplicitSlotPrefersSnapdOverCore(c *C) {
	c.Assert(s.testRepo.AddSnap(s.snapdSnap), IsNil)
	c.Assert(s.testRepo.AddSnap(s.coreSnap), IsNil)
	c.Assert(s.testRepo.AddPlug(s.plug), IsNil)
	conn, err := s.testRepo.ResolveConnect("consumer", "plug", "", "slot")
	c.Check(err, IsNil)
	c.Check(conn.SlotRef.Snap, Equals, "snapd")
}

// ResolveConnect prefers the "core" snap if "core" and "ubuntu-core" are available
func (s *RepositorySuite) TestResolveConnectImplicitSlotPrefersCoreOverUbuntuCore(c *C) {
	c.Assert(s.testRepo.AddSnap(s.coreSnap), IsNil)
	c.Assert(s.testRepo.AddSnap(s.ubuntuCoreSnap), IsNil)
	c.Assert(s.testRepo.AddPlug(s.plug), IsNil)
	conn, err := s.testRepo.ResolveConnect("consumer", "plug", "", "slot")
	c.Check(err, IsNil)
	c.Check(conn.SlotRef.Snap, Equals, "core")
}

// ResolveConnect detects lack of candidates
func (s *RepositorySuite) TestResolveConnectNoImplicitCandidates(c *C) {
	err := s.testRepo.AddInterface(&ifacetest.TestInterface{InterfaceName: "other-interface"})
	c.Assert(err, IsNil)
	// Tweak the "slot" slot so that it has an incompatible interface type.
	s.coreSnap.Slots["slot"].Interface = "other-interface"
	c.Assert(s.testRepo.AddSnap(s.coreSnap), IsNil)
	c.Assert(s.testRepo.AddPlug(s.plug), IsNil)
	conn, err := s.testRepo.ResolveConnect("consumer", "plug", "", "")
	c.Check(err, ErrorMatches, `snap "core" has no "interface" interface slots`)
	c.Check(conn, IsNil)
}

// ResolveConnect detects ambiguities when slot snap name is empty
func (s *RepositorySuite) TestResolveConnectAmbiguity(c *C) {
	coreSnap := snaptest.MockInfo(c, `
name: core
version: 0
type: os
slots:
    slot-a:
        interface: interface
    slot-b:
        interface: interface
`, nil)
	c.Assert(s.testRepo.AddSnap(coreSnap), IsNil)
	c.Assert(s.testRepo.AddSlot(s.slot), IsNil)
	c.Assert(s.testRepo.AddPlug(s.plug), IsNil)
	conn, err := s.testRepo.ResolveConnect("consumer", "plug", "", "")
	c.Check(err, ErrorMatches, `snap "core" has multiple "interface" interface slots: slot-a, slot-b`)
	c.Check(conn, IsNil)
}

// Pug snap name cannot be empty
func (s *RepositorySuite) TestResolveConnectEmptyPlugSnapName(c *C) {
	conn, err := s.testRepo.ResolveConnect("", "plug", "producer", "slot")
	c.Check(err, ErrorMatches, "cannot resolve connection, plug snap name is empty")
	c.Check(conn, IsNil)
}

// Plug name cannot be empty
func (s *RepositorySuite) TestResolveConnectEmptyPlugName(c *C) {
	conn, err := s.testRepo.ResolveConnect("consumer", "", "producer", "slot")
	c.Check(err, ErrorMatches, "cannot resolve connection, plug name is empty")
	c.Check(conn, IsNil)
}

// Plug must exist
func (s *RepositorySuite) TestResolveNoSuchPlug(c *C) {
	conn, err := s.testRepo.ResolveConnect("consumer", "plug", "consumer", "slot")
	c.Check(err, ErrorMatches, `snap "consumer" has no plug named "plug"`)
	c.Check(conn, IsNil)
}

// Slot snap name cannot be empty if there's no core snap around
func (s *RepositorySuite) TestResolveConnectEmptySlotSnapName(c *C) {
	c.Assert(s.testRepo.AddPlug(s.plug), IsNil)
	conn, err := s.testRepo.ResolveConnect("consumer", "plug", "", "slot")
	c.Check(err, ErrorMatches, "cannot resolve connection, slot snap name is empty")
	c.Check(conn, IsNil)
}

// Slot name cannot be empty if there's no core snap around
func (s *RepositorySuite) TestResolveConnectEmptySlotName(c *C) {
	c.Assert(s.testRepo.AddPlug(s.plug), IsNil)
	conn, err := s.testRepo.ResolveConnect("consumer", "plug", "producer", "")
	c.Check(err, ErrorMatches, `snap "producer" has no "interface" interface slots`)
	c.Check(conn, IsNil)
}

// Slot must exists
func (s *RepositorySuite) TestResolveNoSuchSlot(c *C) {
	c.Assert(s.testRepo.AddPlug(s.plug), IsNil)
	conn, err := s.testRepo.ResolveConnect("consumer", "plug", "producer", "slot")
	c.Check(err, ErrorMatches, `snap "producer" has no slot named "slot"`)
	c.Check(conn, IsNil)
}

// Plug and slot must have matching types
func (s *RepositorySuite) TestResolveIncompatibleTypes(c *C) {
	c.Assert(s.testRepo.AddInterface(&ifacetest.TestInterface{InterfaceName: "other-interface"}), IsNil)
	plug := &snap.PlugInfo{
		Snap:      &snap.Info{SuggestedName: "consumer"},
		Name:      "plug",
		Interface: "other-interface",
	}
	c.Assert(s.testRepo.AddPlug(plug), IsNil)
	c.Assert(s.testRepo.AddSlot(s.slot), IsNil)
	// Connecting a plug to an incompatible slot fails with an appropriate error
	conn, err := s.testRepo.ResolveConnect("consumer", "plug", "producer", "slot")
	c.Check(err, ErrorMatches,
		`cannot connect consumer:plug \("other-interface" interface\) to producer:slot \("interface" interface\)`)
	c.Check(conn, IsNil)
}

// Tests for Repository.ResolveDisconnect()

// All the ways to resolve a 'snap disconnect' between two snaps.
// The actual snaps are not installed though.
func (s *RepositorySuite) TestResolveDisconnectMatrixNoSnaps(c *C) {
	scenarios := []struct {
		plugSnapName, plugName, slotSnapName, slotName string
		errMsg                                         string
	}{
		// Case 0 (INVALID)
		// Nothing is provided
		{"", "", "", "", "allowed forms are .*"},
		// Case 1 (FAILURE)
		// Disconnect anything connected to a specific plug or slot.
		// The snap name is implicit and refers to the core snap.
		{"", "", "", "slot", `snap "core" has no plug or slot named "slot"`},
		// Case 2 (INVALID)
		// The slot name is not provided.
		{"", "", "producer", "", "allowed forms are .*"},
		// Case 3 (FAILURE)
		// Disconnect anything connected to a specific plug or slot
		{"", "", "producer", "slot", `snap "producer" has no plug or slot named "slot"`},
		// Case 4 (FAILURE)
		// Disconnect everything from a specific plug or slot.
		// The plug side implicit refers to the core snap.
		{"", "plug", "", "", `snap "core" has no plug or slot named "plug"`},
		// Case 5 (FAILURE)
		// Disconnect a specific connection.
		// The plug and slot side implicit refers to the core snap.
		{"", "plug", "", "slot", `snap "core" has no plug named "plug"`},
		// Case 6 (INVALID)
		// Slot name is not provided.
		{"", "plug", "producer", "", "allowed forms are .*"},
		// Case 7 (FAILURE)
		// Disconnect a specific connection.
		// The plug side implicit refers to the core snap.
		{"", "plug", "producer", "slot", `snap "core" has no plug named "plug"`},
		// Case 8 (INVALID)
		// Plug name is not provided.
		{"consumer", "", "", "", "allowed forms are .*"},
		// Case 9 (INVALID)
		// Plug name is not provided.
		{"consumer", "", "", "slot", "allowed forms are .*"},
		// Case 10 (INVALID)
		// Plug name is not provided.
		{"consumer", "", "producer", "", "allowed forms are .*"},
		// Case 11 (INVALID)
		// Plug name is not provided.
		{"consumer", "", "producer", "slot", "allowed forms are .*"},
		// Case 12 (FAILURE)
		// Disconnect anything connected to a specific plug
		{"consumer", "plug", "", "", `snap "consumer" has no plug or slot named "plug"`},
		// Case 13 (FAILURE)
		// Disconnect a specific connection.
		// The snap name is implicit and refers to the core snap.
		{"consumer", "plug", "", "slot", `snap "consumer" has no plug named "plug"`},
		// Case 14 (INVALID)
		// The slot name was not provided.
		{"consumer", "plug", "producer", "", "allowed forms are .*"},
		// Case 15 (FAILURE)
		// Disconnect a specific connection.
		{"consumer", "plug", "producer", "slot", `snap "consumer" has no plug named "plug"`},
	}
	for i, scenario := range scenarios {
		c.Logf("checking scenario %d: %q", i, scenario)
		connRefList, err := s.testRepo.ResolveDisconnect(
			scenario.plugSnapName, scenario.plugName, scenario.slotSnapName, scenario.slotName)
		c.Check(err, ErrorMatches, scenario.errMsg)
		c.Check(connRefList, HasLen, 0)
	}
}

// All the ways to resolve a 'snap disconnect' between two snaps.
// The actual snaps are not installed though but a snapd snap is.
func (s *RepositorySuite) TestResolveDisconnectMatrixJustSnapdSnap(c *C) {
	// Rename the "slot" from the snapd snap so that it is not picked up below.
	c.Assert(snaptest.RenameSlot(s.snapdSnap, "slot", "unused"), IsNil)
	c.Assert(s.testRepo.AddSnap(s.snapdSnap), IsNil)
	scenarios := []struct {
		plugSnapName, plugName, slotSnapName, slotName string
		errMsg                                         string
	}{
		// Case 0 (INVALID)
		// Nothing is provided
		{"", "", "", "", "allowed forms are .*"},
		// Case 1 (FAILURE)
		// Disconnect anything connected to a specific plug or slot.
		// The snap name is implicit and refers to the snapd snap.
		{"", "", "", "slot", `snap "snapd" has no plug or slot named "slot"`},
		// Case 2 (INVALID)
		// The slot name is not provided.
		{"", "", "producer", "", "allowed forms are .*"},
		// Case 3 (FAILURE)
		// Disconnect anything connected to a specific plug or slot
		{"", "", "producer", "slot", `snap "producer" has no plug or slot named "slot"`},
		// Case 4 (FAILURE)
		// Disconnect anything connected to a specific plug or slot
		{"", "plug", "", "", `snap "snapd" has no plug or slot named "plug"`},
		// Case 5 (FAILURE)
		// Disconnect a specific connection.
		// The plug and slot side implicit refers to the snapd snap.
		{"", "plug", "", "slot", `snap "snapd" has no plug named "plug"`},
		// Case 6 (INVALID)
		// Slot name is not provided.
		{"", "plug", "producer", "", "allowed forms are .*"},
		// Case 7 (FAILURE)
		// Disconnect a specific connection.
		// The plug side implicit refers to the snapd snap.
		{"", "plug", "producer", "slot", `snap "snapd" has no plug named "plug"`},
		// Case 8 (INVALID)
		// Plug name is not provided.
		{"consumer", "", "", "", "allowed forms are .*"},
		// Case 9 (INVALID)
		// Plug name is not provided.
		{"consumer", "", "", "slot", "allowed forms are .*"},
		// Case 10 (INVALID)
		// Plug name is not provided.
		{"consumer", "", "producer", "", "allowed forms are .*"},
		// Case 11 (INVALID)
		// Plug name is not provided.
		{"consumer", "", "producer", "slot", "allowed forms are .*"},
		// Case 12 (FAILURE)
		// Disconnect anything connected to a specific plug or slot.
		{"consumer", "plug", "", "", `snap "consumer" has no plug or slot named "plug"`},
		// Case 13 (FAILURE)
		// Disconnect a specific connection.
		// The snap name is implicit and refers to the snapd snap.
		{"consumer", "plug", "", "slot", `snap "consumer" has no plug named "plug"`},
		// Case 14 (INVALID)
		// The slot name was not provided.
		{"consumer", "plug", "producer", "", "allowed forms are .*"},
		// Case 15 (FAILURE)
		// Disconnect a specific connection.
		{"consumer", "plug", "producer", "slot", `snap "consumer" has no plug named "plug"`},
	}
	for i, scenario := range scenarios {
		c.Logf("checking scenario %d: %q", i, scenario)
		connRefList, err := s.testRepo.ResolveDisconnect(
			scenario.plugSnapName, scenario.plugName, scenario.slotSnapName, scenario.slotName)
		c.Check(err, ErrorMatches, scenario.errMsg)
		c.Check(connRefList, HasLen, 0)
	}
}

// All the ways to resolve a 'snap disconnect' between two snaps.
// The actual snaps are not installed though but a core snap is.
func (s *RepositorySuite) TestResolveDisconnectMatrixJustCoreSnap(c *C) {
	// Rename the "slot" from the core snap so that it is not picked up below.
	c.Assert(snaptest.RenameSlot(s.coreSnap, "slot", "unused"), IsNil)
	c.Assert(s.testRepo.AddSnap(s.coreSnap), IsNil)
	scenarios := []struct {
		plugSnapName, plugName, slotSnapName, slotName string
		errMsg                                         string
	}{
		// Case 0 (INVALID)
		// Nothing is provided
		{"", "", "", "", "allowed forms are .*"},
		// Case 1 (FAILURE)
		// Disconnect anything connected to a specific plug or slot.
		// The snap name is implicit and refers to the core snap.
		{"", "", "", "slot", `snap "core" has no plug or slot named "slot"`},
		// Case 2 (INVALID)
		// The slot name is not provided.
		{"", "", "producer", "", "allowed forms are .*"},
		// Case 3 (FAILURE)
		// Disconnect anything connected to a specific plug or slot
		{"", "", "producer", "slot", `snap "producer" has no plug or slot named "slot"`},
		// Case 4 (FAILURE)
		// Disconnect anything connected to a specific plug or slot
		{"", "plug", "", "", `snap "core" has no plug or slot named "plug"`},
		// Case 5 (FAILURE)
		// Disconnect a specific connection.
		// The plug and slot side implicit refers to the core snap.
		{"", "plug", "", "slot", `snap "core" has no plug named "plug"`},
		// Case 6 (INVALID)
		// Slot name is not provided.
		{"", "plug", "producer", "", "allowed forms are .*"},
		// Case 7 (FAILURE)
		// Disconnect a specific connection.
		// The plug side implicit refers to the core snap.
		{"", "plug", "producer", "slot", `snap "core" has no plug named "plug"`},
		// Case 8 (INVALID)
		// Plug name is not provided.
		{"consumer", "", "", "", "allowed forms are .*"},
		// Case 9 (INVALID)
		// Plug name is not provided.
		{"consumer", "", "", "slot", "allowed forms are .*"},
		// Case 10 (INVALID)
		// Plug name is not provided.
		{"consumer", "", "producer", "", "allowed forms are .*"},
		// Case 11 (INVALID)
		// Plug name is not provided.
		{"consumer", "", "producer", "slot", "allowed forms are .*"},
		// Case 12 (FAILURE)
		// Disconnect anything connected to a specific plug or slot.
		{"consumer", "plug", "", "", `snap "consumer" has no plug or slot named "plug"`},
		// Case 13 (FAILURE)
		// Disconnect a specific connection.
		// The snap name is implicit and refers to the core snap.
		{"consumer", "plug", "", "slot", `snap "consumer" has no plug named "plug"`},
		// Case 14 (INVALID)
		// The slot name was not provided.
		{"consumer", "plug", "producer", "", "allowed forms are .*"},
		// Case 15 (FAILURE)
		// Disconnect a specific connection.
		{"consumer", "plug", "producer", "slot", `snap "consumer" has no plug named "plug"`},
	}
	for i, scenario := range scenarios {
		c.Logf("checking scenario %d: %q", i, scenario)
		connRefList, err := s.testRepo.ResolveDisconnect(
			scenario.plugSnapName, scenario.plugName, scenario.slotSnapName, scenario.slotName)
		c.Check(err, ErrorMatches, scenario.errMsg)
		c.Check(connRefList, HasLen, 0)
	}
}

// All the ways to resolve a 'snap disconnect' between two snaps.
// The actual snaps as well as the core snap are installed.
// The snaps are not connected.
func (s *RepositorySuite) TestResolveDisconnectMatrixDisconnectedSnaps(c *C) {
	// Rename the "slot" from the core snap so that it is not picked up below.
	c.Assert(snaptest.RenameSlot(s.coreSnap, "slot", "unused"), IsNil)
	c.Assert(s.testRepo.AddSnap(s.coreSnap), IsNil)
	c.Assert(s.testRepo.AddPlug(s.plug), IsNil)
	c.Assert(s.testRepo.AddSlot(s.slot), IsNil)
	scenarios := []struct {
		plugSnapName, plugName, slotSnapName, slotName string
		errMsg                                         string
	}{
		// Case 0 (INVALID)
		// Nothing is provided
		{"", "", "", "", "allowed forms are .*"},
		// Case 1 (FAILURE)
		// Disconnect anything connected to a specific plug or slot.
		// The snap name is implicit and refers to the core snap.
		{"", "", "", "slot", `snap "core" has no plug or slot named "slot"`},
		// Case 2 (INVALID)
		// The slot name is not provided.
		{"", "", "producer", "", "allowed forms are .*"},
		// Case 3 (SUCCESS)
		// Disconnect anything connected to a specific plug or slot
		{"", "", "producer", "slot", ""},
		// Case 4 (FAILURE)
		// Disconnect anything connected to a specific plug or slot.
		// The plug side implicit refers to the core snap.
		{"", "plug", "", "", `snap "core" has no plug or slot named "plug"`},
		// Case 5 (FAILURE)
		// Disconnect a specific connection.
		// The plug and slot side implicit refers to the core snap.
		{"", "plug", "", "slot", `snap "core" has no plug named "plug"`},
		// Case 6 (INVALID)
		// Slot name is not provided.
		{"", "plug", "producer", "", "allowed forms are .*"},
		// Case 7 (FAILURE)
		// Disconnect a specific connection.
		// The plug side implicit refers to the core snap.
		{"", "plug", "producer", "slot", `snap "core" has no plug named "plug"`},
		// Case 8 (INVALID)
		// Plug name is not provided.
		{"consumer", "", "", "", "allowed forms are .*"},
		// Case 9 (INVALID)
		// Plug name is not provided.
		{"consumer", "", "", "slot", "allowed forms are .*"},
		// Case 10 (INVALID)
		// Plug name is not provided.
		{"consumer", "", "producer", "", "allowed forms are .*"},
		// Case 11 (INVALID)
		// Plug name is not provided.
		{"consumer", "", "producer", "slot", "allowed forms are .*"},
		// Case 12 (SUCCESS)
		// Disconnect anything connected to a specific plug or slot.
		{"consumer", "plug", "", "", ""},
		// Case 13 (FAILURE)
		// Disconnect a specific connection.
		// The snap name is implicit and refers to the core snap.
		{"consumer", "plug", "", "slot", `snap "core" has no slot named "slot"`},
		// Case 14 (INVALID)
		// The slot name was not provided.
		{"consumer", "plug", "producer", "", "allowed forms are .*"},
		// Case 15 (FAILURE)
		// Disconnect a specific connection (but it is not connected).
		{"consumer", "plug", "producer", "slot", `cannot disconnect consumer:plug from producer:slot, it is not connected`},
	}
	for i, scenario := range scenarios {
		c.Logf("checking scenario %d: %q", i, scenario)
		connRefList, err := s.testRepo.ResolveDisconnect(
			scenario.plugSnapName, scenario.plugName, scenario.slotSnapName, scenario.slotName)
		if scenario.errMsg != "" {
			c.Check(err, ErrorMatches, scenario.errMsg)
		} else {
			c.Check(err, IsNil)
		}
		c.Check(connRefList, HasLen, 0)
	}
}

// All the ways to resolve a 'snap disconnect' between two snaps.
// The actual snaps as well as the core snap are installed.
// The snaps are connected.
func (s *RepositorySuite) TestResolveDisconnectMatrixTypical(c *C) {
	// Rename the "slot" from the core snap so that it is not picked up below.
	c.Assert(snaptest.RenameSlot(s.coreSnap, "slot", "unused"), IsNil)
	c.Assert(s.testRepo.AddSnap(s.coreSnap), IsNil)
	c.Assert(s.testRepo.AddPlug(s.plug), IsNil)
	c.Assert(s.testRepo.AddSlot(s.slot), IsNil)
	connRef := NewConnRef(s.plug, s.slot)
	_, err := s.testRepo.Connect(connRef, nil, nil, nil)
	c.Assert(err, IsNil)

	scenarios := []struct {
		plugSnapName, plugName, slotSnapName, slotName string
		errMsg                                         string
	}{
		// Case 0 (INVALID)
		// Nothing is provided
		{"", "", "", "", "allowed forms are .*"},
		// Case 1 (FAILURE)
		// Disconnect anything connected to a specific plug or slot.
		// The snap name is implicit and refers to the core snap.
		{"", "", "", "slot", `snap "core" has no plug or slot named "slot"`},
		// Case 2 (INVALID)
		// The slot name is not provided.
		{"", "", "producer", "", "allowed forms are .*"},
		// Case 3 (SUCCESS)
		// Disconnect anything connected to a specific plug or slot
		{"", "", "producer", "slot", ""},
		// Case 4 (FAILURE)
		// Disconnect anything connected to a specific plug or slot.
		// The plug side implicit refers to the core snap.
		{"", "plug", "", "", `snap "core" has no plug or slot named "plug"`},
		// Case 5 (FAILURE)
		// Disconnect a specific connection.
		// The plug and slot side implicit refers to the core snap.
		{"", "plug", "", "slot", `snap "core" has no plug named "plug"`},
		// Case 6 (INVALID)
		// Slot name is not provided.
		{"", "plug", "producer", "", "allowed forms are .*"},
		// Case 7 (FAILURE)
		// Disconnect a specific connection.
		// The plug side implicit refers to the core snap.
		{"", "plug", "producer", "slot", `snap "core" has no plug named "plug"`},
		// Case 8 (INVALID)
		// Plug name is not provided.
		{"consumer", "", "", "", "allowed forms are .*"},
		// Case 9 (INVALID)
		// Plug name is not provided.
		{"consumer", "", "", "slot", "allowed forms are .*"},
		// Case 10 (INVALID)
		// Plug name is not provided.
		{"consumer", "", "producer", "", "allowed forms are .*"},
		// Case 11 (INVALID)
		// Plug name is not provided.
		{"consumer", "", "producer", "slot", "allowed forms are .*"},
		// Case 12 (SUCCESS)
		// Disconnect anything connected to a specific plug or slot.
		{"consumer", "plug", "", "", ""},
		// Case 13 (FAILURE)
		// Disconnect a specific connection.
		// The snap name is implicit and refers to the core snap.
		{"consumer", "plug", "", "slot", `snap "core" has no slot named "slot"`},
		// Case 14 (INVALID)
		// The slot name was not provided.
		{"consumer", "plug", "producer", "", "allowed forms are .*"},
		// Case 15 (SUCCESS)
		// Disconnect a specific connection.
		{"consumer", "plug", "producer", "slot", ""},
	}
	for i, scenario := range scenarios {
		c.Logf("checking scenario %d: %q", i, scenario)
		connRefList, err := s.testRepo.ResolveDisconnect(
			scenario.plugSnapName, scenario.plugName, scenario.slotSnapName, scenario.slotName)
		if scenario.errMsg != "" {
			c.Check(err, ErrorMatches, scenario.errMsg)
			c.Check(connRefList, HasLen, 0)
		} else {
			c.Check(err, IsNil)
			c.Check(connRefList, DeepEquals, []*ConnRef{connRef})
		}
	}
}

// Tests for Repository.Connect()

func (s *RepositorySuite) TestConnectFailsWhenPlugDoesNotExist(c *C) {
	err := s.testRepo.AddSlot(s.slot)
	c.Assert(err, IsNil)
	// Connecting an unknown plug returns an appropriate error
	connRef := NewConnRef(s.plug, s.slot)
	_, err = s.testRepo.Connect(connRef, nil, nil, nil)
	c.Assert(err, ErrorMatches, `cannot connect plug "plug" from snap "consumer": no such plug`)
}

func (s *RepositorySuite) TestConnectFailsWhenSlotDoesNotExist(c *C) {
	err := s.testRepo.AddPlug(s.plug)
	c.Assert(err, IsNil)
	// Connecting to an unknown slot returns an error
	connRef := NewConnRef(s.plug, s.slot)
	_, err = s.testRepo.Connect(connRef, nil, nil, nil)
	c.Assert(err, ErrorMatches, `cannot connect slot "slot" from snap "producer": no such slot`)
}

func (s *RepositorySuite) TestConnectSucceedsWhenIdenticalConnectExists(c *C) {
	err := s.testRepo.AddPlug(s.plug)
	c.Assert(err, IsNil)
	err = s.testRepo.AddSlot(s.slot)
	c.Assert(err, IsNil)
	connRef := NewConnRef(s.plug, s.slot)
	conn, err := s.testRepo.Connect(connRef, nil, nil, nil)
	c.Assert(err, IsNil)
	c.Assert(conn, NotNil)
	c.Assert(conn.Plug, NotNil)
	c.Assert(conn.Slot, NotNil)
	c.Assert(conn.Plug.Name(), Equals, "plug")
	c.Assert(conn.Slot.Name(), Equals, "slot")
	// Connecting exactly the same thing twice succeeds without an error but does nothing.
	_, err = s.testRepo.Connect(connRef, nil, nil, nil)
	c.Assert(err, IsNil)
	// Only one connection is actually present.
	c.Assert(s.testRepo.Interfaces(), DeepEquals, &Interfaces{
		Plugs:       []*snap.PlugInfo{s.plug},
		Slots:       []*snap.SlotInfo{s.slot},
		Connections: []*ConnRef{NewConnRef(s.plug, s.slot)},
	})
}

func (s *RepositorySuite) TestConnectFailsWhenSlotAndPlugAreIncompatible(c *C) {
	otherInterface := &ifacetest.TestInterface{InterfaceName: "other-interface"}
	err := s.testRepo.AddInterface(otherInterface)
	plug := &snap.PlugInfo{
		Snap:      &snap.Info{SuggestedName: "consumer"},
		Name:      "plug",
		Interface: "other-interface",
	}
	c.Assert(err, IsNil)
	err = s.testRepo.AddPlug(plug)
	c.Assert(err, IsNil)
	err = s.testRepo.AddSlot(s.slot)
	c.Assert(err, IsNil)
	// Connecting a plug to an incompatible slot fails with an appropriate error
	connRef := NewConnRef(s.plug, s.slot)
	_, err = s.testRepo.Connect(connRef, nil, nil, nil)
	c.Assert(err, ErrorMatches, `cannot connect plug "consumer:plug" \(interface "other-interface"\) to "producer:slot" \(interface "interface"\)`)
}

func (s *RepositorySuite) TestConnectSucceeds(c *C) {
	err := s.testRepo.AddPlug(s.plug)
	c.Assert(err, IsNil)
	err = s.testRepo.AddSlot(s.slot)
	c.Assert(err, IsNil)
	// Connecting a plug works okay
	connRef := NewConnRef(s.plug, s.slot)
	_, err = s.testRepo.Connect(connRef, nil, nil, nil)
	c.Assert(err, IsNil)
}

// Tests for Repository.Disconnect() and DisconnectAll()

// Disconnect fails if any argument is empty
func (s *RepositorySuite) TestDisconnectFailsOnEmptyArgs(c *C) {
	err1 := s.testRepo.Disconnect(s.plug.Snap.InstanceName(), s.plug.Name, s.slot.Snap.InstanceName(), "")
	err2 := s.testRepo.Disconnect(s.plug.Snap.InstanceName(), s.plug.Name, "", s.slot.Name)
	err3 := s.testRepo.Disconnect(s.plug.Snap.InstanceName(), "", s.slot.Snap.InstanceName(), s.slot.Name)
	err4 := s.testRepo.Disconnect("", s.plug.Name, s.slot.Snap.InstanceName(), s.slot.Name)
	c.Assert(err1, ErrorMatches, `cannot disconnect, slot name is empty`)
	c.Assert(err2, ErrorMatches, `cannot disconnect, slot snap name is empty`)
	c.Assert(err3, ErrorMatches, `cannot disconnect, plug name is empty`)
	c.Assert(err4, ErrorMatches, `cannot disconnect, plug snap name is empty`)
}

// Disconnect fails if plug doesn't exist
func (s *RepositorySuite) TestDisconnectFailsWithoutPlug(c *C) {
	c.Assert(s.testRepo.AddSlot(s.slot), IsNil)
	err := s.testRepo.Disconnect(s.plug.Snap.InstanceName(), s.plug.Name, s.slot.Snap.InstanceName(), s.slot.Name)
	c.Assert(err, ErrorMatches, `snap "consumer" has no plug named "plug"`)
}

// Disconnect fails if slot doesn't exist
func (s *RepositorySuite) TestDisconnectFailsWithutSlot(c *C) {
	c.Assert(s.testRepo.AddPlug(s.plug), IsNil)
	err := s.testRepo.Disconnect(s.plug.Snap.InstanceName(), s.plug.Name, s.slot.Snap.InstanceName(), s.slot.Name)
	c.Assert(err, ErrorMatches, `snap "producer" has no slot named "slot"`)
}

// Disconnect fails if there's no connection to disconnect
func (s *RepositorySuite) TestDisconnectFailsWhenNotConnected(c *C) {
	c.Assert(s.testRepo.AddPlug(s.plug), IsNil)
	c.Assert(s.testRepo.AddSlot(s.slot), IsNil)
	err := s.testRepo.Disconnect(s.plug.Snap.InstanceName(), s.plug.Name, s.slot.Snap.InstanceName(), s.slot.Name)
	c.Assert(err, ErrorMatches, `cannot disconnect consumer:plug from producer:slot, it is not connected`)
}

// Disconnect works when plug and slot exist and are connected
func (s *RepositorySuite) TestDisconnectSucceeds(c *C) {
	c.Assert(s.testRepo.AddPlug(s.plug), IsNil)
	c.Assert(s.testRepo.AddSlot(s.slot), IsNil)
	_, err := s.testRepo.Connect(NewConnRef(s.plug, s.slot), nil, nil, nil)
	c.Assert(err, IsNil)
	_, err = s.testRepo.Connect(NewConnRef(s.plug, s.slot), nil, nil, nil)
	c.Assert(err, IsNil)
	err = s.testRepo.Disconnect(s.plug.Snap.InstanceName(), s.plug.Name, s.slot.Snap.InstanceName(), s.slot.Name)
	c.Assert(err, IsNil)
	c.Assert(s.testRepo.Interfaces(), DeepEquals, &Interfaces{
		Plugs: []*snap.PlugInfo{s.plug},
		Slots: []*snap.SlotInfo{s.slot},
	})
}

// Tests for Repository.Connected

// Connected fails if snap name is empty and there's no core snap around
func (s *RepositorySuite) TestConnectedFailsWithEmptySnapName(c *C) {
	_, err := s.testRepo.Connected("", s.plug.Name)
	c.Check(err, ErrorMatches, "internal error: cannot obtain core snap name while computing connections")
}

// Connected fails if plug or slot name is empty
func (s *RepositorySuite) TestConnectedFailsWithEmptyPlugSlotName(c *C) {
	_, err := s.testRepo.Connected(s.plug.Snap.InstanceName(), "")
	c.Check(err, ErrorMatches, "plug or slot name is empty")
}

// Connected fails if plug or slot doesn't exist
func (s *RepositorySuite) TestConnectedFailsWithoutPlugOrSlot(c *C) {
	_, err1 := s.testRepo.Connected(s.plug.Snap.InstanceName(), s.plug.Name)
	_, err2 := s.testRepo.Connected(s.slot.Snap.InstanceName(), s.slot.Name)
	c.Check(err1, ErrorMatches, `snap "consumer" has no plug or slot named "plug"`)
	c.Check(err2, ErrorMatches, `snap "producer" has no plug or slot named "slot"`)
}

// Connected finds connections when asked from plug or from slot side
func (s *RepositorySuite) TestConnectedFindsConnections(c *C) {
	c.Assert(s.testRepo.AddPlug(s.plug), IsNil)
	c.Assert(s.testRepo.AddSlot(s.slot), IsNil)
	_, err := s.testRepo.Connect(NewConnRef(s.plug, s.slot), nil, nil, nil)
	c.Assert(err, IsNil)

	conns, err := s.testRepo.Connected(s.plug.Snap.InstanceName(), s.plug.Name)
	c.Assert(err, IsNil)
	c.Check(conns, DeepEquals, []*ConnRef{NewConnRef(s.plug, s.slot)})

	conns, err = s.testRepo.Connected(s.slot.Snap.InstanceName(), s.slot.Name)
	c.Assert(err, IsNil)
	c.Check(conns, DeepEquals, []*ConnRef{NewConnRef(s.plug, s.slot)})
}

// Connected uses the core snap if snap name is empty
func (s *RepositorySuite) TestConnectedFindsCoreSnap(c *C) {
	slot := &snap.SlotInfo{
		Snap:      &snap.Info{SuggestedName: "core", Type: snap.TypeOS},
		Name:      "slot",
		Interface: "interface",
	}
	c.Assert(s.testRepo.AddPlug(s.plug), IsNil)
	c.Assert(s.testRepo.AddSlot(slot), IsNil)
	_, err := s.testRepo.Connect(NewConnRef(s.plug, slot), nil, nil, nil)
	c.Assert(err, IsNil)

	conns, err := s.testRepo.Connected("", s.slot.Name)
	c.Assert(err, IsNil)
	c.Check(conns, DeepEquals, []*ConnRef{NewConnRef(s.plug, slot)})
}

// Connected finds connections when asked from plug or from slot side
func (s *RepositorySuite) TestConnections(c *C) {
	c.Assert(s.testRepo.AddPlug(s.plug), IsNil)
	c.Assert(s.testRepo.AddSlot(s.slot), IsNil)
	_, err := s.testRepo.Connect(NewConnRef(s.plug, s.slot), nil, nil, nil)
	c.Assert(err, IsNil)

	conns, err := s.testRepo.Connections(s.plug.Snap.InstanceName())
	c.Assert(err, IsNil)
	c.Check(conns, DeepEquals, []*ConnRef{NewConnRef(s.plug, s.slot)})

	conns, err = s.testRepo.Connections(s.slot.Snap.InstanceName())
	c.Assert(err, IsNil)
	c.Check(conns, DeepEquals, []*ConnRef{NewConnRef(s.plug, s.slot)})

	conns, err = s.testRepo.Connections("abc")
	c.Assert(err, IsNil)
	c.Assert(conns, HasLen, 0)
}

func (s *RepositorySuite) TestConnectionsWithSelfConnected(c *C) {
	c.Assert(s.testRepo.AddPlug(s.plugSelf), IsNil)
	c.Assert(s.testRepo.AddSlot(s.slot), IsNil)
	_, err := s.testRepo.Connect(NewConnRef(s.plugSelf, s.slot), nil, nil, nil)
	c.Assert(err, IsNil)

	conns, err := s.testRepo.Connections(s.plugSelf.Snap.InstanceName())
	c.Assert(err, IsNil)
	c.Check(conns, DeepEquals, []*ConnRef{NewConnRef(s.plugSelf, s.slot)})

	conns, err = s.testRepo.Connections(s.slot.Snap.InstanceName())
	c.Assert(err, IsNil)
	c.Check(conns, DeepEquals, []*ConnRef{NewConnRef(s.plugSelf, s.slot)})
}

// Tests for Repository.DisconnectAll()

func (s *RepositorySuite) TestDisconnectAll(c *C) {
	c.Assert(s.testRepo.AddPlug(s.plug), IsNil)
	c.Assert(s.testRepo.AddSlot(s.slot), IsNil)
	_, err := s.testRepo.Connect(NewConnRef(s.plug, s.slot), nil, nil, nil)
	c.Assert(err, IsNil)

	conns := []*ConnRef{NewConnRef(s.plug, s.slot)}
	s.testRepo.DisconnectAll(conns)
	c.Assert(s.testRepo.Interfaces(), DeepEquals, &Interfaces{
		Plugs: []*snap.PlugInfo{s.plug},
		Slots: []*snap.SlotInfo{s.slot},
	})
}

// Tests for Repository.Interfaces()

func (s *RepositorySuite) TestInterfacesSmokeTest(c *C) {
	err := s.testRepo.AddPlug(s.plug)
	c.Assert(err, IsNil)
	err = s.testRepo.AddSlot(s.slot)
	c.Assert(err, IsNil)
	// After connecting the result is as expected
	connRef := NewConnRef(s.plug, s.slot)
	_, err = s.testRepo.Connect(connRef, nil, nil, nil)
	c.Assert(err, IsNil)
	ifaces := s.testRepo.Interfaces()
	c.Assert(ifaces, DeepEquals, &Interfaces{
		Plugs:       []*snap.PlugInfo{s.plug},
		Slots:       []*snap.SlotInfo{s.slot},
		Connections: []*ConnRef{NewConnRef(s.plug, s.slot)},
	})
	// After disconnecting the connections become empty
	err = s.testRepo.Disconnect(s.plug.Snap.InstanceName(), s.plug.Name, s.slot.Snap.InstanceName(), s.slot.Name)
	c.Assert(err, IsNil)
	ifaces = s.testRepo.Interfaces()
	c.Assert(ifaces, DeepEquals, &Interfaces{
		Plugs: []*snap.PlugInfo{s.plug},
		Slots: []*snap.SlotInfo{s.slot},
	})
}

// Tests for Repository.SnapSpecification

const testSecurity SecuritySystem = "test"

var testInterface = &ifacetest.TestInterface{
	InterfaceName: "interface",
	TestPermanentPlugCallback: func(spec *ifacetest.Specification, plug *snap.PlugInfo) error {
		spec.AddSnippet("static plug snippet")
		return nil
	},
	TestConnectedPlugCallback: func(spec *ifacetest.Specification, plug *ConnectedPlug, slot *ConnectedSlot) error {
		spec.AddSnippet("connection-specific plug snippet")
		return nil
	},
	TestPermanentSlotCallback: func(spec *ifacetest.Specification, slot *snap.SlotInfo) error {
		spec.AddSnippet("static slot snippet")
		return nil
	},
	TestConnectedSlotCallback: func(spec *ifacetest.Specification, plug *ConnectedPlug, slot *ConnectedSlot) error {
		spec.AddSnippet("connection-specific slot snippet")
		return nil
	},
}

func (s *RepositorySuite) TestSnapSpecification(c *C) {
	repo := s.emptyRepo
	backend := &ifacetest.TestSecurityBackend{BackendName: testSecurity}
	c.Assert(repo.AddBackend(backend), IsNil)
	c.Assert(repo.AddInterface(testInterface), IsNil)
	c.Assert(repo.AddPlug(s.plug), IsNil)
	c.Assert(repo.AddSlot(s.slot), IsNil)

	// Snaps should get static security now
	spec, err := repo.SnapSpecification(testSecurity, s.plug.Snap.InstanceName())
	c.Assert(err, IsNil)
	c.Check(spec.(*ifacetest.Specification).Snippets, DeepEquals, []string{"static plug snippet"})

	spec, err = repo.SnapSpecification(testSecurity, s.slot.Snap.InstanceName())
	c.Assert(err, IsNil)
	c.Check(spec.(*ifacetest.Specification).Snippets, DeepEquals, []string{"static slot snippet"})

	// Establish connection between plug and slot
	connRef := NewConnRef(s.plug, s.slot)
	_, err = repo.Connect(connRef, nil, nil, nil)
	c.Assert(err, IsNil)

	// Snaps should get static and connection-specific security now
	spec, err = repo.SnapSpecification(testSecurity, s.plug.Snap.InstanceName())
	c.Assert(err, IsNil)
	c.Check(spec.(*ifacetest.Specification).Snippets, DeepEquals, []string{
		"static plug snippet",
		"connection-specific plug snippet",
	})

	spec, err = repo.SnapSpecification(testSecurity, s.slot.Snap.InstanceName())
	c.Assert(err, IsNil)
	c.Check(spec.(*ifacetest.Specification).Snippets, DeepEquals, []string{
		"static slot snippet",
		"connection-specific slot snippet",
	})
}

func (s *RepositorySuite) TestSnapSpecificationFailureWithConnectionSnippets(c *C) {
	var testSecurity SecuritySystem = "security"
	backend := &ifacetest.TestSecurityBackend{BackendName: testSecurity}
	iface := &ifacetest.TestInterface{
		InterfaceName: "interface",
		TestConnectedSlotCallback: func(spec *ifacetest.Specification, plug *ConnectedPlug, slot *ConnectedSlot) error {
			return fmt.Errorf("cannot compute snippet for provider")
		},
		TestConnectedPlugCallback: func(spec *ifacetest.Specification, plug *ConnectedPlug, slot *ConnectedSlot) error {
			return fmt.Errorf("cannot compute snippet for consumer")
		},
	}
	repo := s.emptyRepo

	c.Assert(repo.AddBackend(backend), IsNil)
	c.Assert(repo.AddInterface(iface), IsNil)
	c.Assert(repo.AddPlug(s.plug), IsNil)
	c.Assert(repo.AddSlot(s.slot), IsNil)
	connRef := NewConnRef(s.plug, s.slot)
	_, err := repo.Connect(connRef, nil, nil, nil)
	c.Assert(err, IsNil)

	spec, err := repo.SnapSpecification(testSecurity, s.plug.Snap.InstanceName())
	c.Assert(err, ErrorMatches, "cannot compute snippet for consumer")
	c.Assert(spec, IsNil)

	spec, err = repo.SnapSpecification(testSecurity, s.slot.Snap.InstanceName())
	c.Assert(err, ErrorMatches, "cannot compute snippet for provider")
	c.Assert(spec, IsNil)
}

func (s *RepositorySuite) TestSnapSpecificationFailureWithPermanentSnippets(c *C) {
	var testSecurity SecuritySystem = "security"
	iface := &ifacetest.TestInterface{
		InterfaceName: "interface",
		TestPermanentSlotCallback: func(spec *ifacetest.Specification, slot *snap.SlotInfo) error {
			return fmt.Errorf("cannot compute snippet for provider")
		},
		TestPermanentPlugCallback: func(spec *ifacetest.Specification, plug *snap.PlugInfo) error {
			return fmt.Errorf("cannot compute snippet for consumer")
		},
	}
	backend := &ifacetest.TestSecurityBackend{BackendName: testSecurity}
	repo := s.emptyRepo
	c.Assert(repo.AddBackend(backend), IsNil)
	c.Assert(repo.AddInterface(iface), IsNil)
	c.Assert(repo.AddPlug(s.plug), IsNil)
	c.Assert(repo.AddSlot(s.slot), IsNil)
	connRef := NewConnRef(s.plug, s.slot)
	_, err := repo.Connect(connRef, nil, nil, nil)
	c.Assert(err, IsNil)

	spec, err := repo.SnapSpecification(testSecurity, s.plug.Snap.InstanceName())
	c.Assert(err, ErrorMatches, "cannot compute snippet for consumer")
	c.Assert(spec, IsNil)

	spec, err = repo.SnapSpecification(testSecurity, s.slot.Snap.InstanceName())
	c.Assert(err, ErrorMatches, "cannot compute snippet for provider")
	c.Assert(spec, IsNil)
}

func (s *RepositorySuite) TestAutoConnectCandidatePlugsAndSlots(c *C) {
	// Add two interfaces, one with automatic connections, one with manual
	repo := s.emptyRepo
	err := repo.AddInterface(&ifacetest.TestInterface{InterfaceName: "auto"})
	c.Assert(err, IsNil)
	err = repo.AddInterface(&ifacetest.TestInterface{InterfaceName: "manual"})
	c.Assert(err, IsNil)

	policyCheck := func(plug *ConnectedPlug, slot *ConnectedSlot) (bool, error) {
		return slot.Interface() == "auto", nil
	}

	// Add a pair of snaps with plugs/slots using those two interfaces
	consumer := snaptest.MockInfo(c, `
name: consumer
version: 0
plugs:
    auto:
    manual:
`, nil)
	producer := snaptest.MockInfo(c, `
name: producer
version: 0
type: os
slots:
    auto:
    manual:
`, nil)
	err = repo.AddSnap(producer)
	c.Assert(err, IsNil)
	err = repo.AddSnap(consumer)
	c.Assert(err, IsNil)

	candidateSlots := repo.AutoConnectCandidateSlots("consumer", "auto", policyCheck)
	c.Assert(candidateSlots, HasLen, 1)
	c.Check(candidateSlots[0].Snap.InstanceName(), Equals, "producer")
	c.Check(candidateSlots[0].Interface, Equals, "auto")
	c.Check(candidateSlots[0].Name, Equals, "auto")

	candidatePlugs := repo.AutoConnectCandidatePlugs("producer", "auto", policyCheck)
	c.Assert(candidatePlugs, HasLen, 1)
	c.Check(candidatePlugs[0].Snap.InstanceName(), Equals, "consumer")
	c.Check(candidatePlugs[0].Interface, Equals, "auto")
	c.Check(candidatePlugs[0].Name, Equals, "auto")
}

func (s *RepositorySuite) TestAutoConnectCandidatePlugsAndSlotsSymmetry(c *C) {
	repo := s.emptyRepo
	// Add a "auto" interface
	err := repo.AddInterface(&ifacetest.TestInterface{InterfaceName: "auto"})
	c.Assert(err, IsNil)

	policyCheck := func(plug *ConnectedPlug, slot *ConnectedSlot) (bool, error) {
		return slot.Interface() == "auto", nil
	}

	// Add a producer snap for "auto"
	producer := snaptest.MockInfo(c, `
name: producer
version: 0
type: os
slots:
    auto:
`, nil)
	err = repo.AddSnap(producer)
	c.Assert(err, IsNil)

	// Add two consumers snaps for "auto"
	consumer1 := snaptest.MockInfo(c, `
name: consumer1
version: 0
plugs:
    auto:
`, nil)

	err = repo.AddSnap(consumer1)
	c.Assert(err, IsNil)

	// Add two consumers snaps for "auto"
	consumer2 := snaptest.MockInfo(c, `
name: consumer2
version: 0
plugs:
    auto:
`, nil)

	err = repo.AddSnap(consumer2)
	c.Assert(err, IsNil)

	// Both can auto-connect
	candidateSlots := repo.AutoConnectCandidateSlots("consumer1", "auto", policyCheck)
	c.Assert(candidateSlots, HasLen, 1)
	c.Check(candidateSlots[0].Snap.InstanceName(), Equals, "producer")
	c.Check(candidateSlots[0].Interface, Equals, "auto")
	c.Check(candidateSlots[0].Name, Equals, "auto")

	candidateSlots = repo.AutoConnectCandidateSlots("consumer2", "auto", policyCheck)
	c.Assert(candidateSlots, HasLen, 1)
	c.Check(candidateSlots[0].Snap.InstanceName(), Equals, "producer")
	c.Check(candidateSlots[0].Interface, Equals, "auto")
	c.Check(candidateSlots[0].Name, Equals, "auto")

	// Plugs candidates seen from the producer (for example if
	// it's installed after) should be the same
	candidatePlugs := repo.AutoConnectCandidatePlugs("producer", "auto", policyCheck)
	c.Assert(candidatePlugs, HasLen, 2)
}

// Tests for AddSnap and RemoveSnap

type AddRemoveSuite struct {
	testutil.BaseTest
	repo *Repository
}

var _ = Suite(&AddRemoveSuite{})

func (s *AddRemoveSuite) SetUpTest(c *C) {
	s.BaseTest.SetUpTest(c)
	s.BaseTest.AddCleanup(snap.MockSanitizePlugsSlots(func(snapInfo *snap.Info) {}))

	s.repo = NewRepository()
	err := s.repo.AddInterface(&ifacetest.TestInterface{InterfaceName: "iface"})
	c.Assert(err, IsNil)
	err = s.repo.AddInterface(&ifacetest.TestInterface{
		InterfaceName:             "invalid",
		BeforePreparePlugCallback: func(plug *snap.PlugInfo) error { return fmt.Errorf("plug is invalid") },
		BeforePrepareSlotCallback: func(slot *snap.SlotInfo) error { return fmt.Errorf("slot is invalid") },
	})
	c.Assert(err, IsNil)
}

func (s *AddRemoveSuite) TearDownTest(c *C) {
	s.BaseTest.TearDownTest(c)
}

const testConsumerYaml = `
name: consumer
version: 0
apps:
    app:
        plugs: [iface]
`
const testProducerYaml = `
name: producer
version: 0
apps:
    app:
        slots: [iface]
`

const testConsumerInvalidSlotNameYaml = `
name: consumer
version: 0
slots:
 ttyS5:
  interface: iface
apps:
    app:
        slots: [iface]
`

const testConsumerInvalidPlugNameYaml = `
name: consumer
version: 0
plugs:
 ttyS3:
  interface: iface
apps:
    app:
        plugs: [iface]
`

func (s *AddRemoveSuite) addSnap(c *C, yaml string) (*snap.Info, error) {
	snapInfo := snaptest.MockInfo(c, yaml, nil)
	return snapInfo, s.repo.AddSnap(snapInfo)
}

func (s *AddRemoveSuite) TestAddSnapAddsPlugs(c *C) {
	_, err := s.addSnap(c, testConsumerYaml)
	c.Assert(err, IsNil)
	// The plug was added
	c.Assert(s.repo.Plug("consumer", "iface"), Not(IsNil))
}

func (s *AddRemoveSuite) TestAddSnapErrorsOnExistingSnapPlugs(c *C) {
	_, err := s.addSnap(c, testConsumerYaml)
	c.Assert(err, IsNil)
	_, err = s.addSnap(c, testConsumerYaml)
	c.Assert(err, ErrorMatches, `cannot register interfaces for snap "consumer" more than once`)
}

func (s *AddRemoveSuite) TestAddSnapAddsSlots(c *C) {
	_, err := s.addSnap(c, testProducerYaml)
	c.Assert(err, IsNil)
	// The slot was added
	c.Assert(s.repo.Slot("producer", "iface"), Not(IsNil))
}

func (s *AddRemoveSuite) TestAddSnapErrorsOnExistingSnapSlots(c *C) {
	_, err := s.addSnap(c, testProducerYaml)
	c.Assert(err, IsNil)
	_, err = s.addSnap(c, testProducerYaml)
	c.Assert(err, ErrorMatches, `cannot register interfaces for snap "producer" more than once`)
}

func (s *AddRemoveSuite) TestAddSnapSkipsUnknownInterfaces(c *C) {
	info, err := s.addSnap(c, `
name: bogus
version: 0
plugs:
  bogus-plug:
slots:
  bogus-slot:
`)
	c.Assert(err, IsNil)
	// the snap knowns about the bogus plug and slot
	c.Assert(info.Plugs["bogus-plug"], NotNil)
	c.Assert(info.Slots["bogus-slot"], NotNil)
	// but the repository ignores them
	c.Assert(s.repo.Plug("bogus", "bogus-plug"), IsNil)
	c.Assert(s.repo.Slot("bogus", "bogus-slot"), IsNil)
}

func (s AddRemoveSuite) TestRemoveRemovesPlugs(c *C) {
	_, err := s.addSnap(c, testConsumerYaml)
	c.Assert(err, IsNil)
	s.repo.RemoveSnap("consumer")
	c.Assert(s.repo.Plug("consumer", "iface"), IsNil)
}

func (s AddRemoveSuite) TestRemoveRemovesSlots(c *C) {
	_, err := s.addSnap(c, testProducerYaml)
	c.Assert(err, IsNil)
	s.repo.RemoveSnap("producer")
	c.Assert(s.repo.Plug("producer", "iface"), IsNil)
}

func (s *AddRemoveSuite) TestRemoveSnapErrorsOnStillConnectedPlug(c *C) {
	_, err := s.addSnap(c, testConsumerYaml)
	c.Assert(err, IsNil)
	_, err = s.addSnap(c, testProducerYaml)
	c.Assert(err, IsNil)
	connRef := &ConnRef{PlugRef: PlugRef{Snap: "consumer", Name: "iface"}, SlotRef: SlotRef{Snap: "producer", Name: "iface"}}
	_, err = s.repo.Connect(connRef, nil, nil, nil)
	c.Assert(err, IsNil)
	err = s.repo.RemoveSnap("consumer")
	c.Assert(err, ErrorMatches, "cannot remove connected plug consumer.iface")
}

func (s *AddRemoveSuite) TestRemoveSnapErrorsOnStillConnectedSlot(c *C) {
	_, err := s.addSnap(c, testConsumerYaml)
	c.Assert(err, IsNil)
	_, err = s.addSnap(c, testProducerYaml)
	c.Assert(err, IsNil)
	connRef := &ConnRef{PlugRef: PlugRef{Snap: "consumer", Name: "iface"}, SlotRef: SlotRef{Snap: "producer", Name: "iface"}}
	_, err = s.repo.Connect(connRef, nil, nil, nil)
	c.Assert(err, IsNil)
	err = s.repo.RemoveSnap("producer")
	c.Assert(err, ErrorMatches, "cannot remove connected slot producer.iface")
}

type DisconnectSnapSuite struct {
	testutil.BaseTest
	repo               *Repository
	s1, s2, s2Instance *snap.Info
}

var _ = Suite(&DisconnectSnapSuite{})

func (s *DisconnectSnapSuite) SetUpTest(c *C) {
	s.BaseTest.SetUpTest(c)
	s.BaseTest.AddCleanup(snap.MockSanitizePlugsSlots(func(snapInfo *snap.Info) {}))

	s.repo = NewRepository()

	err := s.repo.AddInterface(&ifacetest.TestInterface{InterfaceName: "iface-a"})
	c.Assert(err, IsNil)
	err = s.repo.AddInterface(&ifacetest.TestInterface{InterfaceName: "iface-b"})
	c.Assert(err, IsNil)

	s.s1 = snaptest.MockInfo(c, `
name: s1
version: 0
plugs:
    iface-a:
slots:
    iface-b:
`, nil)
	err = s.repo.AddSnap(s.s1)
	c.Assert(err, IsNil)

	s.s2 = snaptest.MockInfo(c, `
name: s2
version: 0
plugs:
    iface-b:
slots:
    iface-a:
`, nil)
	c.Assert(err, IsNil)
	err = s.repo.AddSnap(s.s2)
	c.Assert(err, IsNil)
	s.s2Instance = snaptest.MockInfo(c, `
name: s2
version: 0
plugs:
    iface-b:
slots:
    iface-a:
`, nil)
	s.s2Instance.InstanceKey = "instance"
	c.Assert(err, IsNil)
	err = s.repo.AddSnap(s.s2Instance)
	c.Assert(err, IsNil)
}

func (s *DisconnectSnapSuite) TearDownTest(c *C) {
	s.BaseTest.TearDownTest(c)
}

func (s *DisconnectSnapSuite) TestNotConnected(c *C) {
	affected, err := s.repo.DisconnectSnap("s1")
	c.Assert(err, IsNil)
	c.Check(affected, HasLen, 0)
}

func (s *DisconnectSnapSuite) TestOutgoingConnection(c *C) {
	connRef := &ConnRef{PlugRef: PlugRef{Snap: "s1", Name: "iface-a"}, SlotRef: SlotRef{Snap: "s2", Name: "iface-a"}}
	_, err := s.repo.Connect(connRef, nil, nil, nil)
	c.Assert(err, IsNil)
	// Disconnect s1 with which has an outgoing connection to s2
	affected, err := s.repo.DisconnectSnap("s1")
	c.Assert(err, IsNil)
	c.Check(affected, testutil.Contains, "s1")
	c.Check(affected, testutil.Contains, "s2")
}

func (s *DisconnectSnapSuite) TestIncomingConnection(c *C) {
	connRef := &ConnRef{PlugRef: PlugRef{Snap: "s2", Name: "iface-b"}, SlotRef: SlotRef{Snap: "s1", Name: "iface-b"}}
	_, err := s.repo.Connect(connRef, nil, nil, nil)
	c.Assert(err, IsNil)
	// Disconnect s1 with which has an incoming connection from s2
	affected, err := s.repo.DisconnectSnap("s1")
	c.Assert(err, IsNil)
	c.Check(affected, testutil.Contains, "s1")
	c.Check(affected, testutil.Contains, "s2")
}

func (s *DisconnectSnapSuite) TestCrossConnection(c *C) {
	// This test is symmetric wrt s1 <-> s2 connections
	for _, snapName := range []string{"s1", "s2"} {
		connRef1 := &ConnRef{PlugRef: PlugRef{Snap: "s1", Name: "iface-a"}, SlotRef: SlotRef{Snap: "s2", Name: "iface-a"}}
		_, err := s.repo.Connect(connRef1, nil, nil, nil)
		c.Assert(err, IsNil)
		connRef2 := &ConnRef{PlugRef: PlugRef{Snap: "s2", Name: "iface-b"}, SlotRef: SlotRef{Snap: "s1", Name: "iface-b"}}
		_, err = s.repo.Connect(connRef2, nil, nil, nil)
		c.Assert(err, IsNil)
		affected, err := s.repo.DisconnectSnap(snapName)
		c.Assert(err, IsNil)
		c.Check(affected, testutil.Contains, "s1")
		c.Check(affected, testutil.Contains, "s2")
	}
}

func (s *DisconnectSnapSuite) TestParallelInstances(c *C) {
	_, err := s.repo.Connect(&ConnRef{PlugRef: PlugRef{Snap: "s1", Name: "iface-a"}, SlotRef: SlotRef{Snap: "s2_instance", Name: "iface-a"}}, nil, nil, nil)
	c.Assert(err, IsNil)
	affected, err := s.repo.DisconnectSnap("s1")
	c.Assert(err, IsNil)
	c.Check(affected, testutil.Contains, "s1")
	c.Check(affected, testutil.Contains, "s2_instance")

	_, err = s.repo.Connect(&ConnRef{PlugRef: PlugRef{Snap: "s2_instance", Name: "iface-b"}, SlotRef: SlotRef{Snap: "s1", Name: "iface-b"}}, nil, nil, nil)
	c.Assert(err, IsNil)
	affected, err = s.repo.DisconnectSnap("s1")
	c.Assert(err, IsNil)
	c.Check(affected, testutil.Contains, "s1")
	c.Check(affected, testutil.Contains, "s2_instance")
}

func contentPolicyCheck(plug *ConnectedPlug, slot *ConnectedSlot) (bool, error) {
	return plug.Snap().Publisher.ID == slot.Snap().Publisher.ID, nil
}

func contentAutoConnect(plug *snap.PlugInfo, slot *snap.SlotInfo) bool {
	return plug.Attrs["content"] == slot.Attrs["content"]
}

// internal helper that creates a new repository with two snaps, one
// is a content plug and one a content slot
func makeContentConnectionTestSnaps(c *C, plugContentToken, slotContentToken string) (*Repository, *snap.Info, *snap.Info) {
	repo := NewRepository()
	err := repo.AddInterface(&ifacetest.TestInterface{InterfaceName: "content", AutoConnectCallback: contentAutoConnect})
	c.Assert(err, IsNil)

	plugSnap := snaptest.MockInfo(c, fmt.Sprintf(`
name: content-plug-snap
version: 0
plugs:
  imported-content:
    interface: content
    content: %s
`, plugContentToken), nil)
	slotSnap := snaptest.MockInfo(c, fmt.Sprintf(`
name: content-slot-snap
version: 0
slots:
  exported-content:
    interface: content
    content: %s
`, slotContentToken), nil)

	err = repo.AddSnap(plugSnap)
	c.Assert(err, IsNil)
	err = repo.AddSnap(slotSnap)
	c.Assert(err, IsNil)

	return repo, plugSnap, slotSnap
}

func (s *RepositorySuite) TestAutoConnectContentInterfaceSimple(c *C) {
	repo, _, _ := makeContentConnectionTestSnaps(c, "mylib", "mylib")
	candidateSlots := repo.AutoConnectCandidateSlots("content-plug-snap", "imported-content", contentPolicyCheck)
	c.Assert(candidateSlots, HasLen, 1)
	c.Check(candidateSlots[0].Name, Equals, "exported-content")
	candidatePlugs := repo.AutoConnectCandidatePlugs("content-slot-snap", "exported-content", contentPolicyCheck)
	c.Assert(candidatePlugs, HasLen, 1)
	c.Check(candidatePlugs[0].Name, Equals, "imported-content")
}

func (s *RepositorySuite) TestAutoConnectContentInterfaceOSWorksCorrectly(c *C) {
	repo, _, slotSnap := makeContentConnectionTestSnaps(c, "mylib", "otherlib")
	slotSnap.Type = snap.TypeOS

	candidateSlots := repo.AutoConnectCandidateSlots("content-plug-snap", "imported-content", contentPolicyCheck)
	c.Check(candidateSlots, HasLen, 0)
	candidatePlugs := repo.AutoConnectCandidatePlugs("content-slot-snap", "exported-content", contentPolicyCheck)
	c.Assert(candidatePlugs, HasLen, 0)
}

func (s *RepositorySuite) TestAutoConnectContentInterfaceNoMatchingContent(c *C) {
	repo, _, _ := makeContentConnectionTestSnaps(c, "mylib", "otherlib")
	candidateSlots := repo.AutoConnectCandidateSlots("content-plug-snap", "imported-content", contentPolicyCheck)
	c.Check(candidateSlots, HasLen, 0)
	candidatePlugs := repo.AutoConnectCandidatePlugs("content-slot-snap", "exported-content", contentPolicyCheck)
	c.Assert(candidatePlugs, HasLen, 0)
}

func (s *RepositorySuite) TestAutoConnectContentInterfaceNoMatchingDeveloper(c *C) {
	repo, plugSnap, slotSnap := makeContentConnectionTestSnaps(c, "mylib", "mylib")
	// real code will use the assertions, this is just for emulation
	plugSnap.Publisher.ID = "fooid"
	slotSnap.Publisher.ID = "barid"

	candidateSlots := repo.AutoConnectCandidateSlots("content-plug-snap", "imported-content", contentPolicyCheck)
	c.Check(candidateSlots, HasLen, 0)
	candidatePlugs := repo.AutoConnectCandidatePlugs("content-slot-snap", "exported-content", contentPolicyCheck)
	c.Assert(candidatePlugs, HasLen, 0)
}

func (s *RepositorySuite) TestInfo(c *C) {
	r := s.emptyRepo

	// Add some test interfaces.
	i1 := &ifacetest.TestInterface{InterfaceName: "i1", InterfaceStaticInfo: StaticInfo{Summary: "i1 summary", DocURL: "http://example.com/i1"}}
	i2 := &ifacetest.TestInterface{InterfaceName: "i2", InterfaceStaticInfo: StaticInfo{Summary: "i2 summary", DocURL: "http://example.com/i2"}}
	i3 := &ifacetest.TestInterface{InterfaceName: "i3", InterfaceStaticInfo: StaticInfo{Summary: "i3 summary", DocURL: "http://example.com/i3"}}
	c.Assert(r.AddInterface(i1), IsNil)
	c.Assert(r.AddInterface(i2), IsNil)
	c.Assert(r.AddInterface(i3), IsNil)

	// Add some test snaps.
	s1 := snaptest.MockInfo(c, `
name: s1
version: 0
apps:
  s1:
    plugs: [i1, i2]
`, nil)
	c.Assert(r.AddSnap(s1), IsNil)

	s2 := snaptest.MockInfo(c, `
name: s2
version: 0
apps:
  s2:
    slots: [i1, i3]
`, nil)
	c.Assert(r.AddSnap(s2), IsNil)

	s3 := snaptest.MockInfo(c, `
name: s3
version: 0
type: os
slots:
  i2:
`, nil)
	c.Assert(r.AddSnap(s3), IsNil)
	s3Instance := snaptest.MockInfo(c, `
name: s3
version: 0
type: os
slots:
  i2:
`, nil)
	s3Instance.InstanceKey = "instance"
	c.Assert(r.AddSnap(s3Instance), IsNil)
	s4 := snaptest.MockInfo(c, `
name: s4
version: 0
apps:
  s1:
    plugs: [i2]
`, nil)
	c.Assert(r.AddSnap(s4), IsNil)

	// Connect a few things for the tests below.
	_, err := r.Connect(&ConnRef{PlugRef: PlugRef{Snap: "s1", Name: "i1"}, SlotRef: SlotRef{Snap: "s2", Name: "i1"}}, nil, nil, nil)
	c.Assert(err, IsNil)
	_, err = r.Connect(&ConnRef{PlugRef: PlugRef{Snap: "s1", Name: "i1"}, SlotRef: SlotRef{Snap: "s2", Name: "i1"}}, nil, nil, nil)
	c.Assert(err, IsNil)
	_, err = r.Connect(&ConnRef{PlugRef: PlugRef{Snap: "s1", Name: "i2"}, SlotRef: SlotRef{Snap: "s3", Name: "i2"}}, nil, nil, nil)
	c.Assert(err, IsNil)
	_, err = r.Connect(&ConnRef{PlugRef: PlugRef{Snap: "s4", Name: "i2"}, SlotRef: SlotRef{Snap: "s3_instance", Name: "i2"}}, nil, nil, nil)
	c.Assert(err, IsNil)

	// Without any names or options we get the summary of all the interfaces.
	infos := r.Info(nil)
	c.Assert(infos, DeepEquals, []*Info{
		{Name: "i1", Summary: "i1 summary"},
		{Name: "i2", Summary: "i2 summary"},
		{Name: "i3", Summary: "i3 summary"},
	})

	// We can choose specific interfaces, unknown names are just skipped.
	infos = r.Info(&InfoOptions{Names: []string{"i2", "i4"}})
	c.Assert(infos, DeepEquals, []*Info{
		{Name: "i2", Summary: "i2 summary"},
	})

	// We can ask for documentation.
	infos = r.Info(&InfoOptions{Names: []string{"i2"}, Doc: true})
	c.Assert(infos, DeepEquals, []*Info{
		{Name: "i2", Summary: "i2 summary", DocURL: "http://example.com/i2"},
	})

	// We can ask for a list of plugs.
	infos = r.Info(&InfoOptions{Names: []string{"i2"}, Plugs: true})
	c.Assert(infos, DeepEquals, []*Info{
		{Name: "i2", Summary: "i2 summary", Plugs: []*snap.PlugInfo{s1.Plugs["i2"], s4.Plugs["i2"]}},
	})

	// We can ask for a list of slots too.
	infos = r.Info(&InfoOptions{Names: []string{"i2"}, Slots: true})
	c.Assert(infos, DeepEquals, []*Info{
		{Name: "i2", Summary: "i2 summary", Slots: []*snap.SlotInfo{s3.Slots["i2"], s3Instance.Slots["i2"]}},
	})

	// We can also ask for only those interfaces that have connected plugs or slots.
	infos = r.Info(&InfoOptions{Connected: true})
	c.Assert(infos, DeepEquals, []*Info{
		{Name: "i1", Summary: "i1 summary"},
		{Name: "i2", Summary: "i2 summary"},
	})
}

const ifacehooksSnap1 = `
name: s1
version: 0
plugs:
  consumer:
    interface: iface2
    attr0: val0
`

const ifacehooksSnap2 = `
name: s2
version: 0
slots:
  producer:
    interface: iface2
    attr0: val0
`

func (s *RepositorySuite) TestBeforeConnectValidation(c *C) {
	err := s.emptyRepo.AddInterface(&ifacetest.TestInterface{
		InterfaceName: "iface2",
		BeforeConnectSlotCallback: func(slot *ConnectedSlot) error {
			var val string
			if err := slot.Attr("attr1", &val); err != nil {
				return err
			}
			return slot.SetAttr("attr1", fmt.Sprintf("%s-validated", val))
		},
		BeforeConnectPlugCallback: func(plug *ConnectedPlug) error {
			var val string
			if err := plug.Attr("attr1", &val); err != nil {
				return err
			}
			return plug.SetAttr("attr1", fmt.Sprintf("%s-validated", val))
		},
	})
	c.Assert(err, IsNil)

	s1 := snaptest.MockInfo(c, ifacehooksSnap1, nil)
	c.Assert(s.emptyRepo.AddSnap(s1), IsNil)
	s2 := snaptest.MockInfo(c, ifacehooksSnap2, nil)
	c.Assert(s.emptyRepo.AddSnap(s2), IsNil)

	plugDynAttrs := map[string]interface{}{"attr1": "val1"}
	slotDynAttrs := map[string]interface{}{"attr1": "val1"}

	policyCheck := func(plug *ConnectedPlug, slot *ConnectedSlot) (bool, error) { return true, nil }
	conn, err := s.emptyRepo.Connect(&ConnRef{PlugRef: PlugRef{Snap: "s1", Name: "consumer"}, SlotRef: SlotRef{Snap: "s2", Name: "producer"}}, plugDynAttrs, slotDynAttrs, policyCheck)
	c.Assert(err, IsNil)
	c.Assert(conn, NotNil)

	c.Assert(conn.Plug, NotNil)
	c.Assert(conn.Slot, NotNil)

	c.Assert(conn.Plug.StaticAttrs(), DeepEquals, map[string]interface{}{"attr0": "val0"})
	c.Assert(conn.Plug.DynamicAttrs(), DeepEquals, map[string]interface{}{"attr1": "val1-validated"})
	c.Assert(conn.Slot.StaticAttrs(), DeepEquals, map[string]interface{}{"attr0": "val0"})
	c.Assert(conn.Slot.DynamicAttrs(), DeepEquals, map[string]interface{}{"attr1": "val1-validated"})
}

func (s *RepositorySuite) TestBeforeConnectValidationFailure(c *C) {
	err := s.emptyRepo.AddInterface(&ifacetest.TestInterface{
		InterfaceName: "iface2",
		BeforeConnectSlotCallback: func(slot *ConnectedSlot) error {
			return fmt.Errorf("invalid slot")
		},
		BeforeConnectPlugCallback: func(plug *ConnectedPlug) error {
			return fmt.Errorf("invalid plug")
		},
	})
	c.Assert(err, IsNil)

	s1 := snaptest.MockInfo(c, ifacehooksSnap1, nil)
	c.Assert(s.emptyRepo.AddSnap(s1), IsNil)
	s2 := snaptest.MockInfo(c, ifacehooksSnap2, nil)
	c.Assert(s.emptyRepo.AddSnap(s2), IsNil)

	plugDynAttrs := map[string]interface{}{"attr1": "val1"}
	slotDynAttrs := map[string]interface{}{"attr1": "val1"}

	policyCheck := func(plug *ConnectedPlug, slot *ConnectedSlot) (bool, error) { return true, nil }

	conn, err := s.emptyRepo.Connect(&ConnRef{PlugRef: PlugRef{Snap: "s1", Name: "consumer"}, SlotRef: SlotRef{Snap: "s2", Name: "producer"}}, plugDynAttrs, slotDynAttrs, policyCheck)
	c.Assert(err, NotNil)
	c.Assert(err, ErrorMatches, `cannot connect plug "consumer" of snap "s1": invalid plug`)
	c.Assert(conn, IsNil)
}

func (s *RepositorySuite) TestBeforeConnectValidationPolicyCheckFailure(c *C) {
	err := s.emptyRepo.AddInterface(&ifacetest.TestInterface{
		InterfaceName:             "iface2",
		BeforeConnectSlotCallback: func(slot *ConnectedSlot) error { return nil },
		BeforeConnectPlugCallback: func(plug *ConnectedPlug) error { return nil },
	})
	c.Assert(err, IsNil)

	s1 := snaptest.MockInfo(c, ifacehooksSnap1, nil)
	c.Assert(s.emptyRepo.AddSnap(s1), IsNil)
	s2 := snaptest.MockInfo(c, ifacehooksSnap2, nil)
	c.Assert(s.emptyRepo.AddSnap(s2), IsNil)

	plugDynAttrs := map[string]interface{}{"attr1": "val1"}
	slotDynAttrs := map[string]interface{}{"attr1": "val1"}

	policyCheck := func(plug *ConnectedPlug, slot *ConnectedSlot) (bool, error) {
		return false, fmt.Errorf("policy check failed")
	}

	conn, err := s.emptyRepo.Connect(&ConnRef{PlugRef: PlugRef{Snap: "s1", Name: "consumer"}, SlotRef: SlotRef{Snap: "s2", Name: "producer"}}, plugDynAttrs, slotDynAttrs, policyCheck)
	c.Assert(err, NotNil)
	c.Assert(err, ErrorMatches, `policy check failed`)
	c.Assert(conn, IsNil)
}

func (s *RepositorySuite) TestConnection(c *C) {
	c.Assert(s.testRepo.AddPlug(s.plug), IsNil)
	c.Assert(s.testRepo.AddSlot(s.slot), IsNil)

	connRef := NewConnRef(s.plug, s.slot)

	conn, err := s.testRepo.Connection(connRef)
	c.Assert(err, ErrorMatches, `no connection from consumer:plug to producer:slot`)

	_, err = s.testRepo.Connect(connRef, nil, nil, nil)
	c.Assert(err, IsNil)

	conn, err = s.testRepo.Connection(connRef)
	c.Assert(err, IsNil)
	c.Assert(conn.Plug.Name(), Equals, "plug")
	c.Assert(conn.Slot.Name(), Equals, "slot")

	conn, err = s.testRepo.Connection(&ConnRef{PlugRef: PlugRef{Snap: "a", Name: "b"}, SlotRef: SlotRef{Snap: "producer", Name: "slot"}})
	c.Assert(err, ErrorMatches, `snap "a" has no plug named "b"`)

	conn, err = s.testRepo.Connection(&ConnRef{PlugRef: PlugRef{Snap: "consumer", Name: "plug"}, SlotRef: SlotRef{Snap: "a", Name: "b"}})
	c.Assert(err, ErrorMatches, `snap "a" has no slot named "b"`)
}

type hotplugTestInterface struct{ InterfaceName string }

func (h *hotplugTestInterface) Name() string {
	return h.InterfaceName
}

func (h *hotplugTestInterface) AutoConnect(plug *snap.PlugInfo, slot *snap.SlotInfo) bool {
	return true
}

func (h *hotplugTestInterface) HotplugDeviceDetected(di *hotplug.HotplugDeviceInfo, spec *hotplug.Specification) error {
	return nil
}

func (s *RepositorySuite) TestAllHotplugInterfaces(c *C) {
	repo := NewRepository()
	c.Assert(repo.AddInterface(&ifacetest.TestInterface{InterfaceName: "iface1"}), IsNil)
	c.Assert(repo.AddInterface(&hotplugTestInterface{InterfaceName: "iface2"}), IsNil)
	c.Assert(repo.AddInterface(&hotplugTestInterface{InterfaceName: "iface3"}), IsNil)

	hi := repo.AllHotplugInterfaces()
	c.Assert(hi, HasLen, 2)
	c.Assert(hi[0].Name(), Equals, "iface2")
	c.Assert(hi[1].Name(), Equals, "iface3")
}<|MERGE_RESOLUTION|>--- conflicted
+++ resolved
@@ -80,23 +80,19 @@
         interface: interface
         label: label
         attr: value
-<<<<<<< HEAD
-`
-
-func (s *RepositorySuite) SetUpTest(c *C) {
-	s.BaseTest.SetUpTest(c)
-	s.BaseTest.AddCleanup(snap.MockSanitizePlugsSlots(func(snapInfo *snap.Info) {}))
-
-	consumer := snaptest.MockInfo(c, consumerYaml, nil)
-	s.plug = consumer.Plugs["plug"]
-	producer := snaptest.MockInfo(c, producerYaml, nil)
-=======
 plugs:
     self:
         interface: interface
         label: label
-`, nil)
->>>>>>> 2e8d527e
+`
+
+func (s *RepositorySuite) SetUpTest(c *C) {
+	s.BaseTest.SetUpTest(c)
+	s.BaseTest.AddCleanup(snap.MockSanitizePlugsSlots(func(snapInfo *snap.Info) {}))
+
+	consumer := snaptest.MockInfo(c, consumerYaml, nil)
+	s.plug = consumer.Plugs["plug"]
+	producer := snaptest.MockInfo(c, producerYaml, nil)
 	s.slot = producer.Slots["slot"]
 	s.plugSelf = producer.Plugs["self"]
 	// NOTE: Each of the snaps below have one slot so that they can be picked
