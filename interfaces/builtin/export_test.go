// -*- Mode: Go; indent-tabs-mode: t -*-

/*
 * Copyright (C) 2016 Canonical Ltd
 *
 * This program is free software: you can redistribute it and/or modify
 * it under the terms of the GNU General Public License version 3 as
 * published by the Free Software Foundation.
 *
 * This program is distributed in the hope that it will be useful,
 * but WITHOUT ANY WARRANTY; without even the implied warranty of
 * MERCHANTABILITY or FITNESS FOR A PARTICULAR PURPOSE.  See the
 * GNU General Public License for more details.
 *
 * You should have received a copy of the GNU General Public License
 * along with this program.  If not, see <http://www.gnu.org/licenses/>.
 *
 */

package builtin

import (
	"fmt"

	. "gopkg.in/check.v1"

	"github.com/snapcore/snapd/interfaces"
	"github.com/snapcore/snapd/snap"
	"github.com/snapcore/snapd/snap/snaptest"
)

var (
<<<<<<< HEAD
	RegisterIface          = registerIface
	ResolveSpecialVariable = resolveSpecialVariable
=======
	RegisterIface                     = registerIface
	ResolveSpecialVariable            = resolveSpecialVariable
	SanitizeSlotReservedForOS         = sanitizeSlotReservedForOS
	SanitizeSlotReservedForOSOrGadget = sanitizeSlotReservedForOSOrGadget
	SanitizeSlotReservedForOSOrApp    = sanitizeSlotReservedForOSOrApp
	ImplicitSystemPermanentSlot       = implicitSystemPermanentSlot
	ImplicitSystemConnectedSlot       = implicitSystemConnectedSlot
>>>>>>> 06922eec
)

func MprisGetName(iface interfaces.Interface, attribs map[string]interface{}) (string, error) {
	return iface.(*mprisInterface).getName(attribs)
}

// MockInterfaces replaces the set of known interfaces and returns a restore function.
func MockInterfaces(ifaces map[string]interfaces.Interface) (restore func()) {
	old := allInterfaces
	allInterfaces = ifaces
	return func() { allInterfaces = old }
}

// Interface returns the interface with the given name (or nil).
func Interface(name string) interfaces.Interface {
	return allInterfaces[name]
}

// MustInterface returns the interface with the given name or panics.
func MustInterface(name string) interfaces.Interface {
	if iface, ok := allInterfaces[name]; ok {
		return iface
	}
	panic(fmt.Errorf("cannot find interface with name %q", name))
}

func MockPlug(c *C, yaml string, si *snap.SideInfo, plugName string) *snap.PlugInfo {
	info := snaptest.MockInfo(c, yaml, si)
	if plugInfo, ok := info.Plugs[plugName]; ok {
		return plugInfo
	}
	panic(fmt.Sprintf("cannot find plug %q in snap %q", plugName, info.InstanceName()))
}

func MockSlot(c *C, yaml string, si *snap.SideInfo, slotName string) *snap.SlotInfo {
	info := snaptest.MockInfo(c, yaml, si)
	if slotInfo, ok := info.Slots[slotName]; ok {
		return slotInfo
	}
	panic(fmt.Sprintf("cannot find slot %q in snap %q", slotName, info.InstanceName()))
}

func MockConnectedPlug(c *C, yaml string, si *snap.SideInfo, plugName string) (*interfaces.ConnectedPlug, *snap.PlugInfo) {
	info := snaptest.MockInfo(c, yaml, si)
	if plugInfo, ok := info.Plugs[plugName]; ok {
		return interfaces.NewConnectedPlug(plugInfo, nil, nil), plugInfo
	}
	panic(fmt.Sprintf("cannot find plug %q in snap %q", plugName, info.InstanceName()))
}

func MockConnectedSlot(c *C, yaml string, si *snap.SideInfo, slotName string) (*interfaces.ConnectedSlot, *snap.SlotInfo) {
	info := snaptest.MockInfo(c, yaml, si)
	if slotInfo, ok := info.Slots[slotName]; ok {
		return interfaces.NewConnectedSlot(slotInfo, nil, nil), slotInfo
	}
	panic(fmt.Sprintf("cannot find slot %q in snap %q", slotName, info.InstanceName()))
}

func MockOsGetenv(mock func(string) string) (restore func()) {
	old := osGetenv
	restore = func() {
		osGetenv = old
	}
	osGetenv = mock

	return restore
}

func MockProcCpuinfo(filename string) (restore func()) {
	old := procCpuinfo
	restore = func() {
		procCpuinfo = old
	}
	procCpuinfo = filename

	return restore
}<|MERGE_RESOLUTION|>--- conflicted
+++ resolved
@@ -30,18 +30,10 @@
 )
 
 var (
-<<<<<<< HEAD
-	RegisterIface          = registerIface
-	ResolveSpecialVariable = resolveSpecialVariable
-=======
-	RegisterIface                     = registerIface
-	ResolveSpecialVariable            = resolveSpecialVariable
-	SanitizeSlotReservedForOS         = sanitizeSlotReservedForOS
-	SanitizeSlotReservedForOSOrGadget = sanitizeSlotReservedForOSOrGadget
-	SanitizeSlotReservedForOSOrApp    = sanitizeSlotReservedForOSOrApp
-	ImplicitSystemPermanentSlot       = implicitSystemPermanentSlot
-	ImplicitSystemConnectedSlot       = implicitSystemConnectedSlot
->>>>>>> 06922eec
+	RegisterIface               = registerIface
+	ResolveSpecialVariable      = resolveSpecialVariable
+	ImplicitSystemPermanentSlot = implicitSystemPermanentSlot
+	ImplicitSystemConnectedSlot = implicitSystemConnectedSlot
 )
 
 func MprisGetName(iface interfaces.Interface, attribs map[string]interface{}) (string, error) {
