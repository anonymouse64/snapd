// -*- Mode: Go; indent-tabs-mode: t -*-

/*
 * Copyright (C) 2016 Canonical Ltd
 *
 * This program is free software: you can redistribute it and/or modify
 * it under the terms of the GNU General Public License version 3 as
 * published by the Free Software Foundation.
 *
 * This program is distributed in the hope that it will be useful,
 * but WITHOUT ANY WARRANTY; without even the implied warranty of
 * MERCHANTABILITY or FITNESS FOR A PARTICULAR PURPOSE.  See the
 * GNU General Public License for more details.
 *
 * You should have received a copy of the GNU General Public License
 * along with this program.  If not, see <http://www.gnu.org/licenses/>.
 *
 */

package builtin

const openvswitchSummary = `allows access to the openvswitch socket`

const openvswitchConnectedPlugAppArmor = `
/run/openvswitch/db.sock rw,
`

func init() {
	registerIface(&commonInterface{
		name:                  "openvswitch",
<<<<<<< HEAD
		implicitOnClassic:     true,
=======
		summary:               openvswitchSummary,
>>>>>>> d455a619
		connectedPlugAppArmor: openvswitchConnectedPlugAppArmor,
		reservedForOS:         true,
	})
}<|MERGE_RESOLUTION|>--- conflicted
+++ resolved
@@ -28,11 +28,8 @@
 func init() {
 	registerIface(&commonInterface{
 		name:                  "openvswitch",
-<<<<<<< HEAD
+		summary:               openvswitchSummary,
 		implicitOnClassic:     true,
-=======
-		summary:               openvswitchSummary,
->>>>>>> d455a619
 		connectedPlugAppArmor: openvswitchConnectedPlugAppArmor,
 		reservedForOS:         true,
 	})
