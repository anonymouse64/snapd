// -*- Mode: Go; indent-tabs-mode: t -*-

/*
 * Copyright (C) 2016 Canonical Ltd
 *
 * This program is free software: you can redistribute it and/or modify
 * it under the terms of the GNU General Public License version 3 as
 * published by the Free Software Foundation.
 *
 * This program is distributed in the hope that it will be useful,
 * but WITHOUT ANY WARRANTY; without even the implied warranty of
 * MERCHANTABILITY or FITNESS FOR A PARTICULAR PURPOSE.  See the
 * GNU General Public License for more details.
 *
 * You should have received a copy of the GNU General Public License
 * along with this program.  If not, see <http://www.gnu.org/licenses/>.
 *
 */

package builtin

const avahiObserveSummary = `allows discovering local domains, hostnames and services`

const avahiObserveConnectedPlugAppArmor = `
# Description: allows domain browsing, service browsing and service resolving

#include <abstractions/dbus-strict>
dbus (send)
    bus=system
    path=/
    interface=org.freedesktop.DBus.Peer
    member=Ping
    peer=(name=org.freedesktop.Avahi,label=unconfined),

dbus (send)
    bus=system
    path=/
    interface=org.freedesktop.Avahi.Server
    member=Get*
    peer=(name=org.freedesktop.Avahi,label=unconfined),

# Don't allow introspection since it reveals too much (path is not service
# specific for unconfined)
#dbus (send)
#    bus=system
#    path=/
#    interface=org.freedesktop.DBus.Introspectable
#    member=Introspect
#    peer=(label=unconfined),

# These allows tampering with other snap's browsers, so don't autoconnect for
# now.

# service browsing
dbus (send)
    bus=system
    path=/
    interface=org.freedesktop.Avahi.Server
    member=ServiceBrowserNew
    peer=(name=org.freedesktop.Avahi,label=unconfined),

dbus (send)
    bus=system
    path=/Client*/ServiceBrowser*
    interface=org.freedesktop.Avahi.ServiceBrowser
    member=Free
    peer=(name=org.freedesktop.Avahi,label=unconfined),

dbus (receive)
    bus=system
    interface=org.freedesktop.Avahi.ServiceBrowser
    peer=(label=unconfined),

# service resolving
dbus (send)
    bus=system
    path=/
    interface=org.freedesktop.Avahi.Server
    member=ServiceResolverNew
    peer=(name=org.freedesktop.Avahi,label=unconfined),

dbus (send)
    bus=system
    path=/Client*/ServiceResolver*
    interface=org.freedesktop.Avahi.ServiceResolver
    member=Free
    peer=(name=org.freedesktop.Avahi,label=unconfined),

dbus (receive)
    bus=system
    interface=org.freedesktop.Avahi.ServiceResolver
    peer=(label=unconfined),

# domain browsing
dbus (send)
    bus=system
    path=/
    interface=org.freedesktop.Avahi.Server
    member=DomainBrowserNew
    peer=(name=org.freedesktop.Avahi,label=unconfined),

dbus (send)
    bus=system
    path=/Client*/DomainBrowser*
    interface=org.freedesktop.Avahi.DomainBrowser
    member=Free
    peer=(name=org.freedesktop.Avahi,label=unconfined),

dbus (receive)
    bus=system
    path=/Client*/DomainBrowser*
    interface=org.freedesktop.Avahi.DomainBrowser
    peer=(label=unconfined),
`

func init() {
	registerIface(&commonInterface{
		name:                  "avahi-observe",
<<<<<<< HEAD
		implicitOnClassic:     true,
=======
		summary:               avahiObserveSummary,
>>>>>>> d455a619
		connectedPlugAppArmor: avahiObserveConnectedPlugAppArmor,
		reservedForOS:         true,
	})
}<|MERGE_RESOLUTION|>--- conflicted
+++ resolved
@@ -116,11 +116,8 @@
 func init() {
 	registerIface(&commonInterface{
 		name:                  "avahi-observe",
-<<<<<<< HEAD
+		summary:               avahiObserveSummary,
 		implicitOnClassic:     true,
-=======
-		summary:               avahiObserveSummary,
->>>>>>> d455a619
 		connectedPlugAppArmor: avahiObserveConnectedPlugAppArmor,
 		reservedForOS:         true,
 	})
