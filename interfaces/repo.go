--- conflicted
+++ resolved
@@ -797,7 +797,7 @@
 	return conns, nil
 }
 
-func (r *Repository) Connections(snapName string) ([]*Connection, error) {
+func (r *Repository) Connections(snapName string) ([]*ConnRef, error) {
 	r.m.Lock()
 	defer r.m.Unlock()
 
@@ -808,17 +808,14 @@
 		}
 	}
 
-	var conns []*Connection
+	var conns []*ConnRef
 	for _, plugInfo := range r.plugs[snapName] {
-		for _, c := range r.plugSlots[plugInfo] {
-			conns = append(conns, c)
+		for slotInfo := range r.plugSlots[plugInfo] {
+			connRef := NewConnRef(plugInfo, slotInfo)
+			conns = append(conns, connRef)
 		}
 	}
 	for _, slotInfo := range r.slots[snapName] {
-<<<<<<< HEAD
-		for _, c := range r.slotPlugs[slotInfo] {
-			conns = append(conns, c)
-=======
 		for plugInfo := range r.slotPlugs[slotInfo] {
 			// self-connection, ignore here as we got it already in the plugs loop above
 			if plugInfo.Snap == slotInfo.Snap {
@@ -826,7 +823,6 @@
 			}
 			connRef := NewConnRef(plugInfo, slotInfo)
 			conns = append(conns, connRef)
->>>>>>> 6444100f
 		}
 	}
 
