/*
 * Copyright (C) 2015 Canonical Ltd
 *
 * This program is free software: you can redistribute it and/or modify
 * it under the terms of the GNU General Public License version 3 as
 * published by the Free Software Foundation.
 *
 * This program is distributed in the hope that it will be useful,
 * but WITHOUT ANY WARRANTY; without even the implied warranty of
 * MERCHANTABILITY or FITNESS FOR A PARTICULAR PURPOSE.  See the
 * GNU General Public License for more details.
 *
 * You should have received a copy of the GNU General Public License
 * along with this program.  If not, see <http://www.gnu.org/licenses/>.
 *
 */
#ifdef HAVE_CONFIG_H
#include "config.h"
#endif

#include "mount-support.h"

#include <errno.h>
#include <fcntl.h>
#include <libgen.h>
#include <limits.h>
#include <mntent.h>
#include <sched.h>
#include <stdio.h>
#include <stdlib.h>
#include <string.h>
#include <sys/mount.h>
#include <sys/stat.h>
#include <sys/syscall.h>
#include <sys/types.h>
#include <sys/types.h>
#include <sys/wait.h>
#include <unistd.h>

#include "../libsnap-confine-private/apparmor-support.h"
#include "../libsnap-confine-private/classic.h"
#include "../libsnap-confine-private/cleanup-funcs.h"
#include "../libsnap-confine-private/mount-opt.h"
#include "../libsnap-confine-private/mountinfo.h"
#include "../libsnap-confine-private/snap.h"
#include "../libsnap-confine-private/string-utils.h"
#include "../libsnap-confine-private/tool.h"
#include "../libsnap-confine-private/utils.h"
#include "mount-support-nvidia.h"

#define MAX_BUF 1000

static void sc_detach_views_of_writable(sc_distro distro, bool normal_mode);

// TODO: simplify this, after all it is just a tmpfs
// TODO: fold this into bootstrap
static void setup_private_mount(const char *snap_name)
{
	// Create a 0700 base directory. This is the "base" directory that is
	// protected from other users. This directory name is NOT randomly
	// generated. This has several properties:
	//
	// Users can relate to the name and can find the temporary directory as
	// visible from within the snap. If this directory was random it would be
	// harder to find because there may be situations in which multiple
	// directories related to the same snap name would exist.
	//
	// Snapd can partially manage the directory. Specifically on snap remove
	// snapd could remove the directory and everything in it, potentially
	// avoiding runaway disk use on a machine that either never reboots or uses
	// persistent /tmp directory.
	//
	// Underneath the base directory there is a "tmp" sub-directory that has
	// mode 1777 and behaves as a typical /tmp directory would. That directory
	// is used as a bind-mounted /tmp directory.
	//
	// Because the directories are reused across invocations by distinct users
	// and because the directories are trivially guessable, each invocation
	// unconditionally chowns/chmods them to appropriate values.
	char base_dir[MAX_BUF] = { 0 };
	char tmp_dir[MAX_BUF] = { 0 };
	int base_dir_fd SC_CLEANUP(sc_cleanup_close) = -1;
	int tmp_dir_fd SC_CLEANUP(sc_cleanup_close) = -1;
	sc_must_snprintf(base_dir, sizeof(base_dir), "/tmp/snap.%s", snap_name);
	sc_must_snprintf(tmp_dir, sizeof(tmp_dir), "%s/tmp", base_dir);

	/* Switch to root group so that mkdir and open calls below create filesystem
	 * elements that are not owned by the user calling into snap-confine. */
	sc_identity old = sc_set_effective_identity(sc_root_group_identity());
	// Create /tmp/snap.$SNAP_NAME/ 0700 root.root. Ignore EEXIST since we want
	// to reuse and we will open with O_NOFOLLOW, below.
	if (mkdir(base_dir, 0700) < 0 && errno != EEXIST) {
		die("cannot create base directory %s", base_dir);
	}
	base_dir_fd = open(base_dir,
			   O_RDONLY | O_DIRECTORY | O_CLOEXEC | O_NOFOLLOW);
	if (base_dir_fd < 0) {
		die("cannot open base directory %s", base_dir);
	}
	/* This seems redundant on first read but it has the non-obvious
	 * property of changing existing directories  that have already existed
	 * but had incorrect ownership or permission. This is possible due to
	 * earlier bugs in snap-confine and due to the fact that some systems
	 * use persistent /tmp directory and may not clean up leftover files
	 * for arbitrarily long. This comment applies the following two pairs
	 * of fchmod and fchown. */
	if (fchmod(base_dir_fd, 0700) < 0) {
		die("cannot chmod base directory %s to 0700", base_dir);
	}
	if (fchown(base_dir_fd, 0, 0) < 0) {
		die("cannot chown base directory %s to root.root", base_dir);
	}
	// Create /tmp/snap.$SNAP_NAME/tmp 01777 root.root Ignore EEXIST since we
	// want to reuse and we will open with O_NOFOLLOW, below.
	if (mkdirat(base_dir_fd, "tmp", 01777) < 0 && errno != EEXIST) {
		die("cannot create private tmp directory %s/tmp", base_dir);
	}
	(void)sc_set_effective_identity(old);
	tmp_dir_fd = openat(base_dir_fd, "tmp",
			    O_RDONLY | O_DIRECTORY | O_CLOEXEC | O_NOFOLLOW);
	if (tmp_dir_fd < 0) {
		die("cannot open private tmp directory %s/tmp", base_dir);
	}
	if (fchmod(tmp_dir_fd, 01777) < 0) {
		die("cannot chmod private tmp directory %s/tmp to 01777",
		    base_dir);
	}
	if (fchown(tmp_dir_fd, 0, 0) < 0) {
		die("cannot chown private tmp directory %s/tmp to root.root",
		    base_dir);
	}
	sc_do_mount(tmp_dir, "/tmp", NULL, MS_BIND, NULL);
	sc_do_mount("none", "/tmp", NULL, MS_PRIVATE, NULL);
}

// TODO: fold this into bootstrap
static void setup_private_pts(void)
{
	// See https://www.kernel.org/doc/Documentation/filesystems/devpts.txt
	//
	// Ubuntu by default uses devpts 'single-instance' mode where
	// /dev/pts/ptmx is mounted with ptmxmode=0000. We don't want to change
	// the startup scripts though, so we follow the instructions in point
	// '4' of 'User-space changes' in the above doc. In other words, after
	// unshare(CLONE_NEWNS), we mount devpts with -o
	// newinstance,ptmxmode=0666 and then bind mount /dev/pts/ptmx onto
	// /dev/ptmx

	struct stat st;

	// Make sure /dev/pts/ptmx exists, otherwise we are in legacy mode
	// which doesn't provide the isolation we require.
	if (stat("/dev/pts/ptmx", &st) != 0) {
		die("cannot stat /dev/pts/ptmx");
	}
	// Make sure /dev/ptmx exists so we can bind mount over it
	if (stat("/dev/ptmx", &st) != 0) {
		die("cannot stat /dev/ptmx");
	}
	// Since multi-instance, use ptmxmode=0666. The other options are
	// copied from /etc/default/devpts
	sc_do_mount("devpts", "/dev/pts", "devpts", MS_MGC_VAL,
		    "newinstance,ptmxmode=0666,mode=0620,gid=5");
	sc_do_mount("/dev/pts/ptmx", "/dev/ptmx", "none", MS_BIND, 0);
}

struct sc_mount {
	const char *path;
	bool is_bidirectional;
	// Alternate path defines the rbind mount "alternative" of path.
	// It exists so that we can make /media on systems that use /run/media.
	const char *altpath;
	// Optional mount points are not processed unless the source and
	// destination both exist.
	bool is_optional;
};

struct sc_mount_config {
	const char *rootfs_dir;
	// The struct is terminated with an entry with NULL path.
	const struct sc_mount *mounts;
	sc_distro distro;
	bool normal_mode;
	const char *base_snap_name;
};

/**
 * Bootstrap mount namespace.
 *
 * This is a chunk of tricky code that lets us have full control over the
 * layout and direction of propagation of mount events. The documentation below
 * assumes knowledge of the 'sharedsubtree.txt' document from the kernel source
 * tree.
 *
 * As a reminder two definitions are quoted below:
 *
 *  A 'propagation event' is defined as event generated on a vfsmount
 *  that leads to mount or unmount actions in other vfsmounts.
 *
 *  A 'peer group' is defined as a group of vfsmounts that propagate
 *  events to each other.
 *
 * (end of quote).
 *
 * The main idea is to setup a mount namespace that has a root filesystem with
 * vfsmounts and peer groups that, depending on the location, either isolate
 * or share with the rest of the system.
 *
 * The vast majority of the filesystem is shared in one direction. Events from
 * the outside (from the main mount namespace) propagate inside (to namespaces
 * of particular snaps) so things like new snap revisions, mounted drives, etc,
 * just show up as expected but even if a snap is exploited or malicious in
 * nature it cannot affect anything in another namespace where it might cause
 * security or stability issues.
 *
 * Selected directories (today just /media) can be shared in both directions.
 * This allows snaps with sufficient privileges to either create, through the
 * mount system call, additional mount points that are visible by the rest of
 * the system (both the main mount namespace and namespaces of individual
 * snaps) or remove them, through the unmount system call.
 **/
static void sc_bootstrap_mount_namespace(const struct sc_mount_config *config)
{
	char scratch_dir[] = "/tmp/snap.rootfs_XXXXXX";
	char src[PATH_MAX] = { 0 };
	char dst[PATH_MAX] = { 0 };
	if (mkdtemp(scratch_dir) == NULL) {
		die("cannot create temporary directory for the root file system");
	}
	// NOTE: at this stage we just called unshare(CLONE_NEWNS). We are in a new
	// mount namespace and have a private list of mounts.
	debug("scratch directory for constructing namespace: %s", scratch_dir);
	// Make the root filesystem recursively shared. This way propagation events
	// will be shared with main mount namespace.
	sc_do_mount("none", "/", NULL, MS_REC | MS_SHARED, NULL);
	// Bind mount the temporary scratch directory for root filesystem over
	// itself so that it is a mount point. This is done so that it can become
	// unbindable as explained below.
	sc_do_mount(scratch_dir, scratch_dir, NULL, MS_BIND, NULL);
	// Make the scratch directory unbindable.
	//
	// This is necessary as otherwise a mount loop can occur and the kernel
	// would crash. The term unbindable simply states that it cannot be bind
	// mounted anywhere. When we construct recursive bind mounts below this
	// guarantees that this directory will not be replicated anywhere.
	sc_do_mount("none", scratch_dir, NULL, MS_UNBINDABLE, NULL);
	// Recursively bind mount desired root filesystem directory over the
	// scratch directory. This puts the initial content into the scratch space
	// and serves as a foundation for all subsequent operations below.
	//
	// The mount is recursive because it can either be applied to the root
	// filesystem of a core system (aka all-snap) or the core snap on a classic
	// system. In the former case we need recursive bind mounts to accurately
	// replicate the state of the root filesystem into the scratch directory.
	sc_do_mount(config->rootfs_dir, scratch_dir, NULL, MS_REC | MS_BIND,
		    NULL);
	// Make the scratch directory recursively slave. Nothing done there will be
	// shared with the initial mount namespace. This effectively detaches us,
	// in one way, from the original namespace and coupled with pivot_root
	// below serves as the foundation of the mount sandbox.
	sc_do_mount("none", scratch_dir, NULL, MS_REC | MS_SLAVE, NULL);
	// Bind mount certain directories from the host filesystem to the scratch
	// directory. By default mount events will propagate in both into and out
	// of the peer group. This way the running application can alter any global
	// state visible on the host and in other snaps. This can be restricted by
	// disabling the "is_bidirectional" flag as can be seen below.
	for (const struct sc_mount * mnt = config->mounts; mnt->path != NULL;
	     mnt++) {

		if (mnt->is_bidirectional) {
			sc_identity old =
			    sc_set_effective_identity(sc_root_group_identity());
			if (mkdir(mnt->path, 0755) < 0 && errno != EEXIST) {
				die("cannot create %s", mnt->path);
			}
			(void)sc_set_effective_identity(old);
		}
		sc_must_snprintf(dst, sizeof dst, "%s/%s", scratch_dir,
				 mnt->path);
		if (mnt->is_optional) {
			bool ok = sc_do_optional_mount(mnt->path, dst, NULL,
						       MS_REC | MS_BIND, NULL);
			if (!ok) {
				// If we cannot mount it, just continue.
				continue;
			}
		} else {
			sc_do_mount(mnt->path, dst, NULL, MS_REC | MS_BIND,
				    NULL);
		}
		if (!mnt->is_bidirectional) {
			// Mount events will only propagate inwards to the namespace. This
			// way the running application cannot alter any global state apart
			// from that of its own snap.
			sc_do_mount("none", dst, NULL, MS_REC | MS_SLAVE, NULL);
		}
		if (mnt->altpath == NULL) {
			continue;
		}
		// An alternate path of mnt->path is provided at another location.
		// It should behave exactly the same as the original.
		sc_must_snprintf(dst, sizeof dst, "%s/%s", scratch_dir,
				 mnt->altpath);
		struct stat stat_buf;
		if (lstat(dst, &stat_buf) < 0) {
			die("cannot lstat %s", dst);
		}
		if ((stat_buf.st_mode & S_IFMT) == S_IFLNK) {
			die("cannot bind mount alternate path over a symlink: %s", dst);
		}
		sc_do_mount(mnt->path, dst, NULL, MS_REC | MS_BIND, NULL);
		if (!mnt->is_bidirectional) {
			sc_do_mount("none", dst, NULL, MS_REC | MS_SLAVE, NULL);
		}
	}
	if (config->normal_mode) {
		// Since we mounted /etc from the host filesystem to the scratch directory,
		// we may need to put certain directories from the desired root filesystem
		// (e.g. the core snap) back. This way the behavior of running snaps is not
		// affected by the alternatives directory from the host, if one exists.
		//
		// Fixes the following bugs:
		//  - https://bugs.launchpad.net/snap-confine/+bug/1580018
		//  - https://bugzilla.opensuse.org/show_bug.cgi?id=1028568
		const char *dirs_from_core[] =
		    { "/etc/alternatives", "/etc/ssl", "/etc/nsswitch.conf",
			NULL
		};
		for (const char **dirs = dirs_from_core; *dirs != NULL; dirs++) {
			const char *dir = *dirs;
			if (access(dir, F_OK) != 0) {
				continue;
			}
			struct stat dst_stat;
			struct stat src_stat;
			sc_must_snprintf(src, sizeof src, "%s%s",
					 config->rootfs_dir, dir);
			sc_must_snprintf(dst, sizeof dst, "%s%s",
					 scratch_dir, dir);
			if (lstat(src, &src_stat) != 0) {
				if (errno == ENOENT) {
					continue;
				}
				die("cannot stat %s from desired rootfs", src);
			}
			if (!S_ISREG(src_stat.st_mode)
			    && !S_ISDIR(src_stat.st_mode)) {
				debug
				    ("entry %s from the desired rootfs is not a file or directory, skipping mount",
				     src);
				continue;
			}

			if (lstat(dst, &dst_stat) != 0) {
				if (errno == ENOENT) {
					continue;
				}
				die("cannot stat %s from host", src);
			}
			if (!S_ISREG(dst_stat.st_mode)
			    && !S_ISDIR(dst_stat.st_mode)) {
				debug
				    ("entry %s from the host is not a file or directory, skipping mount",
				     src);
				continue;
			}

			if ((dst_stat.st_mode & S_IFMT) !=
			    (src_stat.st_mode & S_IFMT)) {
				debug
				    ("entries %s and %s are of different types, skipping mount",
				     dst, src);
				continue;
			}
			// both source and destination exist where both are either files
			// or both are directories
			sc_do_mount(src, dst, NULL, MS_BIND, NULL);
			sc_do_mount("none", dst, NULL, MS_SLAVE, NULL);
		}
	}
	// The "core" base snap is special as it contains snapd and friends.
	// Other base snaps do not, so whenever a base snap other than core is
	// in use we need extra provisions for setting up internal tooling to
	// be available.
	//
	// However on a core18 (and similar) system the core snap is not
	// a special base anymore and we should map our own tooling in.
	if (config->distro == SC_DISTRO_CORE_OTHER
	    || !sc_streq(config->base_snap_name, "core")) {
		// when bases are used we need to bind-mount the libexecdir
		// (that contains snap-exec) into /usr/lib/snapd of the
		// base snap so that snap-exec is available for the snaps
		// (base snaps do not ship snapd)

		// dst is always /usr/lib/snapd as this is where snapd
		// assumes to find snap-exec
		sc_must_snprintf(dst, sizeof dst, "%s/usr/lib/snapd",
				 scratch_dir);

		// bind mount the current $ROOT/usr/lib/snapd path,
		// where $ROOT is either "/" or the "/snap/{core,snapd}/current"
		// that we are re-execing from
		char *src = NULL;
		char self[PATH_MAX + 1] = { 0 };
		ssize_t nread;
		nread = readlink("/proc/self/exe", self, sizeof self - 1);
		if (nread < 0) {
			die("cannot read /proc/self/exe");
		}
		// Though we initialized self to NULs and passed one less to
		// readlink, therefore guaranteeing that self is
		// zero-terminated, perform an explicit assignment to make
		// Coverity happy.
		self[nread] = '\0';
		// this cannot happen except when the kernel is buggy
		if (strstr(self, "/snap-confine") == NULL) {
			die("cannot use result from readlink: %s", self);
		}
		src = dirname(self);
		// dirname(path) might return '.' depending on path.
		// /proc/self/exe should always point
		// to an absolute path, but let's guarantee that.
		if (src[0] != '/') {
			die("cannot use the result of dirname(): %s", src);
		}

		sc_do_mount(src, dst, NULL, MS_BIND | MS_RDONLY, NULL);
		sc_do_mount("none", dst, NULL, MS_SLAVE, NULL);
	}
	// Bind mount the directory where all snaps are mounted. The location of
	// the this directory on the host filesystem may not match the location in
	// the desired root filesystem. In the "core" and "ubuntu-core" snaps the
	// directory is always /snap. On the host it is a build-time configuration
	// option stored in SNAP_MOUNT_DIR. In legacy mode (or in other words, not
	// in normal mode), we don't need to do this because /snap is fixed and
	// already contains the correct view of the mounted snaps.
	if (config->normal_mode) {
		sc_must_snprintf(dst, sizeof dst, "%s/snap", scratch_dir);
		sc_do_mount(SNAP_MOUNT_DIR, dst, NULL, MS_BIND | MS_REC, NULL);
		sc_do_mount("none", dst, NULL, MS_REC | MS_SLAVE, NULL);
	}
	// Create the hostfs directory if one is missing. This directory is a part
	// of packaging now so perhaps this code can be removed later.
<<<<<<< HEAD
	if (access(SC_HOSTFS_DIR, F_OK) != 0) {
		debug("creating missing hostfs directory");
		sc_identity old =
		    sc_set_effective_identity(sc_root_group_identity());
		if (mkdir(SC_HOSTFS_DIR, 0755) != 0) {
=======
	if (mkdir(SC_HOSTFS_DIR, 0755) < 0) {
		if (errno != EEXIST) {
>>>>>>> cb9d9f11
			die("cannot perform operation: mkdir %s",
			    SC_HOSTFS_DIR);
		}
		(void)sc_set_effective_identity(old);
	}
	// Ensure that hostfs isgroup owned by root. We may have (now or earlier)
	// created the directory as the user who first ran a snap on a given
	// system and the group identity of that user is visilbe on disk.
	// This was LP:#1665004
	struct stat sb;
	if (stat(SC_HOSTFS_DIR, &sb) < 0) {
		die("cannot stat %s", SC_HOSTFS_DIR);
	}
	if (sb.st_uid != 0 || sb.st_gid != 0) {
		if (chown(SC_HOSTFS_DIR, 0, 0) < 0) {
			die("cannot change user/group owner of %s to root",
			    SC_HOSTFS_DIR);
		}
	}
	// Make the upcoming "put_old" directory for pivot_root private so that
	// mount events don't propagate to any peer group. In practice pivot root
	// has a number of undocumented requirements and one of them is that the
	// "put_old" directory (the second argument) cannot be shared in any way.
	sc_must_snprintf(dst, sizeof dst, "%s/%s", scratch_dir, SC_HOSTFS_DIR);
	sc_do_mount(dst, dst, NULL, MS_BIND, NULL);
	sc_do_mount("none", dst, NULL, MS_PRIVATE, NULL);
	// On classic mount the nvidia driver. Ideally this would be done in an
	// uniform way after pivot_root but this is good enough and requires less
	// code changes the nvidia code assumes it has access to the existing
	// pre-pivot filesystem.
	if (config->distro == SC_DISTRO_CLASSIC) {
		sc_mount_nvidia_driver(scratch_dir);
	}
	// XXXXXXXXXXXXXXXXXXXXXXXXXXXXXXXXXXXXXXXXXXXXXXXXXXX
	//                    pivot_root
	// XXXXXXXXXXXXXXXXXXXXXXXXXXXXXXXXXXXXXXXXXXXXXXXXXXX
	// Use pivot_root to "chroot" into the scratch directory.
	//
	// Q: Why are we using something as esoteric as pivot_root(2)?
	// A: Because this makes apparmor handling easy. Using a normal chroot
	// makes all apparmor rules conditional.  We are either running on an
	// all-snap system where this would-be chroot didn't happen and all the
	// rules see / as the root file system _OR_ we are running on top of a
	// classic distribution and this chroot has now moved all paths to
	// /tmp/snap.rootfs_*.
	//
	// Because we are using unshare(2) with CLONE_NEWNS we can essentially use
	// pivot_root just like chroot but this makes apparmor unaware of the old
	// root so everything works okay.
	//
	// HINT: If you are debugging this and are trying to see why pivot_root
	// happens to return EINVAL with any changes you may be making, please
	// consider applying
	// misc/0001-Add-printk-based-debugging-to-pivot_root.patch to your tree
	// kernel.
	debug("performing operation: pivot_root %s %s", scratch_dir, dst);
	if (syscall(SYS_pivot_root, scratch_dir, dst) < 0) {
		die("cannot perform operation: pivot_root %s %s", scratch_dir,
		    dst);
	}
	// Unmount the self-bind mount over the scratch directory created earlier
	// in the original root filesystem (which is now mounted on SC_HOSTFS_DIR).
	// This way we can remove the temporary directory we created and "clean up"
	// after ourselves nicely.
	sc_must_snprintf(dst, sizeof dst, "%s/%s", SC_HOSTFS_DIR, scratch_dir);
	sc_do_umount(dst, UMOUNT_NOFOLLOW);
	// Remove the scratch directory. Note that we are using the path that is
	// based on the old root filesystem as after pivot_root we cannot guarantee
	// what is present at the same location normally. (It is probably an empty
	// /tmp directory that is populated in another place).
	debug("performing operation: rmdir %s", dst);
	if (rmdir(scratch_dir) < 0) {
		die("cannot perform operation: rmdir %s", dst);
	};
	// Make the old root filesystem recursively slave. This way operations
	// performed in this mount namespace will not propagate to the peer group.
	// This is another essential part of the confinement system.
	sc_do_mount("none", SC_HOSTFS_DIR, NULL, MS_REC | MS_SLAVE, NULL);
	// Detach the redundant hostfs version of sysfs since it shows up in the
	// mount table and software inspecting the mount table may become confused
	// (eg, docker and LP:# 162601).
	sc_must_snprintf(src, sizeof src, "%s/sys", SC_HOSTFS_DIR);
	sc_do_umount(src, UMOUNT_NOFOLLOW | MNT_DETACH);
	// Detach the redundant hostfs version of /dev since it shows up in the
	// mount table and software inspecting the mount table may become confused.
	sc_must_snprintf(src, sizeof src, "%s/dev", SC_HOSTFS_DIR);
	sc_do_umount(src, UMOUNT_NOFOLLOW | MNT_DETACH);
	// Detach the redundant hostfs version of /proc since it shows up in the
	// mount table and software inspecting the mount table may become confused.
	sc_must_snprintf(src, sizeof src, "%s/proc", SC_HOSTFS_DIR);
	sc_do_umount(src, UMOUNT_NOFOLLOW | MNT_DETACH);
	// Detach both views of /writable: the one from hostfs and the one directly
	// visible in /writable. Interfaces don't grant access to this directory
	// and it has a large duplicated view of many mount points.  Note that this
	// is only applicable to ubuntu-core systems.
	sc_detach_views_of_writable(config->distro, config->normal_mode);
}

static void sc_detach_views_of_writable(sc_distro distro, bool normal_mode)
{
	// Note that prior to detaching either mount point we switch the
	// propagation to private to both limit the change to just this view and to
	// prevent otherwise occurring event propagation from self-conflicting and
	// returning EBUSY. A similar approach is used by snap-update-ns and is
	// documented in umount(2).
	const char *writable_dir = "/writable";
	const char *hostfs_writable_dir = "/var/lib/snapd/hostfs/writable";

	// Writable only exists on ubuntu-core.
	if (distro == SC_DISTRO_CLASSIC) {
		return;
	}
	// On all core distributions we see /var/lib/snapd/hostfs/writable that
	// exposes writable, with a structure specific to ubuntu-core.
	debug("detaching %s", hostfs_writable_dir);
	sc_do_mount("none", hostfs_writable_dir, NULL,
		    MS_REC | MS_PRIVATE, NULL);
	sc_do_umount(hostfs_writable_dir, UMOUNT_NOFOLLOW | MNT_DETACH);

	// On ubuntu-core 16, when the executed snap uses core as base we also see
	// the /writable that we directly inherited from the initial mount
	// namespace.
	if (distro == SC_DISTRO_CORE16 && !normal_mode) {
		debug("detaching %s", writable_dir);
		sc_do_mount("none", writable_dir, NULL, MS_REC | MS_PRIVATE,
			    NULL);
		sc_do_umount(writable_dir, UMOUNT_NOFOLLOW | MNT_DETACH);
	}
}

/**
 * @path:    a pathname where / replaced with '\0'.
 * @offsetp: pointer to int showing which path segment was last seen.
 *           Updated on return to reflect the next segment.
 * @fulllen: full original path length.
 * Returns a pointer to the next path segment, or NULL if done.
 */
static char * __attribute__((used))
    get_nextpath(char *path, size_t *offsetp, size_t fulllen)
{
	size_t offset = *offsetp;

	if (offset >= fulllen)
		return NULL;

	while (offset < fulllen && path[offset] != '\0')
		offset++;
	while (offset < fulllen && path[offset] == '\0')
		offset++;

	*offsetp = offset;
	return (offset < fulllen) ? &path[offset] : NULL;
}

/**
 * Check that @subdir is a subdir of @dir.
**/
static bool __attribute__((used))
    is_subdir(const char *subdir, const char *dir)
{
	size_t dirlen = strlen(dir);
	size_t subdirlen = strlen(subdir);

	// @dir has to be at least as long as @subdir
	if (subdirlen < dirlen)
		return false;
	// @dir has to be a prefix of @subdir
	if (strncmp(subdir, dir, dirlen) != 0)
		return false;
	// @dir can look like "path/" (that is, end with the directory separator).
	// When that is the case then given the test above we can be sure @subdir
	// is a real subdirectory.
	if (dirlen > 0 && dir[dirlen - 1] == '/')
		return true;
	// @subdir can look like "path/stuff" and when the directory separator
	// is exactly at the spot where @dir ends (that is, it was not caught
	// by the test above) then @subdir is a real subdirectory.
	if (subdir[dirlen] == '/' && dirlen > 0)
		return true;
	// If both @dir and @subdir have identical length then given that the
	// prefix check above @subdir is a real subdirectory.
	if (subdirlen == dirlen)
		return true;
	return false;
}

void sc_populate_mount_ns(struct sc_apparmor *apparmor, int snap_update_ns_fd,
			  const sc_invocation * inv, const gid_t real_gid,
			  const gid_t saved_gid)
{
	// Classify the current distribution, as claimed by /etc/os-release.
	sc_distro distro = sc_classify_distro();

	// Check which mode we should run in, normal or legacy.
	if (inv->is_normal_mode) {
		// In normal mode we use the base snap as / and set up several bind mounts.
		const struct sc_mount mounts[] = {
			{"/dev"},	// because it contains devices on host OS
			{"/etc"},	// because that's where /etc/resolv.conf lives, perhaps a bad idea
			{"/home"},	// to support /home/*/snap and home interface
			{"/root"},	// because that is $HOME for services
			{"/proc"},	// fundamental filesystem
			{"/sys"},	// fundamental filesystem
			{"/tmp"},	// to get writable tmp
			{"/var/snap"},	// to get access to global snap data
			{"/var/lib/snapd"},	// to get access to snapd state and seccomp profiles
			{"/var/tmp"},	// to get access to the other temporary directory
			{"/run"},	// to get /run with sockets and what not
			{"/lib/modules",.is_optional = true},	// access to the modules of the running kernel
			{"/lib/firmware",.is_optional = true},	// access to the firmware of the running kernel
			{"/usr/src"},	// FIXME: move to SecurityMounts in system-trace interface
			{"/var/log"},	// FIXME: move to SecurityMounts in log-observe interface
#ifdef MERGED_USR
			{"/run/media", true, "/media"},	// access to the users removable devices
#else
			{"/media", true},	// access to the users removable devices
#endif				// MERGED_USR
			{"/run/netns", true},	// access to the 'ip netns' network namespaces
			// The /mnt directory is optional in base snaps to ensure backwards
			// compatibility with the first version of base snaps that was
			// released.
			{"/mnt",.is_optional = true},	// to support the removable-media interface
			{"/var/lib/extrausers",.is_optional = true},	// access to UID/GID of extrausers (if available)
			{},
		};
		struct sc_mount_config normal_config = {
			.rootfs_dir = inv->rootfs_dir,
			.mounts = mounts,
			.distro = distro,
			.normal_mode = true,
			.base_snap_name = inv->base_snap_name,
		};
		sc_bootstrap_mount_namespace(&normal_config);
	} else {
		// In legacy mode we don't pivot and instead just arrange bi-
		// directional mount propagation for two directories.
		const struct sc_mount mounts[] = {
			{"/media", true},
			{"/run/netns", true},
			{},
		};
		struct sc_mount_config legacy_config = {
			.rootfs_dir = "/",
			.mounts = mounts,
			.distro = distro,
			.normal_mode = false,
			.base_snap_name = inv->base_snap_name,
		};
		sc_bootstrap_mount_namespace(&legacy_config);
	}

	// TODO: rename this and fold it into bootstrap
	setup_private_mount(inv->snap_instance);
	// set up private /dev/pts
	// TODO: fold this into bootstrap
	setup_private_pts();

	// setup the security backend bind mounts
	sc_call_snap_update_ns(snap_update_ns_fd, inv->snap_instance, apparmor);
}

static bool is_mounted_with_shared_option(const char *dir)
    __attribute__((nonnull(1)));

static bool is_mounted_with_shared_option(const char *dir)
{
	sc_mountinfo *sm SC_CLEANUP(sc_cleanup_mountinfo) = NULL;
	sm = sc_parse_mountinfo(NULL);
	if (sm == NULL) {
		die("cannot parse /proc/self/mountinfo");
	}
	sc_mountinfo_entry *entry = sc_first_mountinfo_entry(sm);
	while (entry != NULL) {
		const char *mount_dir = entry->mount_dir;
		if (sc_streq(mount_dir, dir)) {
			const char *optional_fields = entry->optional_fields;
			if (strstr(optional_fields, "shared:") != NULL) {
				return true;
			}
		}
		entry = sc_next_mountinfo_entry(entry);
	}
	return false;
}

void sc_ensure_shared_snap_mount(void)
{
	if (!is_mounted_with_shared_option("/")
	    && !is_mounted_with_shared_option(SNAP_MOUNT_DIR)) {
		// TODO: We could be more aggressive and refuse to function but since
		// we have no data on actual environments that happen to limp along in
		// this configuration let's not do that yet.  This code should be
		// removed once we have a measurement and feedback mechanism that lets
		// us decide based on measurable data.
		sc_do_mount(SNAP_MOUNT_DIR, SNAP_MOUNT_DIR, "none",
			    MS_BIND | MS_REC, 0);
		sc_do_mount("none", SNAP_MOUNT_DIR, NULL, MS_SHARED | MS_REC,
			    NULL);
	}
}

void sc_setup_user_mounts(struct sc_apparmor *apparmor, int snap_update_ns_fd,
			  const char *snap_name)
{
	debug("%s: %s", __FUNCTION__, snap_name);

	char profile_path[PATH_MAX];
	struct stat st;

	sc_must_snprintf(profile_path, sizeof(profile_path),
			 "/var/lib/snapd/mount/snap.%s.user-fstab", snap_name);
	if (stat(profile_path, &st) != 0) {
		// It is ok for the user fstab to not exist.
		return;
	}

	// In our new mount namespace, recursively change all mounts
	// to slave mode, so we see changes from the parent namespace
	// but don't propagate our own changes.
	sc_do_mount("none", "/", NULL, MS_REC | MS_SLAVE, NULL);
	sc_identity old = sc_set_effective_identity(sc_root_group_identity());
	sc_call_snap_update_ns_as_user(snap_update_ns_fd, snap_name, apparmor);
	(void)sc_set_effective_identity(old);
}

void sc_ensure_snap_dir_shared_mounts(void)
{
	const char *dirs[] = { SNAP_MOUNT_DIR, "/var/snap", NULL };
	for (int i = 0; dirs[i] != NULL; i++) {
		const char *dir = dirs[i];
		if (!is_mounted_with_shared_option(dir)) {
			/* Since this directory isn't yet shared (but it should be),
			 * recursively bind mount it, then recursively share it so that
			 * changes to the host are seen in the snap and vice-versa. This
			 * allows us to fine-tune propagation events elsewhere for this new
			 * mountpoint.
			 *
			 * Not using MS_SLAVE because it's too late for SNAP_MOUNT_DIR,
			 * since snaps are already mounted, and it's not needed for
			 * /var/snap.
			 */
			sc_do_mount(dir, dir, "none", MS_BIND | MS_REC, 0);
			sc_do_mount("none", dir, NULL, MS_REC | MS_SHARED,
				    NULL);
		}
	}
}

void sc_setup_parallel_instance_classic_mounts(const char *snap_name,
					       const char *snap_instance_name)
{
	char src[PATH_MAX] = { 0 };
	char dst[PATH_MAX] = { 0 };

	const char *dirs[] = { SNAP_MOUNT_DIR, "/var/snap", NULL };
	for (int i = 0; dirs[i] != NULL; i++) {
		const char *dir = dirs[i];
		sc_do_mount("none", dir, NULL, MS_REC | MS_SLAVE, NULL);
	}

	/* Mount SNAP_MOUNT_DIR/<snap>_<key> on SNAP_MOUNT_DIR/<snap> */
	sc_must_snprintf(src, sizeof src, "%s/%s", SNAP_MOUNT_DIR,
			 snap_instance_name);
	sc_must_snprintf(dst, sizeof dst, "%s/%s", SNAP_MOUNT_DIR, snap_name);
	sc_do_mount(src, dst, "none", MS_BIND | MS_REC, 0);

	/* Mount /var/snap/<snap>_<key> on /var/snap/<snap> */
	sc_must_snprintf(src, sizeof src, "/var/snap/%s", snap_instance_name);
	sc_must_snprintf(dst, sizeof dst, "/var/snap/%s", snap_name);
	sc_do_mount(src, dst, "none", MS_BIND | MS_REC, 0);
}<|MERGE_RESOLUTION|>--- conflicted
+++ resolved
@@ -441,21 +441,13 @@
 	}
 	// Create the hostfs directory if one is missing. This directory is a part
 	// of packaging now so perhaps this code can be removed later.
-<<<<<<< HEAD
-	if (access(SC_HOSTFS_DIR, F_OK) != 0) {
-		debug("creating missing hostfs directory");
-		sc_identity old =
-		    sc_set_effective_identity(sc_root_group_identity());
-		if (mkdir(SC_HOSTFS_DIR, 0755) != 0) {
-=======
+	sc_identity old = sc_set_effective_identity(sc_root_group_identity());
 	if (mkdir(SC_HOSTFS_DIR, 0755) < 0) {
 		if (errno != EEXIST) {
->>>>>>> cb9d9f11
-			die("cannot perform operation: mkdir %s",
-			    SC_HOSTFS_DIR);
-		}
-		(void)sc_set_effective_identity(old);
-	}
+			die("cannot perform operation: mkdir %s", SC_HOSTFS_DIR);
+		}
+	}
+	(void)sc_set_effective_identity(old);
 	// Ensure that hostfs isgroup owned by root. We may have (now or earlier)
 	// created the directory as the user who first ran a snap on a given
 	// system and the group identity of that user is visilbe on disk.
