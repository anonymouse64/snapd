// -*- Mode: Go; indent-tabs-mode: t -*-

/*
 * Copyright (C) 2016 Canonical Ltd
 *
 * This program is free software: you can redistribute it and/or modify
 * it under the terms of the GNU General Public License version 3 as
 * published by the Free Software Foundation.
 *
 * This program is distributed in the hope that it will be useful,
 * but WITHOUT ANY WARRANTY; without even the implied warranty of
 * MERCHANTABILITY or FITNESS FOR A PARTICULAR PURPOSE.  See the
 * GNU General Public License for more details.
 *
 * You should have received a copy of the GNU General Public License
 * along with this program.  If not, see <http://www.gnu.org/licenses/>.
 *
 */

package main

import (
	"errors"
	"fmt"
	"path/filepath"
	"sort"
	"strings"
	"time"

	"github.com/snapcore/snapd/client"
	"github.com/snapcore/snapd/i18n"
	"github.com/snapcore/snapd/progress"

	"github.com/jessevdk/go-flags"
)

func lastLogStr(logs []string) string {
	if len(logs) == 0 {
		return ""
	}
	return logs[len(logs)-1]
}

var (
	maxGoneTime = 5 * time.Second
	pollTime    = 100 * time.Millisecond
)

func wait(client *client.Client, id string) (*client.Change, error) {
	pb := progress.NewTextProgress()
	defer func() {
		pb.Finished()
		fmt.Fprint(Stdout, "\n")
	}()

	tMax := time.Time{}

	var lastID string
	lastLog := map[string]string{}
	for {
		chg, err := client.Change(id)
		if err != nil {
			// an error here means the server most likely went away
			// XXX: it actually can be a bunch of other things; fix client to expose it better
			now := time.Now()
			if tMax.IsZero() {
				tMax = now.Add(maxGoneTime)
			}
			if now.After(tMax) {
				return nil, err
			}
			pb.Spin("Waiting for server to restart")
			time.Sleep(pollTime)
			continue
		}
		if !tMax.IsZero() {
			pb.Finished()
			tMax = time.Time{}
		}

		for _, t := range chg.Tasks {
			switch {
			case t.Status != "Doing":
				continue
			case t.Progress.Total == 1:
				pb.Spin(t.Summary)
				nowLog := lastLogStr(t.Log)
				if lastLog[t.ID] != nowLog {
					pb.Notify(nowLog)
					lastLog[t.ID] = nowLog
				}
			case t.ID == lastID:
				pb.Set(float64(t.Progress.Done))
			default:
				pb.Start(t.Summary, float64(t.Progress.Total))
				lastID = t.ID
			}
			break
		}

		if chg.Ready {
			if chg.Status == "Done" {
				return chg, nil
			}

			if chg.Err != "" {
				return chg, errors.New(chg.Err)
			}

			return nil, fmt.Errorf("change finished in status %q with no error message", chg.Status)
		}

		// note this very purposely is not a ticker; we want
		// to sleep 100ms between calls, not call once every
		// 100ms.
		time.Sleep(pollTime)
	}
}

var (
	shortInstallHelp = i18n.G("Installs a snap to the system")
	shortRemoveHelp  = i18n.G("Removes a snap from the system")
	shortRefreshHelp = i18n.G("Refreshes a snap in the system")
	shortTryHelp     = i18n.G("Tests a snap in the system")
	shortEnableHelp  = i18n.G("Enables a snap in the system")
	shortDisableHelp = i18n.G("Disables a snap in the system")
)

var longInstallHelp = i18n.G(`
The install command installs the named snap in the system.
`)

var longRemoveHelp = i18n.G(`
The remove command removes the named snap from the system.

The snap's data is currently not removed; use purge for that. This behaviour
will change before 16.04 is final.
`)

var longRefreshHelp = i18n.G(`
The refresh command refreshes (updates) the named snap.
`)

var longTryHelp = i18n.G(`
The try command installs an unpacked snap into the system for testing purposes.
The unpacked snap content continues to be used even after installation, so
non-metadata changes there go live instantly. Metadata changes such as those
performed in snap.yaml will require reinstallation to go live.
`)

var longEnableHelp = i18n.G(`
The enable command enables a snap that was previously disabled.
`)

var longDisableHelp = i18n.G(`
The disable command disables a snap. The binaries and services of the
snap will no longer be available. But all the data is still available
and the snap can easily be enabled again.
`)

type cmdRemove struct {
	Positional struct {
		Snap string `positional-arg-name:"<snap>"`
	} `positional-args:"yes" required:"yes"`
}

func (x *cmdRemove) Execute([]string) error {
	cli := Client()
	name := x.Positional.Snap
	changeID, err := cli.Remove(name, nil)
	if err != nil {
		return err
	}

	if _, err := wait(cli, changeID); err != nil {
		return err
	}
	fmt.Fprintln(Stdout, "Done")
	return nil
}

type channelMixin struct {
	Channel string `long:"channel" description:"Use this channel instead of stable"`

	// shortcuts
	EdgeChannel      bool `long:"edge" description:"Install from the edge channel"`
	BetaChannel      bool `long:"beta" description:"Install from the beta channel"`
	CandidateChannel bool `long:"candidate" description:"Install from the candidate channel"`
	StableChannel    bool `long:"stable" description:"Install from the stable channel"`
}

func (x *channelMixin) setChannelFromCommandline() error {
	for _, ch := range []struct {
		enabled bool
		chName  string
	}{
		{x.StableChannel, "stable"},
		{x.CandidateChannel, "candidate"},
		{x.BetaChannel, "beta"},
		{x.EdgeChannel, "edge"},
	} {
		if !ch.enabled {
			continue
		}
		if x.Channel != "" {
			return fmt.Errorf("Please specify a single channel")
		}
		x.Channel = ch.chName
	}

	return nil
}

type cmdInstall struct {
	channelMixin

	DevMode    bool `long:"devmode" description:"Install the snap with non-enforcing security"`
	Positional struct {
		Snap string `positional-arg-name:"<snap>"`
	} `positional-args:"yes" required:"yes"`
}

func (x *cmdInstall) Execute([]string) error {
	if err := x.setChannelFromCommandline(); err != nil {
		return err
	}

	var changeID string
	var err error
	var installFromFile bool

	cli := Client()
	name := x.Positional.Snap
	opts := &client.SnapOptions{Channel: x.Channel, DevMode: x.DevMode}
	if strings.Contains(name, "/") || strings.HasSuffix(name, ".snap") || strings.Contains(name, ".snap.") {
		installFromFile = true
		changeID, err = cli.InstallPath(name, opts)
	} else {
		changeID, err = cli.Install(name, opts)
	}
	if err != nil {
		return err
	}

	chg, err := wait(cli, changeID)
	if err != nil {
		return err
	}

	// extract the snapName from the change, important for sideloaded
	var snapName string

	if installFromFile {
		if err := chg.Get("snap-name", &snapName); err != nil {
			return fmt.Errorf("cannot extract the snap-name from local file %q: %s", name, err)
		}
		name = snapName
	}

	return listSnaps([]string{name})
}

type cmdRefresh struct {
	channelMixin

	List       bool `long:"list" description:"show available snaps for refresh"`
	Positional struct {
		Snap string `positional-arg-name:"<snap>"`
	} `positional-args:"yes"`
}

func refreshAll() error {
	// FIXME: move this to snapd instead and have a new refresh-all endpoint
	cli := Client()
	updates, _, err := cli.Find(&client.FindOptions{Refresh: true})
	if err != nil {
		return fmt.Errorf("cannot list updates: %s", err)
	}
	// nothing to update/list
	if len(updates) == 0 {
		fmt.Fprintln(Stderr, i18n.G("All snaps up-to-date."))
		return nil
	}

	names := make([]string, len(updates))
	for i, update := range updates {
		changeID, err := cli.Refresh(update.Name, &client.SnapOptions{Channel: update.Channel})
		if err != nil {
			return err
		}
		if _, err := wait(cli, changeID); err != nil {
			return err
		}
		names[i] = update.Name
	}

	return listSnaps(names)
}

func refreshOne(name, channel string) error {
	cli := Client()
	changeID, err := cli.Refresh(name, &client.SnapOptions{Channel: channel})
	if err != nil {
		return err
	}

	if _, err := wait(cli, changeID); err != nil {
		return err
	}

	return listSnaps([]string{name})
}

func listRefresh() error {
	cli := Client()
	snaps, _, err := cli.Find(&client.FindOptions{
		Refresh: true,
	})
	if err != nil {
		return err
	}
	if len(snaps) == 0 {
		fmt.Fprintln(Stderr, i18n.G("All snaps up-to-date."))
		return nil
	}

	sort.Sort(snapsByName(snaps))

	w := tabWriter()
	defer w.Flush()

	fmt.Fprintln(w, i18n.G("Name\tVersion\tRev\tDeveloper\tNotes"))
	for _, snap := range snaps {
		notes := &Notes{
			Private: snap.Private,
			DevMode: snap.DevMode,
		}
		fmt.Fprintf(w, "%s\t%s\t%s\t%s\t%s\n", snap.Name, snap.Version, snap.Revision, snap.Developer, notes)
	}

	return nil
}

func (x *cmdRefresh) Execute([]string) error {
	if err := x.setChannelFromCommandline(); err != nil {
		return err
	}

	if x.List {
		return listRefresh()
	}
	if x.Positional.Snap == "" {
		return refreshAll()
	}
	return refreshOne(x.Positional.Snap, x.Channel)
}

type cmdTry struct {
	DevMode    bool `long:"devmode" description:"Install in development mode and disable confinement"`
	Positional struct {
		SnapDir string `positional-arg-name:"<snap-dir>"`
	} `positional-args:"yes" required:"yes"`
}

func (x *cmdTry) Execute([]string) error {
	cli := Client()
	name := x.Positional.SnapDir
	opts := &client.SnapOptions{
		DevMode: x.DevMode,
	}

	path, err := filepath.Abs(name)
	if err != nil {
		return fmt.Errorf("cannot get full path for %q: %s", name, err)
	}

	changeID, err := cli.Try(path, opts)
	if err != nil {
		return err
	}

	chg, err := wait(cli, changeID)
	if err != nil {
		return err
	}

	// extract the snap name
	var snapName string
	if err := chg.Get("snap-name", &snapName); err != nil {
		return fmt.Errorf("cannot extract the snap-name from local file %q: %s", name, err)
	}
	name = snapName

	return listSnaps([]string{name})
}

<<<<<<< HEAD
type cmdEnable struct {
	Positional struct {
		Snap string `positional-arg-name:"<snap>"`
	} `positional-args:"yes" required:"yes"`
}

func (x *cmdEnable) Execute([]string) error {
	cli := Client()
	name := x.Positional.Snap
	opts := &client.SnapOptions{}
	changeID, err := cli.Enable(name, opts)
=======
type cmdRevert struct {
	Positional struct {
		Snap string `positional-arg-name:"<snap>"`
	} `positional-args:"yes"`
}

var shortRevertHelp = i18n.G("Reverts the given snap to the previous state")
var longRevertHelp = i18n.G(`
The revert command reverts the given snap to its state before
the latest refresh. This will reactivate the previous snap revision,
and will use the original data that was associated with that revision,
discarding any data changes that were done by the latest revision. As
an exception, data which the snap explicitly chooses to share across
revisions is not touched by the revert process.
`)

func (x *cmdRevert) Execute(args []string) error {
	cli := Client()
	name := x.Positional.Snap
	changeID, err := cli.Revert(name, nil)
>>>>>>> 61dc7529
	if err != nil {
		return err
	}

<<<<<<< HEAD
	_, err = wait(cli, changeID)
	if err != nil {
		return err
	}

	return listSnaps([]string{name})
}

type cmdDisable struct {
	Positional struct {
		Snap string `positional-arg-name:"<snap>"`
	} `positional-args:"yes" required:"yes"`
}

func (x *cmdDisable) Execute([]string) error {
	cli := Client()
	name := x.Positional.Snap
	opts := &client.SnapOptions{}
	changeID, err := cli.Disable(name, opts)
	if err != nil {
		return err
	}

	_, err = wait(cli, changeID)
	if err != nil {
		return err
	}

=======
	if _, err := wait(cli, changeID); err != nil {
		return err
	}
>>>>>>> 61dc7529
	return listSnaps([]string{name})
}

func init() {
	addCommand("remove", shortRemoveHelp, longRemoveHelp, func() flags.Commander { return &cmdRemove{} })
	addCommand("install", shortInstallHelp, longInstallHelp, func() flags.Commander { return &cmdInstall{} })
	addCommand("refresh", shortRefreshHelp, longRefreshHelp, func() flags.Commander { return &cmdRefresh{} })
	addCommand("try", shortTryHelp, longTryHelp, func() flags.Commander { return &cmdTry{} })
<<<<<<< HEAD
	addCommand("enable", shortEnableHelp, longEnableHelp, func() flags.Commander { return &cmdEnable{} })
	addCommand("disable", shortDisableHelp, longDisableHelp, func() flags.Commander { return &cmdDisable{} })
=======

	// FIXME: make visible once everything has landed for revert
	cmd := addCommand("revert", shortRevertHelp, longRevertHelp, func() flags.Commander { return &cmdRevert{} })
	cmd.hidden = true

>>>>>>> 61dc7529
}<|MERGE_RESOLUTION|>--- conflicted
+++ resolved
@@ -394,7 +394,6 @@
 	return listSnaps([]string{name})
 }
 
-<<<<<<< HEAD
 type cmdEnable struct {
 	Positional struct {
 		Snap string `positional-arg-name:"<snap>"`
@@ -406,7 +405,41 @@
 	name := x.Positional.Snap
 	opts := &client.SnapOptions{}
 	changeID, err := cli.Enable(name, opts)
-=======
+	if err != nil {
+		return err
+	}
+
+	_, err = wait(cli, changeID)
+	if err != nil {
+		return err
+	}
+
+	return listSnaps([]string{name})
+}
+
+type cmdDisable struct {
+	Positional struct {
+		Snap string `positional-arg-name:"<snap>"`
+	} `positional-args:"yes" required:"yes"`
+}
+
+func (x *cmdDisable) Execute([]string) error {
+	cli := Client()
+	name := x.Positional.Snap
+	opts := &client.SnapOptions{}
+	changeID, err := cli.Disable(name, opts)
+	if err != nil {
+		return err
+	}
+
+	_, err = wait(cli, changeID)
+	if err != nil {
+		return err
+	}
+
+	return listSnaps([]string{name})
+}
+
 type cmdRevert struct {
 	Positional struct {
 		Snap string `positional-arg-name:"<snap>"`
@@ -427,45 +460,13 @@
 	cli := Client()
 	name := x.Positional.Snap
 	changeID, err := cli.Revert(name, nil)
->>>>>>> 61dc7529
-	if err != nil {
-		return err
-	}
-
-<<<<<<< HEAD
-	_, err = wait(cli, changeID)
-	if err != nil {
-		return err
-	}
-
-	return listSnaps([]string{name})
-}
-
-type cmdDisable struct {
-	Positional struct {
-		Snap string `positional-arg-name:"<snap>"`
-	} `positional-args:"yes" required:"yes"`
-}
-
-func (x *cmdDisable) Execute([]string) error {
-	cli := Client()
-	name := x.Positional.Snap
-	opts := &client.SnapOptions{}
-	changeID, err := cli.Disable(name, opts)
-	if err != nil {
-		return err
-	}
-
-	_, err = wait(cli, changeID)
-	if err != nil {
-		return err
-	}
-
-=======
+	if err != nil {
+		return err
+	}
+
 	if _, err := wait(cli, changeID); err != nil {
 		return err
 	}
->>>>>>> 61dc7529
 	return listSnaps([]string{name})
 }
 
@@ -474,14 +475,9 @@
 	addCommand("install", shortInstallHelp, longInstallHelp, func() flags.Commander { return &cmdInstall{} })
 	addCommand("refresh", shortRefreshHelp, longRefreshHelp, func() flags.Commander { return &cmdRefresh{} })
 	addCommand("try", shortTryHelp, longTryHelp, func() flags.Commander { return &cmdTry{} })
-<<<<<<< HEAD
 	addCommand("enable", shortEnableHelp, longEnableHelp, func() flags.Commander { return &cmdEnable{} })
 	addCommand("disable", shortDisableHelp, longDisableHelp, func() flags.Commander { return &cmdDisable{} })
-=======
-
 	// FIXME: make visible once everything has landed for revert
 	cmd := addCommand("revert", shortRevertHelp, longRevertHelp, func() flags.Commander { return &cmdRevert{} })
 	cmd.hidden = true
-
->>>>>>> 61dc7529
 }