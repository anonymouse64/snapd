--- conflicted
+++ resolved
@@ -171,7 +171,6 @@
 	}
 }
 
-<<<<<<< HEAD
 func (s *appOpSuite) TestAppStatus(c *check.C) {
 	n := 0
 	s.RedirectClientToTestServer(func(w http.ResponseWriter, r *http.Request) {
@@ -223,8 +222,6 @@
 	c.Check(n, check.Equals, 1)
 }
 
-=======
->>>>>>> 62fdfc57
 func (s *appOpSuite) TestAppStatusNoServices(c *check.C) {
 	n := 0
 	s.RedirectClientToTestServer(func(w http.ResponseWriter, r *http.Request) {
@@ -245,68 +242,57 @@
 		default:
 			c.Fatalf("expected to get 1 requests, now on %d", n+1)
 		}
-<<<<<<< HEAD
-
-=======
->>>>>>> 62fdfc57
 		n++
 	})
 	rest, err := snap.Parser(snap.Client()).ParseArgs([]string{"services"})
 	c.Assert(err, check.IsNil)
 	c.Assert(rest, check.HasLen, 0)
-<<<<<<< HEAD
-	c.Check(s.Stderr(), check.Equals, "")
-	c.Check(s.Stdout(), check.Equals, "Service  Startup  Current  Notes\n")
-	// ensure that the fake server api was actually hit
-	c.Check(n, check.Equals, 1)
-}
-
-func (s *appOpSuite) TestAppStatusNotes(c *check.C) {
-	ai := client.AppInfo{}
-	c.Check(snap.NotesForSvc(&ai), check.Equals, "-")
-
-	ai = client.AppInfo{
-		Daemon: "oneshot",
-	}
-	c.Check(snap.NotesForSvc(&ai), check.Equals, "-")
-
-	ai = client.AppInfo{
-		Daemon: "oneshot",
-		Activators: []client.AppActivator{
-			{Type: "timer"},
-		},
-	}
-	c.Check(snap.NotesForSvc(&ai), check.Equals, "timer-activated")
-
-	ai = client.AppInfo{
-		Daemon: "oneshot",
-		Activators: []client.AppActivator{
-			{Type: "socket"},
-		},
-	}
-	c.Check(snap.NotesForSvc(&ai), check.Equals, "socket-activated")
-
-	// check that the output is stable regardless of the order of activators
-	ai = client.AppInfo{
-		Daemon: "oneshot",
-		Activators: []client.AppActivator{
-			{Type: "timer"},
-			{Type: "socket"},
-		},
-	}
-	c.Check(snap.NotesForSvc(&ai), check.Equals, "timer-activated,socket-activated")
-	ai = client.AppInfo{
-		Daemon: "oneshot",
-		Activators: []client.AppActivator{
-			{Type: "socket"},
-			{Type: "timer"},
-		},
-	}
-	c.Check(snap.NotesForSvc(&ai), check.Equals, "timer-activated,socket-activated")
-=======
 	c.Check(s.Stdout(), check.Equals, "")
 	c.Check(s.Stderr(), check.Equals, "There are no services provided by installed snaps.\n")
 	// ensure that the fake server api was actually hit
 	c.Check(n, check.Equals, 1)
->>>>>>> 62fdfc57
+}
+
+func (s *appOpSuite) TestAppStatusNotes(c *check.C) {
+	ai := client.AppInfo{}
+	c.Check(snap.NotesForSvc(&ai), check.Equals, "-")
+
+	ai = client.AppInfo{
+		Daemon: "oneshot",
+	}
+	c.Check(snap.NotesForSvc(&ai), check.Equals, "-")
+
+	ai = client.AppInfo{
+		Daemon: "oneshot",
+		Activators: []client.AppActivator{
+			{Type: "timer"},
+		},
+	}
+	c.Check(snap.NotesForSvc(&ai), check.Equals, "timer-activated")
+
+	ai = client.AppInfo{
+		Daemon: "oneshot",
+		Activators: []client.AppActivator{
+			{Type: "socket"},
+		},
+	}
+	c.Check(snap.NotesForSvc(&ai), check.Equals, "socket-activated")
+
+	// check that the output is stable regardless of the order of activators
+	ai = client.AppInfo{
+		Daemon: "oneshot",
+		Activators: []client.AppActivator{
+			{Type: "timer"},
+			{Type: "socket"},
+		},
+	}
+	c.Check(snap.NotesForSvc(&ai), check.Equals, "timer-activated,socket-activated")
+	ai = client.AppInfo{
+		Daemon: "oneshot",
+		Activators: []client.AppActivator{
+			{Type: "socket"},
+			{Type: "timer"},
+		},
+	}
+	c.Check(snap.NotesForSvc(&ai), check.Equals, "timer-activated,socket-activated")
 }