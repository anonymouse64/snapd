--- conflicted
+++ resolved
@@ -38,11 +38,8 @@
 )
 
 const (
-<<<<<<< HEAD
-=======
 	// The encryption key size is set so it has the same entropy as the derived
 	// key. The recovery key is shorter and goes through KDF iterations.
->>>>>>> 8aaa4df3
 	encryptionKeySize = 32
 	recoveryKeySize   = 16
 )
@@ -135,15 +132,11 @@
 		"--type", "luks2",
 		// read key from stdin
 		"--key-file", "-",
-<<<<<<< HEAD
-		// use Argon2i for PBKDF
-=======
 		// use --iter-time 1 with the default KDF argon2i so
 		// to do virtually no derivation, here key is a random
 		// key with good entropy, not a passphrase, so
 		// spending time deriving from it is not necessary or
 		// makes sense
->>>>>>> 8aaa4df3
 		"--pbkdf", "argon2i", "--iter-time", "1",
 		// set LUKS2 label
 		"--label", label,
