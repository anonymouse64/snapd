// -*- Mode: Go; indent-tabs-mode: t -*-

/*
 * Copyright (C) 2019 Canonical Ltd
 *
 * This program is free software: you can redistribute it and/or modify
 * it under the terms of the GNU General Public License version 3 as
 * published by the Free Software Foundation.
 *
 * This program is distributed in the hope that it will be useful,
 * but WITHOUT ANY WARRANTY; without even the implied warranty of
 * MERCHANTABILITY or FITNESS FOR A PARTICULAR PURPOSE.  See the
 * GNU General Public License for more details.
 *
 * You should have received a copy of the GNU General Public License
 * along with this program.  If not, see <http://www.gnu.org/licenses/>.
 *
 */

package main

import (
	"fmt"
	"io"
	"os"
	"os/exec"
	"path/filepath"
	"strings"
	"syscall"

	"github.com/jessevdk/go-flags"

	"github.com/snapcore/snapd/boot"
	"github.com/snapcore/snapd/bootloader"
	"github.com/snapcore/snapd/dirs"
	"github.com/snapcore/snapd/logger"
	"github.com/snapcore/snapd/osutil"
	"github.com/snapcore/snapd/seed"
	"github.com/snapcore/snapd/snap"
	"github.com/snapcore/snapd/sysconfig"
	"github.com/snapcore/snapd/timings"
)

func init() {
	const (
		short = "Generate initramfs mount tuples"
		long  = "Generate mount tuples for the initramfs until nothing more can be done"
	)

	addCommandBuilder(func(parser *flags.Parser) {
		if _, err := parser.AddCommand("initramfs-mounts", short, long, &cmdInitramfsMounts{}); err != nil {
			panic(err)
		}
	})

	snap.SanitizePlugsSlots = func(*snap.Info) {}
}

type cmdInitramfsMounts struct{}

func (c *cmdInitramfsMounts) Execute(args []string) error {
	return generateInitramfsMounts()
}

var (
	// Stdout - can be overridden in tests
	stdout io.Writer = os.Stdout
)

var (
	osutilIsMounted = osutil.IsMounted
)

func recoverySystemEssentialSnaps(seedDir, recoverySystem string, essentialTypes []snap.Type) ([]*seed.Snap, error) {
	systemSeed, err := seed.Open(seedDir, recoverySystem)
	if err != nil {
		return nil, err
	}

	seed20, ok := systemSeed.(seed.EssentialMetaLoaderSeed)
	if !ok {
		return nil, fmt.Errorf("internal error: UC20 seed must implement EssentialMetaLoaderSeed")
	}

	// load assertions into a temporary database
	if err := systemSeed.LoadAssertions(nil, nil); err != nil {
		return nil, err
	}

	// load and verify metadata only for the relevant essential snaps
	perf := timings.New(nil)
	if err := seed20.LoadEssentialMeta(essentialTypes, perf); err != nil {
		return nil, err
	}

	return seed20.EssentialSnaps(), nil
}

// generateMountsMode* is called multiple times from initramfs until it
// no longer generates more mount points and just returns an empty output.
func generateMountsModeInstall(recoverySystem string) error {
<<<<<<< HEAD
	allMounted, err := generateMountsCommonInstallRecover(recoverySystem)
	if err != nil {
		return err
	}
	if !allMounted {
		return nil
	}

	// n+1: final step: write $(ubuntu_data)/var/lib/snapd/modeenv - this
	//      is the tmpfs we just created above
	modeEnv := &boot.Modeenv{
		Mode:           "install",
		RecoverySystem: recoverySystem,
	}
	if err := modeEnv.Write(filepath.Join(dirs.RunMnt, "ubuntu-data", "system-data")); err != nil {
		return err
	}
	// and disable cloud-init in install mode
	if err := sysconfig.DisableCloudInit(); err != nil {
		return err
	}

	// n+2: done, no output, no error indicates to initramfs we are done
	//      with mounting stuff
	return nil
}

// copyUbuntuDataAuth copies the authenication files like
//  - extrausers passwd,shadow etc
//  - sshd host configuration
//  - user .ssh dir
// to the target directory. This is used to copy the authentication
// data from a real uc20 ubuntu-data partition into a ephemeral one.
func copyUbuntuDataAuth(src, dst string) error {
	for _, globEx := range []string{
		"system-data/var/lib/extrausers/*",
		"system-data/etc/ssh/*",
		"user-data/*/.ssh/*",
		// this ensures we also get non-ssh enabled accounts copied
		"user-data/*/.profile",
	} {
		matches, err := filepath.Glob(filepath.Join(src, globEx))
		if err != nil {
			return err
		}
		for _, p := range matches {
			comps := strings.Split(strings.TrimPrefix(p, src), "/")
			for i := range comps {
				part := filepath.Join(comps[0 : i+1]...)
				fi, err := os.Stat(filepath.Join(src, part))
				if err != nil {
					return err
				}
				if fi.IsDir() {
					if err := os.Mkdir(filepath.Join(dst, part), fi.Mode()); err != nil && !os.IsExist(err) {
						return err
					}
					st, ok := fi.Sys().(*syscall.Stat_t)
					if !ok {
						return fmt.Errorf("cannot get stat data: %v", err)
					}
					if err := os.Chown(filepath.Join(dst, part), int(st.Uid), int(st.Gid)); err != nil {
						return err
					}
				} else {
					if err := osutil.CopyFile(p, filepath.Join(dst, part), osutil.CopyFlagPreserveAll); err != nil {
						return err
					}
				}
			}
		}
	}

	// ensure the user state is transfered as well
	if err := state.CopyState(filepath.Join(src, dirs.SnapStateFile), filepath.Join(dst, dirs.SnapStateFile), []string{"auth.users"}); err != nil && err != state.ErrNoState {
		return fmt.Errorf("cannot copy user state: %v", err)
	}

	return nil
}

func generateMountsModeRecover(recoverySystem string) error {
	allMounted, err := generateMountsCommonInstallRecover(recoverySystem)
	if err != nil {
		return err
	}
	if !allMounted {
		return nil
	}

	// n+1: mount ubuntu-data for recovery
	recoverDataDir := filepath.Join(dirs.RunMnt, "recover-ubuntu-data")
	isRecoverDataMounted, err := osutilIsMounted(recoverDataDir)
	if err != nil {
		return err
	}
	if !isRecoverDataMounted {
		fmt.Fprintf(stdout, "/dev/disk/by-label/ubuntu-data %s\n", recoverDataDir)
		return nil
	}

	// now copy the auth data from the real recover-ubuntu-data dir to
	// the ephemeral ubuntu-data dir
	if err := copyUbuntuDataAuth(recoverDataDir, filepath.Join(dirs.RunMnt, "ubuntu-data")); err != nil {
		return err
	}

	// n+2: final step: write $(ubuntu_data)/var/lib/snapd/modeenv - this
	//      is the tmpfs we just created above
	modeEnv := &boot.Modeenv{
		Mode:           "recover",
		RecoverySystem: recoverySystem,
	}
	if err := modeEnv.Write(filepath.Join(dirs.RunMnt, "ubuntu-data", "system-data")); err != nil {
		return err
	}
	// and disable cloud-init in install mode
	if err := sysconfig.DisableCloudInit(); err != nil {
		return err
	}

	// n+3: done, no output, no error indicates to initramfs we are done
	//      with mounting stuff
	return nil
}

func generateMountsCommonInstallRecover(recoverySystem string) (allMounted bool, err error) {
	seedDir := filepath.Join(dirs.RunMnt, "ubuntu-seed")

=======
>>>>>>> b0016f37
	// 1. always ensure seed partition is mounted
	isMounted, err := osutilIsMounted(boot.InitramfsUbuntuSeedDir)
	if err != nil {
		return false, err
	}
	if !isMounted {
<<<<<<< HEAD
		fmt.Fprintf(stdout, "/dev/disk/by-label/ubuntu-seed %s\n", seedDir)
		return false, nil
=======
		fmt.Fprintf(stdout, "/dev/disk/by-label/ubuntu-seed %s\n", boot.InitramfsUbuntuSeedDir)
		return nil
>>>>>>> b0016f37
	}

	// 2. (auto) select recovery system for now
	isBaseMounted, err := osutilIsMounted(filepath.Join(boot.InitramfsRunMntDir, "base"))
	if err != nil {
		return false, err
	}
	isKernelMounted, err := osutilIsMounted(filepath.Join(boot.InitramfsRunMntDir, "kernel"))
	if err != nil {
		return false, err
	}
	isSnapdMounted, err := osutilIsMounted(filepath.Join(boot.InitramfsRunMntDir, "snapd"))
	if err != nil {
		return false, err
	}
	if !isBaseMounted || !isKernelMounted || !isSnapdMounted {
		// load the recovery system and generate mounts for kernel/base
		// and snapd
		var whichTypes []snap.Type
		if !isBaseMounted {
			whichTypes = append(whichTypes, snap.TypeBase)
		}
		if !isKernelMounted {
			whichTypes = append(whichTypes, snap.TypeKernel)
		}
		if !isSnapdMounted {
			whichTypes = append(whichTypes, snap.TypeSnapd)
		}
		essSnaps, err := recoverySystemEssentialSnaps(boot.InitramfsUbuntuSeedDir, recoverySystem, whichTypes)
		if err != nil {
			return false, fmt.Errorf("cannot load metadata and verify essential bootstrap snaps %v: %v", whichTypes, err)
		}

		// TODO:UC20: do we need more cross checks here?
		for _, essentialSnap := range essSnaps {
			switch essentialSnap.EssentialType {
			case snap.TypeBase:
				fmt.Fprintf(stdout, "%s %s\n", essentialSnap.Path, filepath.Join(boot.InitramfsRunMntDir, "base"))
			case snap.TypeKernel:
				// TODO:UC20: we need to cross-check the kernel path with snapd_recovery_kernel used by grub
				fmt.Fprintf(stdout, "%s %s\n", essentialSnap.Path, filepath.Join(boot.InitramfsRunMntDir, "kernel"))
			case snap.TypeSnapd:
				fmt.Fprintf(stdout, "%s %s\n", essentialSnap.Path, filepath.Join(boot.InitramfsRunMntDir, "snapd"))
			}
		}
	}

	// 3. mount "ubuntu-data" on a tmpfs
	isMounted, err = osutilIsMounted(boot.InitramfsUbuntuDataDir)
	if err != nil {
		return false, err
	}
	if !isMounted {
		fmt.Fprintf(stdout, "--type=tmpfs tmpfs /run/mnt/ubuntu-data\n")
<<<<<<< HEAD
		return false, nil
=======
		return nil
	}

	// 4. final step: write $(ubuntu_data)/var/lib/snapd/modeenv - this
	//    is the tmpfs we just created above
	modeEnv := &boot.Modeenv{
		Mode:           "install",
		RecoverySystem: recoverySystem,
	}
	if err := modeEnv.WriteTo(boot.InitramfsWritableDir); err != nil {
		return err
	}
	// and disable cloud-init in install mode
	if err := sysconfig.DisableCloudInit(boot.InitramfsWritableDir); err != nil {
		return err
>>>>>>> b0016f37
	}

	// 4. done, no output, no error indicates to initramfs we are done
	//    with mounting stuff
	return true, nil
}

func generateMountsModeRun() error {
	// 1.1 always ensure basic partitions are mounted
	for _, d := range []string{boot.InitramfsUbuntuSeedDir, boot.InitramfsUbuntuBootDir} {
		isMounted, err := osutilIsMounted(d)
		if err != nil {
			return err
		}
		if !isMounted {
			fmt.Fprintf(stdout, "/dev/disk/by-label/%s %s\n", filepath.Base(d), d)
		}
	}

	// 1.2 mount Data, and exit, as it needs to be mounted for us to do step 2
	isDataMounted, err := osutilIsMounted(boot.InitramfsUbuntuDataDir)
	if err != nil {
		return err
	}
	if !isDataMounted {
		name := filepath.Base(boot.InitramfsUbuntuDataDir)
		device, err := unlockIfEncrypted(name)
		if err != nil {
			return err
		}

		fmt.Fprintf(stdout, "%s %s\n", device, boot.InitramfsUbuntuDataDir)
		return nil
	}

	// 2.1 read modeenv
	modeEnv, err := boot.ReadModeenv(boot.InitramfsWritableDir)
	if err != nil {
		return err
	}

	// 2.2.1 check if base is mounted
	isBaseMounted, err := osutilIsMounted(filepath.Join(boot.InitramfsRunMntDir, "base"))
	if err != nil {
		return err
	}
	if !isBaseMounted {
		// 2.2.2 use modeenv base_status and try_base to see  if we are trying
		// an update to the base snap
		base := modeEnv.Base
		if base == "" {
			// we have no fallback base!
			return fmt.Errorf("modeenv corrupt: missing base setting")
		}
		if modeEnv.BaseStatus == boot.TryStatus {
			// then we are trying a base snap update and there should be a
			// try_base set in the modeenv too
			if modeEnv.TryBase != "" {
				// check that the TryBase exists in ubuntu-data
				tryBaseSnapPath := filepath.Join(dirs.SnapBlobDirUnder(boot.InitramfsWritableDir), modeEnv.TryBase)
				if osutil.FileExists(tryBaseSnapPath) {
					// set the TryBase and have the initramfs mount this base
					// snap
					modeEnv.BaseStatus = boot.TryingStatus
					base = modeEnv.TryBase
				} else {
					logger.Noticef("try-base snap %q does not exist", modeEnv.TryBase)
				}
			} else {
				logger.Noticef("try-base snap is empty, but \"base_status\" is \"trying\"")
			}
			// TODO:UC20: log a message if try_base is unset here?
		} else if modeEnv.BaseStatus == boot.TryingStatus {
			// snapd failed to start with the base snap update, so we need to
			// fallback to the old base snap and clear base_status
			modeEnv.BaseStatus = boot.DefaultStatus
		} else if modeEnv.BaseStatus != boot.DefaultStatus {
			logger.Noticef("\"base_status\" has an invalid setting: %q", modeEnv.BaseStatus)
		}

		baseSnapPath := filepath.Join(dirs.SnapBlobDirUnder(boot.InitramfsWritableDir), base)
		fmt.Fprintf(stdout, "%s %s\n", baseSnapPath, filepath.Join(boot.InitramfsRunMntDir, "base"))
	}

	// 2.3.1 check if the kernel is mounted
	isKernelMounted, err := osutilIsMounted(filepath.Join(boot.InitramfsRunMntDir, "kernel"))
	if err != nil {
		return err
	}
	if !isKernelMounted {
		// make a map to easily check if a kernel snap is valid or not
		validKernels := make(map[string]bool, len(modeEnv.CurrentKernels))
		for _, validKernel := range modeEnv.CurrentKernels {
			validKernels[validKernel] = true
		}

		// find ubuntu-boot bootloader to get the kernel_status and kernel.efi
		// status so we can determine the right kernel snap to have mounted

		// TODO:UC20: should all this logic move to boot package? feels awfully
		// similar to the logic in revisions() for bootState20

		// At this point the run mode bootloader is under the native
		// layout, no /boot mount.
		opts := &bootloader.Options{NoSlashBoot: true}
		bl, err := bootloader.Find(boot.InitramfsUbuntuBootDir, opts)
		if err != nil {
			return fmt.Errorf("internal error: cannot find run system bootloader: %v", err)
		}

		// make sure it supports extracted run kernel images, as we have to find the
		// extracted run kernel image
		ebl, ok := bl.(bootloader.ExtractedRunKernelImageBootloader)
		if !ok {
			return fmt.Errorf("cannot use %s bootloader: does not support extracted run kernel images", bl.Name())
		}

		// get the primary extracted run kernel
		kernel, err := ebl.Kernel()
		if err != nil {
			// we don't have a fallback kernel!
			return fmt.Errorf("no fallback kernel snap: %v", err)
		}

		kernelFile := kernel.Filename()
		if !validKernels[kernelFile] {
			// we don't trust the fallback kernel!
			return fmt.Errorf("fallback kernel snap %q is not trusted in the modeenv", kernelFile)
		}

		// get kernel_status
		m, err := ebl.GetBootVars("kernel_status")
		if err != nil {
			return fmt.Errorf("cannot get kernel_status from bootloader %s", ebl.Name())
		}

		if m["kernel_status"] == boot.TryingStatus {
			// check for the try kernel
			tryKernel, err := ebl.TryKernel()
			if err == nil {
				tryKernelFile := tryKernel.Filename()
				if validKernels[tryKernelFile] {
					kernelFile = tryKernelFile
				} else {
					logger.Noticef("try-kernel %q is not trusted in the modeenv", tryKernelFile)
				}
			} else if err != bootloader.ErrNoTryKernelRef {
				logger.Noticef("missing try-kernel, even though \"kernel_status\" is \"trying\"")
			}
			// if we didn't have a try kernel, but we do have kernel_status ==
			// trying we just fallback to using the normal kernel
			// same goes for try kernel being untrusted - we will fallback to
			// the normal kernel snap
		}

		kernelPath := filepath.Join(dirs.SnapBlobDirUnder(boot.InitramfsWritableDir), kernelFile)
		fmt.Fprintf(stdout, "%s %s\n", kernelPath, filepath.Join(boot.InitramfsRunMntDir, "kernel"))
	}

	// 3.1 Maybe mount the snapd snap on first boot of run-mode
	// TODO:UC20: Make RecoverySystem empty after successful first boot
	// somewhere in devicestate
	if modeEnv.RecoverySystem != "" {
		isSnapdMounted, err := osutilIsMounted(filepath.Join(boot.InitramfsRunMntDir, "snapd"))
		if err != nil {
			return err
		}

		if !isSnapdMounted {
			// load the recovery system and generate mount for snapd
			essSnaps, err := recoverySystemEssentialSnaps(boot.InitramfsUbuntuSeedDir, modeEnv.RecoverySystem, []snap.Type{snap.TypeSnapd})
			if err != nil {
				return fmt.Errorf("cannot load metadata and verify snapd snap: %v", err)
			}
			fmt.Fprintf(stdout, "%s %s\n", essSnaps[0].Path, filepath.Join(boot.InitramfsRunMntDir, "snapd"))
		}
	}

	// 4.1 Write the modeenv out again
	return modeEnv.Write()
}

func generateInitramfsMounts() error {
	mode, recoverySystem, err := boot.ModeAndRecoverySystemFromKernelCommandLine()
	if err != nil {
		return err
	}
	switch mode {
	case "recover":
		return generateMountsModeRecover(recoverySystem)
	case "install":
		return generateMountsModeInstall(recoverySystem)
	case "run":
		return generateMountsModeRun()
	}
	// this should never be reached
	return fmt.Errorf("internal error: mode in generateInitramfsMounts not handled")
}

func unlockIfEncrypted(name string) (string, error) {
	// TODO:UC20: will need to unseal key to unlock LUKS here
	device := filepath.Join("/dev/disk/by-label", name)
	keyfile := filepath.Join(boot.InitramfsUbuntuBootDir, name+".keyfile.unsealed")
	if osutil.FileExists(keyfile) {
		// TODO:UC20: snap-bootstrap should validate that <name>-enc is what
		//            we expect (and not e.g. an external disk), and also that
		//            <name> is from <name>-enc and not an unencrypted partition
		//            with the same name (LP #1863886)
		cmd := exec.Command("/usr/lib/systemd/systemd-cryptsetup", "attach", name, device+"-enc", keyfile)
		cmd.Env = os.Environ()
		cmd.Env = append(cmd.Env, "SYSTEMD_LOG_TARGET=console")
		if output, err := cmd.CombinedOutput(); err != nil {
			return "", osutil.OutputErr(output, err)
		}
	}
	return device, nil
}<|MERGE_RESOLUTION|>--- conflicted
+++ resolved
@@ -35,6 +35,7 @@
 	"github.com/snapcore/snapd/dirs"
 	"github.com/snapcore/snapd/logger"
 	"github.com/snapcore/snapd/osutil"
+	"github.com/snapcore/snapd/overlord/state"
 	"github.com/snapcore/snapd/seed"
 	"github.com/snapcore/snapd/snap"
 	"github.com/snapcore/snapd/sysconfig"
@@ -99,7 +100,6 @@
 // generateMountsMode* is called multiple times from initramfs until it
 // no longer generates more mount points and just returns an empty output.
 func generateMountsModeInstall(recoverySystem string) error {
-<<<<<<< HEAD
 	allMounted, err := generateMountsCommonInstallRecover(recoverySystem)
 	if err != nil {
 		return err
@@ -114,15 +114,15 @@
 		Mode:           "install",
 		RecoverySystem: recoverySystem,
 	}
-	if err := modeEnv.Write(filepath.Join(dirs.RunMnt, "ubuntu-data", "system-data")); err != nil {
+	if err := modeEnv.WriteTo(boot.InitramfsWritableDir); err != nil {
 		return err
 	}
 	// and disable cloud-init in install mode
-	if err := sysconfig.DisableCloudInit(); err != nil {
-		return err
-	}
-
-	// n+2: done, no output, no error indicates to initramfs we are done
+	if err := sysconfig.DisableCloudInit(boot.InitramfsWritableDir); err != nil {
+		return err
+	}
+
+	// n+3: done, no output, no error indicates to initramfs we are done
 	//      with mounting stuff
 	return nil
 }
@@ -174,7 +174,7 @@
 	}
 
 	// ensure the user state is transfered as well
-	if err := state.CopyState(filepath.Join(src, dirs.SnapStateFile), filepath.Join(dst, dirs.SnapStateFile), []string{"auth.users"}); err != nil && err != state.ErrNoState {
+	if err := state.CopyState(filepath.Join(src, "system-data/var/lib/snapd/state.json"), filepath.Join(dst, "system-data/var/lib/snapd/state.json"), []string{"auth.users"}); err != nil && err != state.ErrNoState {
 		return fmt.Errorf("cannot copy user state: %v", err)
 	}
 
@@ -191,7 +191,7 @@
 	}
 
 	// n+1: mount ubuntu-data for recovery
-	recoverDataDir := filepath.Join(dirs.RunMnt, "recover-ubuntu-data")
+	recoverDataDir := filepath.Join(boot.InitramfsRunMntDir, "recover-ubuntu-data")
 	isRecoverDataMounted, err := osutilIsMounted(recoverDataDir)
 	if err != nil {
 		return err
@@ -203,7 +203,7 @@
 
 	// now copy the auth data from the real recover-ubuntu-data dir to
 	// the ephemeral ubuntu-data dir
-	if err := copyUbuntuDataAuth(recoverDataDir, filepath.Join(dirs.RunMnt, "ubuntu-data")); err != nil {
+	if err := copyUbuntuDataAuth(recoverDataDir, filepath.Join(boot.InitramfsRunMntDir, "ubuntu-data")); err != nil {
 		return err
 	}
 
@@ -213,11 +213,11 @@
 		Mode:           "recover",
 		RecoverySystem: recoverySystem,
 	}
-	if err := modeEnv.Write(filepath.Join(dirs.RunMnt, "ubuntu-data", "system-data")); err != nil {
+	if err := modeEnv.WriteTo(boot.InitramfsWritableDir); err != nil {
 		return err
 	}
 	// and disable cloud-init in install mode
-	if err := sysconfig.DisableCloudInit(); err != nil {
+	if err := sysconfig.DisableCloudInit(boot.InitramfsWritableDir); err != nil {
 		return err
 	}
 
@@ -227,23 +227,14 @@
 }
 
 func generateMountsCommonInstallRecover(recoverySystem string) (allMounted bool, err error) {
-	seedDir := filepath.Join(dirs.RunMnt, "ubuntu-seed")
-
-=======
->>>>>>> b0016f37
 	// 1. always ensure seed partition is mounted
 	isMounted, err := osutilIsMounted(boot.InitramfsUbuntuSeedDir)
 	if err != nil {
 		return false, err
 	}
 	if !isMounted {
-<<<<<<< HEAD
-		fmt.Fprintf(stdout, "/dev/disk/by-label/ubuntu-seed %s\n", seedDir)
+		fmt.Fprintf(stdout, "/dev/disk/by-label/ubuntu-seed %s\n", boot.InitramfsUbuntuSeedDir)
 		return false, nil
-=======
-		fmt.Fprintf(stdout, "/dev/disk/by-label/ubuntu-seed %s\n", boot.InitramfsUbuntuSeedDir)
-		return nil
->>>>>>> b0016f37
 	}
 
 	// 2. (auto) select recovery system for now
@@ -298,28 +289,9 @@
 	}
 	if !isMounted {
 		fmt.Fprintf(stdout, "--type=tmpfs tmpfs /run/mnt/ubuntu-data\n")
-<<<<<<< HEAD
 		return false, nil
-=======
-		return nil
-	}
-
-	// 4. final step: write $(ubuntu_data)/var/lib/snapd/modeenv - this
-	//    is the tmpfs we just created above
-	modeEnv := &boot.Modeenv{
-		Mode:           "install",
-		RecoverySystem: recoverySystem,
-	}
-	if err := modeEnv.WriteTo(boot.InitramfsWritableDir); err != nil {
-		return err
-	}
-	// and disable cloud-init in install mode
-	if err := sysconfig.DisableCloudInit(boot.InitramfsWritableDir); err != nil {
-		return err
->>>>>>> b0016f37
-	}
-
-	// 4. done, no output, no error indicates to initramfs we are done
+	}
+
 	//    with mounting stuff
 	return true, nil
 }
