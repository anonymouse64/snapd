--- conflicted
+++ resolved
@@ -42,11 +42,7 @@
 		longHWUnassignHelp,
 		&cmdHWUnassign{})
 	if err != nil {
-<<<<<<< HEAD
-		logger.Panicf("unable to hwunassign: %v", err)
-=======
 		logger.Panicf("Unable to hwunassign: %v", err)
->>>>>>> 85f6fab6
 	}
 }
 
