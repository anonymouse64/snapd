--- conflicted
+++ resolved
@@ -18,11 +18,12 @@
 )
 
 var (
-	debsDir     = filepath.Join(baseDir, "debs")
-	imageDir    = filepath.Join(baseDir, "image")
-	outputDir   = filepath.Join(baseDir, "output")
-	imageTarget = filepath.Join(imageDir, "snappy.img")
+	defaultDebsDir = filepath.Join(baseDir, "debs")
+	imageDir       = filepath.Join(baseDir, "image")
+	outputDir      = filepath.Join(baseDir, "output")
+	imageTarget    = filepath.Join(imageDir, "snappy.img")
 
+	debsDir   = flag.String("debs-dir", defaultDebsDir, "Directory with the snappy debian packages.")
 	arch      = flag.String("arch", defaultArch, "Target architecture (amd64, armhf)")
 	testbedIP = flag.String("ip", "", "IP of the testbed to run the tests in")
 
@@ -46,12 +47,12 @@
 
 func buildDebs(rootPath string, arch string) {
 	fmt.Println("Building debs...")
-	prepareTargetDir(debsDir)
-<<<<<<< HEAD
+	prepareTargetDir(*debsDir)
 	if arch == defaultArch {
 		execCommand(
 			"bzr", "bd",
 			fmt.Sprintf("--result-dir=%s", debsDir),
+			"--split",
 			rootPath,
 			"--", "-uc", "-us")
 	} else {
@@ -60,13 +61,6 @@
 			fmt.Sprintf("--host=%s", arch),
 			"-d", "wily")
 	}
-=======
-	execCommand(
-		"bzr", "bd",
-		fmt.Sprintf("--result-dir=%s", debsDir),
-		"--split",
-		rootPath)
->>>>>>> e285250f
 }
 
 func createImage(release, channel string, arch string) {
@@ -95,12 +89,12 @@
 		"--override-control", "debian/integration-tests/control",
 		"--built-tree", rootPath,
 		"--output-dir", outputDir,
-		fmt.Sprintf("--copy=%s:%s", debsDir, debsTestBedPath),
+		fmt.Sprintf("--copy=%s:%s", *debsDir, debsTestBedPath),
 		"---"}
 	execCommand(append(cmd, sshOptions...)...)
 }
 
-func boardSSHOptions(testbedIP *string) []string {
+func remoteTestbedSSHOptions(testbedIP *string) []string {
 	options := []string{
 		"-H", *testbedIP,
 	}
@@ -130,22 +124,17 @@
 func main() {
 	rootPath := getRootPath()
 
-<<<<<<< HEAD
-	buildDebs(rootPath, *arch)
-=======
-	if len(os.Args) == 2 {
-		debsDir = os.Args[1]
-	} else {
-		buildDebs(rootPath)
+	if *debsDir != defaultDebsDir {
+		buildDebs(rootPath, *arch)
 	}
-
-	createImage(defaultRelease, defaultChannel)
->>>>>>> e285250f
-
 	if *arch == defaultArch {
 		createImage(defaultRelease, defaultChannel, getArchForImage())
 		adtRun(rootPath, kvmSSHOptions)
 	} else {
-		adtRun(rootPath, boardSSHOptions(testbedIP))
+		adtRun(rootPath, remoteTestbedSSHOptions(testbedIP))
 	}
+
+	createImage(defaultRelease, defaultChannel)
+
+	adtRun(rootPath)
 }