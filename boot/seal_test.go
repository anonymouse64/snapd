// -*- Mode: Go; indent-tabs-mode: t -*-

/*
 * Copyright (C) 2020 Canonical Ltd
 *
 * This program is free software: you can redistribute it and/or modify
 * it under the terms of the GNU General Public License version 3 as
 * published by the Free Software Foundation.
 *
 * This program is distributed in the hope that it will be useful,
 * but WITHOUT ANY WARRANTY; without even the implied warranty of
 * MERCHANTABILITY or FITNESS FOR A PARTICULAR PURPOSE.  See the
 * GNU General Public License for more details.
 *
 * You should have received a copy of the GNU General Public License
 * along with this program.  If not, see <http://www.gnu.org/licenses/>.
 *
 */

package boot_test

import (
	"errors"
	"fmt"
	"io/ioutil"
	"os"
	"path/filepath"
	"strconv"

	. "gopkg.in/check.v1"

	"github.com/snapcore/snapd/asserts"
	"github.com/snapcore/snapd/boot"
	"github.com/snapcore/snapd/boot/boottest"
	"github.com/snapcore/snapd/bootloader"
	"github.com/snapcore/snapd/dirs"
	"github.com/snapcore/snapd/osutil"
	"github.com/snapcore/snapd/secboot"
	"github.com/snapcore/snapd/seed"
	"github.com/snapcore/snapd/snap"
	"github.com/snapcore/snapd/testutil"
	"github.com/snapcore/snapd/timings"
)

type sealSuite struct {
	testutil.BaseTest
}

var _ = Suite(&sealSuite{})

func (s *sealSuite) SetUpTest(c *C) {
	s.BaseTest.SetUpTest(c)

	rootdir := c.MkDir()
	dirs.SetRootDir(rootdir)
	s.AddCleanup(func() { dirs.SetRootDir("/") })
}

func (s *sealSuite) TestSealKeyToModeenv(c *C) {
	for _, tc := range []struct {
		sealErr error
		err     string
	}{
		{sealErr: nil, err: ""},
		{sealErr: errors.New("seal error"), err: "cannot seal the encryption keys: seal error"},
	} {
		rootdir := c.MkDir()
		dirs.SetRootDir(rootdir)
		defer dirs.SetRootDir("")

		err := createMockGrubCfg(filepath.Join(rootdir, "run/mnt/ubuntu-seed"))
		c.Assert(err, IsNil)

		err = createMockGrubCfg(filepath.Join(rootdir, "run/mnt/ubuntu-boot"))
		c.Assert(err, IsNil)

		modeenv := &boot.Modeenv{
			RecoverySystem: "20200825",
			CurrentTrustedRecoveryBootAssets: boot.BootAssetsMap{
				"grubx64.efi": []string{"grub-hash-1"},
				"bootx64.efi": []string{"shim-hash-1"},
			},

			CurrentTrustedBootAssets: boot.BootAssetsMap{
				"grubx64.efi": []string{"run-grub-hash-1"},
			},

			CurrentKernels: []string{"pc-kernel_500.snap"},

			CurrentKernelCommandLines: boot.BootCommandLines{
				"snapd_recovery_mode=run console=ttyS0 console=tty1 panic=-1",
			},
		}

		// mock asset cache
		p := filepath.Join(rootdir, "var/lib/snapd/boot-assets/grub/bootx64.efi-shim-hash-1")
		err = os.MkdirAll(filepath.Dir(p), 0755)
		c.Assert(err, IsNil)
		err = ioutil.WriteFile(p, nil, 0644)
		c.Assert(err, IsNil)
		err = ioutil.WriteFile(filepath.Join(rootdir, "var/lib/snapd/boot-assets/grub/grubx64.efi-grub-hash-1"), nil, 0644)
		c.Assert(err, IsNil)
		err = ioutil.WriteFile(filepath.Join(rootdir, "var/lib/snapd/boot-assets/grub/grubx64.efi-run-grub-hash-1"), nil, 0644)
		c.Assert(err, IsNil)

		// set encryption key
		myKey := secboot.EncryptionKey{}
		myKey2 := secboot.EncryptionKey{}
		for i := range myKey {
			myKey[i] = byte(i)
			myKey2[i] = byte(128 + i)
		}

		model := boottest.MakeMockUC20Model()

		// set a mock recovery kernel
		readSystemEssentialCalls := 0
		restore := boot.MockSeedReadSystemEssential(func(seedDir, label string, essentialTypes []snap.Type, tm timings.Measurer) (*asserts.Model, []*seed.Snap, error) {
			readSystemEssentialCalls++
			kernelSnap := &seed.Snap{
				Path: "/var/lib/snapd/seed/snaps/pc-kernel_1.snap",
				SideInfo: &snap.SideInfo{
					RealName: "pc-kernel",
					Revision: snap.Revision{N: 1},
				},
			}
			return model, []*seed.Snap{kernelSnap}, nil
		})
		defer restore()

		// set mock key sealing
		sealKeysCalls := 0
		restore = boot.MockSecbootSealKeys(func(keys []secboot.SealKeyRequest, params *secboot.SealKeysParams) error {
			sealKeysCalls++
			switch sealKeysCalls {
			case 1:
				// the run object seals only the ubuntu-data key
				c.Check(params.TPMPolicyAuthKeyFile, Equals, filepath.Join(boot.InstallHostFDESaveDir, "tpm-policy-auth-key"))
				c.Check(params.TPMLockoutAuthFile, Equals, filepath.Join(boot.InstallHostFDESaveDir, "tpm-lockout-auth"))

				dataKeyFile := filepath.Join(rootdir, "/run/mnt/ubuntu-boot/device/fde/ubuntu-data.sealed-key")
				c.Check(keys, DeepEquals, []secboot.SealKeyRequest{{Key: myKey, KeyFile: dataKeyFile}})
			case 2:
				// the fallback object seals the ubuntu-data and the ubuntu-save keys
				c.Check(params.TPMPolicyAuthKeyFile, Equals, "")
				c.Check(params.TPMLockoutAuthFile, Equals, "")

				dataKeyFile := filepath.Join(rootdir, "/run/mnt/ubuntu-seed/device/fde/ubuntu-data.recovery.sealed-key")
				saveKeyFile := filepath.Join(rootdir, "/run/mnt/ubuntu-seed/device/fde/ubuntu-save.recovery.sealed-key")
				c.Check(keys, DeepEquals, []secboot.SealKeyRequest{{Key: myKey, KeyFile: dataKeyFile}, {Key: myKey2, KeyFile: saveKeyFile}})
			default:
				c.Errorf("unexpected additional call to secboot.SealKeys (call # %d)", sealKeysCalls)
			}
			c.Assert(params.ModelParams, HasLen, 1)
			for _, d := range []string{boot.InitramfsSeedEncryptionKeyDir, boot.InstallHostFDEDataDir} {
				ex, isdir, _ := osutil.DirExists(d)
				c.Check(ex && isdir, Equals, true, Commentf("location %q does not exist or is not a directory", d))
			}

			shim := bootloader.NewBootFile("", filepath.Join(rootdir, "var/lib/snapd/boot-assets/grub/bootx64.efi-shim-hash-1"), bootloader.RoleRecovery)
			grub := bootloader.NewBootFile("", filepath.Join(rootdir, "var/lib/snapd/boot-assets/grub/grubx64.efi-grub-hash-1"), bootloader.RoleRecovery)
			runGrub := bootloader.NewBootFile("", filepath.Join(rootdir, "var/lib/snapd/boot-assets/grub/grubx64.efi-run-grub-hash-1"), bootloader.RoleRunMode)
			kernel := bootloader.NewBootFile("/var/lib/snapd/seed/snaps/pc-kernel_1.snap", "kernel.efi", bootloader.RoleRecovery)
			runKernel := bootloader.NewBootFile(filepath.Join(rootdir, "var/lib/snapd/snaps/pc-kernel_500.snap"), "kernel.efi", bootloader.RoleRunMode)

			switch sealKeysCalls {
			case 1:
				c.Assert(params.ModelParams[0].EFILoadChains, DeepEquals, []*secboot.LoadChain{
					secboot.NewLoadChain(shim,
						secboot.NewLoadChain(grub,
							secboot.NewLoadChain(kernel))),
					secboot.NewLoadChain(shim,
						secboot.NewLoadChain(grub,
							secboot.NewLoadChain(runGrub,
								secboot.NewLoadChain(runKernel)))),
				})
				c.Assert(params.ModelParams[0].KernelCmdlines, DeepEquals, []string{
					"snapd_recovery_mode=recover snapd_recovery_system=20200825 console=ttyS0 console=tty1 panic=-1",
					"snapd_recovery_mode=run console=ttyS0 console=tty1 panic=-1",
				})
			case 2:
				c.Assert(params.ModelParams[0].EFILoadChains, DeepEquals, []*secboot.LoadChain{
					secboot.NewLoadChain(shim,
						secboot.NewLoadChain(grub,
							secboot.NewLoadChain(kernel))),
				})
				c.Assert(params.ModelParams[0].KernelCmdlines, DeepEquals, []string{
					"snapd_recovery_mode=recover snapd_recovery_system=20200825 console=ttyS0 console=tty1 panic=-1",
				})
			default:
				c.Errorf("unexpected additional call to secboot.SealKeys (call # %d)", sealKeysCalls)
			}
			c.Assert(params.ModelParams[0].Model.DisplayName(), Equals, "My Model")

			return tc.sealErr
		})
		defer restore()

		err = boot.SealKeyToModeenv(myKey, myKey2, model, modeenv)
		if tc.sealErr != nil {
			c.Assert(sealKeysCalls, Equals, 1)
		} else {
			c.Assert(sealKeysCalls, Equals, 2)
		}
		if tc.err == "" {
			c.Assert(err, IsNil)
		} else {
			c.Assert(err, ErrorMatches, tc.err)
			continue
		}

		// verify the boot chains data file
		pbc, cnt, err := boot.ReadBootChains(filepath.Join(dirs.SnapFDEDirUnder(boot.InstallHostWritableDir), "boot-chains"))
		c.Assert(err, IsNil)
		c.Check(cnt, Equals, 0)
		c.Check(pbc, DeepEquals, boot.PredictableBootChains{
			boot.BootChain{
				BrandID:        "my-brand",
				Model:          "my-model-uc20",
				Grade:          "dangerous",
				ModelSignKeyID: "Jv8_JiHiIzJVcO9M55pPdqSDWUvuhfDIBJUS-3VW7F_idjix7Ffn5qMxB21ZQuij",
				AssetChain: []boot.BootAsset{
					{
						Role:   "recovery",
						Name:   "bootx64.efi",
						Hashes: []string{"shim-hash-1"},
					},
					{
						Role:   "recovery",
						Name:   "grubx64.efi",
						Hashes: []string{"grub-hash-1"},
					},
				},
				Kernel:         "pc-kernel",
				KernelRevision: "1",
				KernelCmdlines: []string{
					"snapd_recovery_mode=recover snapd_recovery_system=20200825 console=ttyS0 console=tty1 panic=-1",
				},
			},
			boot.BootChain{
				BrandID:        "my-brand",
				Model:          "my-model-uc20",
				Grade:          "dangerous",
				ModelSignKeyID: "Jv8_JiHiIzJVcO9M55pPdqSDWUvuhfDIBJUS-3VW7F_idjix7Ffn5qMxB21ZQuij",
				AssetChain: []boot.BootAsset{
					{
						Role:   "recovery",
						Name:   "bootx64.efi",
						Hashes: []string{"shim-hash-1"},
					},
					{
						Role:   "recovery",
						Name:   "grubx64.efi",
						Hashes: []string{"grub-hash-1"},
					},
					{
						Role:   "run-mode",
						Name:   "grubx64.efi",
						Hashes: []string{"run-grub-hash-1"},
					},
				},
				Kernel:         "pc-kernel",
				KernelRevision: "500",
				KernelCmdlines: []string{
					"snapd_recovery_mode=run console=ttyS0 console=tty1 panic=-1",
				},
			},
		})

		// verify the recovery boot chains
		pbc, cnt, err = boot.ReadBootChains(filepath.Join(dirs.SnapFDEDirUnder(boot.InstallHostWritableDir), "recovery-boot-chains"))
		c.Assert(err, IsNil)
		c.Check(cnt, Equals, 0)
		c.Check(pbc, DeepEquals, boot.PredictableBootChains{
			boot.BootChain{
				BrandID:        "my-brand",
				Model:          "my-model-uc20",
				Grade:          "dangerous",
				ModelSignKeyID: "Jv8_JiHiIzJVcO9M55pPdqSDWUvuhfDIBJUS-3VW7F_idjix7Ffn5qMxB21ZQuij",
				AssetChain: []boot.BootAsset{
					{
						Role:   "recovery",
						Name:   "bootx64.efi",
						Hashes: []string{"shim-hash-1"},
					},
					{
						Role:   "recovery",
						Name:   "grubx64.efi",
						Hashes: []string{"grub-hash-1"},
					},
				},
				Kernel:         "pc-kernel",
				KernelRevision: "1",
				KernelCmdlines: []string{
					"snapd_recovery_mode=recover snapd_recovery_system=20200825 console=ttyS0 console=tty1 panic=-1",
				},
			},
		})

		// marker
		marker := filepath.Join(dirs.SnapFDEDirUnder(boot.InstallHostWritableDir), "sealed-keys")
		c.Check(marker, testutil.FileEquals, "tpm")
	}
}

// TODO:UC20: also test fallback reseal
func (s *sealSuite) TestResealKeyToModeenv(c *C) {
	var prevPbc boot.PredictableBootChains

	for _, tc := range []struct {
		sealedKeys bool
		prevPbc    bool
		resealErr  error
		err        string
	}{
		{sealedKeys: false, resealErr: nil, err: ""},
		{sealedKeys: true, resealErr: nil, err: ""},
		{sealedKeys: true, resealErr: errors.New("reseal error"), err: "cannot reseal the encryption key: reseal error"},
		{prevPbc: true, sealedKeys: true, resealErr: nil, err: ""},
	} {
		rootdir := c.MkDir()
		dirs.SetRootDir(rootdir)
		defer dirs.SetRootDir("")

		if tc.sealedKeys {
			c.Assert(os.MkdirAll(dirs.SnapFDEDir, 0755), IsNil)
			err := ioutil.WriteFile(filepath.Join(dirs.SnapFDEDir, "sealed-keys"), nil, 0644)
			c.Assert(err, IsNil)

		}

		err := createMockGrubCfg(filepath.Join(rootdir, "run/mnt/ubuntu-seed"))
		c.Assert(err, IsNil)

		err = createMockGrubCfg(filepath.Join(rootdir, "run/mnt/ubuntu-boot"))
		c.Assert(err, IsNil)

		modeenv := &boot.Modeenv{
			CurrentRecoverySystems: []string{"20200825"},
			CurrentTrustedRecoveryBootAssets: boot.BootAssetsMap{
				"grubx64.efi": []string{"grub-hash-1"},
				"bootx64.efi": []string{"shim-hash-1", "shim-hash-2"},
			},

			CurrentTrustedBootAssets: boot.BootAssetsMap{
				"grubx64.efi": []string{"run-grub-hash-1", "run-grub-hash-2"},
			},

			CurrentKernels: []string{"pc-kernel_500.snap", "pc-kernel_600.snap"},
		}

		if tc.prevPbc {
			err := boot.WriteBootChains(prevPbc, filepath.Join(dirs.SnapFDEDir, "boot-chains"), 9)
			c.Assert(err, IsNil)
		}

		// mock asset cache
		p := filepath.Join(rootdir, "var/lib/snapd/boot-assets/grub/bootx64.efi-shim-hash-1")
		err = os.MkdirAll(filepath.Dir(p), 0755)
		c.Assert(err, IsNil)
		err = ioutil.WriteFile(p, nil, 0644)
		c.Assert(err, IsNil)
		err = ioutil.WriteFile(filepath.Join(rootdir, "var/lib/snapd/boot-assets/grub/bootx64.efi-shim-hash-2"), nil, 0644)
		c.Assert(err, IsNil)
		err = ioutil.WriteFile(filepath.Join(rootdir, "var/lib/snapd/boot-assets/grub/grubx64.efi-grub-hash-1"), nil, 0644)
		c.Assert(err, IsNil)
		err = ioutil.WriteFile(filepath.Join(rootdir, "var/lib/snapd/boot-assets/grub/grubx64.efi-run-grub-hash-1"), nil, 0644)
		c.Assert(err, IsNil)
		err = ioutil.WriteFile(filepath.Join(rootdir, "var/lib/snapd/boot-assets/grub/grubx64.efi-run-grub-hash-2"), nil, 0644)
		c.Assert(err, IsNil)

		model := boottest.MakeMockUC20Model()

		// set a mock recovery kernel
		readSystemEssentialCalls := 0
		restore := boot.MockSeedReadSystemEssential(func(seedDir, label string, essentialTypes []snap.Type, tm timings.Measurer) (*asserts.Model, []*seed.Snap, error) {
			readSystemEssentialCalls++
			kernelSnap := &seed.Snap{
				Path: "/var/lib/snapd/seed/snaps/pc-kernel_1.snap",
				SideInfo: &snap.SideInfo{
					RealName: "pc-kernel",
					Revision: snap.Revision{N: 1},
				},
			}
			return model, []*seed.Snap{kernelSnap}, nil
		})
		defer restore()

		// set mock key resealing
		resealKeysCalls := 0
		restore = boot.MockSecbootResealKeys(func(params *secboot.ResealKeysParams) error {
			c.Check(params.TPMPolicyAuthKeyFile, Equals, filepath.Join(dirs.SnapSaveDir, "device/fde", "tpm-policy-auth-key"))

			resealKeysCalls++
			c.Assert(params.ModelParams, HasLen, 1)

			// shared parameters
			c.Assert(params.ModelParams[0].Model.DisplayName(), Equals, "My Model")
			switch resealKeysCalls {
			case 1:
				c.Assert(params.ModelParams[0].KernelCmdlines, DeepEquals, []string{
					"snapd_recovery_mode=recover snapd_recovery_system=20200825 console=ttyS0 console=tty1 panic=-1",
					"snapd_recovery_mode=run console=ttyS0 console=tty1 panic=-1",
				})
				// load chains
				c.Assert(params.ModelParams[0].EFILoadChains, HasLen, 6)
			case 2:
				c.Assert(params.ModelParams[0].KernelCmdlines, DeepEquals, []string{
					"snapd_recovery_mode=recover snapd_recovery_system=20200825 console=ttyS0 console=tty1 panic=-1",
				})
				// load chains
				c.Assert(params.ModelParams[0].EFILoadChains, HasLen, 2)
			default:
				c.Errorf("unexpected additional call to secboot.ResealKeys (call # %d)", resealKeysCalls)
			}

			// recovery parameters
			shim := bootloader.NewBootFile("", filepath.Join(rootdir, "var/lib/snapd/boot-assets/grub/bootx64.efi-shim-hash-1"), bootloader.RoleRecovery)
			shim2 := bootloader.NewBootFile("", filepath.Join(rootdir, "var/lib/snapd/boot-assets/grub/bootx64.efi-shim-hash-2"), bootloader.RoleRecovery)
			grub := bootloader.NewBootFile("", filepath.Join(rootdir, "var/lib/snapd/boot-assets/grub/grubx64.efi-grub-hash-1"), bootloader.RoleRecovery)
			kernel := bootloader.NewBootFile("/var/lib/snapd/seed/snaps/pc-kernel_1.snap", "kernel.efi", bootloader.RoleRecovery)

			c.Assert(params.ModelParams[0].EFILoadChains[:2], DeepEquals, []*secboot.LoadChain{
				secboot.NewLoadChain(shim,
					secboot.NewLoadChain(grub,
						secboot.NewLoadChain(kernel))),
				secboot.NewLoadChain(shim2,
					secboot.NewLoadChain(grub,
						secboot.NewLoadChain(kernel))),
			})

			// run mode parameters
			runGrub := bootloader.NewBootFile("", filepath.Join(rootdir, "var/lib/snapd/boot-assets/grub/grubx64.efi-run-grub-hash-1"), bootloader.RoleRunMode)
			runGrub2 := bootloader.NewBootFile("", filepath.Join(rootdir, "var/lib/snapd/boot-assets/grub/grubx64.efi-run-grub-hash-2"), bootloader.RoleRunMode)
			runKernel := bootloader.NewBootFile(filepath.Join(rootdir, "var/lib/snapd/snaps/pc-kernel_500.snap"), "kernel.efi", bootloader.RoleRunMode)
			runKernel2 := bootloader.NewBootFile(filepath.Join(rootdir, "var/lib/snapd/snaps/pc-kernel_600.snap"), "kernel.efi", bootloader.RoleRunMode)

			switch resealKeysCalls {
			case 1:
				c.Assert(params.ModelParams[0].EFILoadChains[2:4], DeepEquals, []*secboot.LoadChain{
					secboot.NewLoadChain(shim,
						secboot.NewLoadChain(grub,
							secboot.NewLoadChain(runGrub,
								secboot.NewLoadChain(runKernel)),
							secboot.NewLoadChain(runGrub2,
								secboot.NewLoadChain(runKernel)),
						)),
					secboot.NewLoadChain(shim2,
						secboot.NewLoadChain(grub,
							secboot.NewLoadChain(runGrub,
								secboot.NewLoadChain(runKernel)),
							secboot.NewLoadChain(runGrub2,
								secboot.NewLoadChain(runKernel)),
						)),
				})

				c.Assert(params.ModelParams[0].EFILoadChains[4:], DeepEquals, []*secboot.LoadChain{
					secboot.NewLoadChain(shim,
						secboot.NewLoadChain(grub,
							secboot.NewLoadChain(runGrub,
								secboot.NewLoadChain(runKernel2)),
							secboot.NewLoadChain(runGrub2,
								secboot.NewLoadChain(runKernel2)),
						)),
					secboot.NewLoadChain(shim2,
						secboot.NewLoadChain(grub,
							secboot.NewLoadChain(runGrub,
								secboot.NewLoadChain(runKernel2)),
							secboot.NewLoadChain(runGrub2,
								secboot.NewLoadChain(runKernel2)),
						)),
				})
			}

			return tc.resealErr
		})
		defer restore()

		// here we don't have unasserted kernels so just set
		// expectReseal to false as it doesn't matter;
		// the behavior with unasserted kernel is tested in
		// boot_test.go specific tests
		const expectReseal = false
		err = boot.ResealKeyToModeenv(rootdir, model, modeenv, expectReseal)
		if !tc.sealedKeys || tc.prevPbc {
			// did nothing
			c.Assert(err, IsNil)
			c.Assert(resealKeysCalls, Equals, 0)
			continue
		}
		if tc.resealErr != nil {
			c.Assert(resealKeysCalls, Equals, 1)
		} else {
			c.Assert(resealKeysCalls, Equals, 2)
		}
		if tc.err == "" {
			c.Assert(err, IsNil)
		} else {
			c.Assert(err, ErrorMatches, tc.err)
			continue
		}

		// verify the boot chains data file
		pbc, cnt, err := boot.ReadBootChains(filepath.Join(dirs.SnapFDEDir, "boot-chains"))
		c.Assert(err, IsNil)
		if tc.prevPbc {
			c.Assert(cnt, Equals, 10)
		} else {
			c.Assert(cnt, Equals, 1)
		}
		c.Check(pbc, DeepEquals, boot.PredictableBootChains{
			boot.BootChain{
				BrandID:        "my-brand",
				Model:          "my-model-uc20",
				Grade:          "dangerous",
				ModelSignKeyID: "Jv8_JiHiIzJVcO9M55pPdqSDWUvuhfDIBJUS-3VW7F_idjix7Ffn5qMxB21ZQuij",
				AssetChain: []boot.BootAsset{
					{
						Role:   "recovery",
						Name:   "bootx64.efi",
						Hashes: []string{"shim-hash-1", "shim-hash-2"},
					},
					{
						Role:   "recovery",
						Name:   "grubx64.efi",
						Hashes: []string{"grub-hash-1"},
					},
				},
				Kernel:         "pc-kernel",
				KernelRevision: "1",
				KernelCmdlines: []string{
					"snapd_recovery_mode=recover snapd_recovery_system=20200825 console=ttyS0 console=tty1 panic=-1",
				},
			},
			boot.BootChain{
				BrandID:        "my-brand",
				Model:          "my-model-uc20",
				Grade:          "dangerous",
				ModelSignKeyID: "Jv8_JiHiIzJVcO9M55pPdqSDWUvuhfDIBJUS-3VW7F_idjix7Ffn5qMxB21ZQuij",
				AssetChain: []boot.BootAsset{
					{
						Role:   "recovery",
						Name:   "bootx64.efi",
						Hashes: []string{"shim-hash-1", "shim-hash-2"},
					},
					{
						Role:   "recovery",
						Name:   "grubx64.efi",
						Hashes: []string{"grub-hash-1"},
					},
					{
						Role:   "run-mode",
						Name:   "grubx64.efi",
						Hashes: []string{"run-grub-hash-1", "run-grub-hash-2"},
					},
				},
				Kernel:         "pc-kernel",
				KernelRevision: "500",
				KernelCmdlines: []string{
					"snapd_recovery_mode=run console=ttyS0 console=tty1 panic=-1",
				},
			},
			boot.BootChain{
				BrandID:        "my-brand",
				Model:          "my-model-uc20",
				Grade:          "dangerous",
				ModelSignKeyID: "Jv8_JiHiIzJVcO9M55pPdqSDWUvuhfDIBJUS-3VW7F_idjix7Ffn5qMxB21ZQuij",
				AssetChain: []boot.BootAsset{
					{
						Role:   "recovery",
						Name:   "bootx64.efi",
						Hashes: []string{"shim-hash-1", "shim-hash-2"},
					},
					{
						Role:   "recovery",
						Name:   "grubx64.efi",
						Hashes: []string{"grub-hash-1"},
					},
					{
						Role:   "run-mode",
						Name:   "grubx64.efi",
						Hashes: []string{"run-grub-hash-1", "run-grub-hash-2"},
					},
				},
				Kernel:         "pc-kernel",
				KernelRevision: "600",
				KernelCmdlines: []string{
					"snapd_recovery_mode=run console=ttyS0 console=tty1 panic=-1",
				},
			},
		})
		prevPbc = pbc
	}
}

func (s *sealSuite) TestRecoveryBootChainsForSystems(c *C) {
	for _, tc := range []struct {
		assetsMap          boot.BootAssetsMap
		recoverySystems    []string
		undefinedKernel    bool
		expectedAssets     []boot.BootAsset
		expectedKernelRevs []int
		err                string
	}{
		{
			// transition sequences
			recoverySystems: []string{"20200825"},
			assetsMap: boot.BootAssetsMap{
				"grubx64.efi": []string{"grub-hash-1", "grub-hash-2"},
				"bootx64.efi": []string{"shim-hash-1"},
			},
			expectedAssets: []boot.BootAsset{
				{Role: bootloader.RoleRecovery, Name: "bootx64.efi", Hashes: []string{"shim-hash-1"}},
				{Role: bootloader.RoleRecovery, Name: "grubx64.efi", Hashes: []string{"grub-hash-1", "grub-hash-2"}},
			},
			expectedKernelRevs: []int{1},
		},
		{
			// two systems
			recoverySystems: []string{"20200825", "20200831"},
			assetsMap: boot.BootAssetsMap{
				"grubx64.efi": []string{"grub-hash-1", "grub-hash-2"},
				"bootx64.efi": []string{"shim-hash-1"},
			},
			expectedAssets: []boot.BootAsset{
				{Role: bootloader.RoleRecovery, Name: "bootx64.efi", Hashes: []string{"shim-hash-1"}},
				{Role: bootloader.RoleRecovery, Name: "grubx64.efi", Hashes: []string{"grub-hash-1", "grub-hash-2"}},
			},
			expectedKernelRevs: []int{1, 3},
		},
		{
			// non-transition sequence
			recoverySystems: []string{"20200825"},
			assetsMap: boot.BootAssetsMap{
				"grubx64.efi": []string{"grub-hash-1"},
				"bootx64.efi": []string{"shim-hash-1"},
			},
			expectedAssets: []boot.BootAsset{
				{Role: bootloader.RoleRecovery, Name: "bootx64.efi", Hashes: []string{"shim-hash-1"}},
				{Role: bootloader.RoleRecovery, Name: "grubx64.efi", Hashes: []string{"grub-hash-1"}},
			},
			expectedKernelRevs: []int{1},
		},
		{
			// invalid recovery system label
			recoverySystems: []string{"0"},
			err:             `invalid system seed label: "0"`,
		},
	} {
		rootdir := c.MkDir()
		dirs.SetRootDir(rootdir)
		defer dirs.SetRootDir("")

		// set recovery kernel
		restore := boot.MockSeedReadSystemEssential(func(seedDir, label string, essentialTypes []snap.Type, tm timings.Measurer) (*asserts.Model, []*seed.Snap, error) {
			if label != "20200825" && label != "20200831" {
				return nil, nil, fmt.Errorf("invalid system seed label: %q", label)
			}
			kernelRev := 1
			if label == "20200831" {
				kernelRev = 3
			}
			kernelSnap := &seed.Snap{
				Path: fmt.Sprintf("/var/lib/snapd/seed/snaps/pc-kernel_%d.snap", kernelRev),
				SideInfo: &snap.SideInfo{
					RealName: "pc-kernel",
					Revision: snap.R(kernelRev),
				},
			}
			return nil, []*seed.Snap{kernelSnap}, nil
		})
		defer restore()

		grubDir := filepath.Join(rootdir, "run/mnt/ubuntu-seed")
		err := createMockGrubCfg(grubDir)
		c.Assert(err, IsNil)

		bl, err := bootloader.Find(grubDir, &bootloader.Options{Role: bootloader.RoleRecovery})
		c.Assert(err, IsNil)
		tbl, ok := bl.(bootloader.TrustedAssetsBootloader)
		c.Assert(ok, Equals, true)

		model := boottest.MakeMockUC20Model()

		modeenv := &boot.Modeenv{
			CurrentTrustedRecoveryBootAssets: tc.assetsMap,
		}

		bc, err := boot.RecoveryBootChainsForSystems(tc.recoverySystems, tbl, model, modeenv)
		if tc.err == "" {
			c.Assert(err, IsNil)
			c.Assert(bc, HasLen, len(tc.recoverySystems))
			for i, chain := range bc {
				c.Assert(chain.AssetChain, DeepEquals, tc.expectedAssets)
				c.Check(chain.Kernel, Equals, "pc-kernel")
				expectedKernelRev := tc.expectedKernelRevs[i]
				c.Check(chain.KernelRevision, Equals, fmt.Sprintf("%d", expectedKernelRev))
				c.Check(chain.KernelBootFile(), DeepEquals, bootloader.BootFile{Snap: fmt.Sprintf("/var/lib/snapd/seed/snaps/pc-kernel_%d.snap", expectedKernelRev), Path: "kernel.efi", Role: bootloader.RoleRecovery})
			}
		} else {
			c.Assert(err, ErrorMatches, tc.err)
		}

	}

}

func createMockGrubCfg(baseDir string) error {
	cfg := filepath.Join(baseDir, "EFI/ubuntu/grub.cfg")
	if err := os.MkdirAll(filepath.Dir(cfg), 0755); err != nil {
		return err
	}
	return ioutil.WriteFile(cfg, []byte("# Snapd-Boot-Config-Edition: 1\n"), 0644)
}

func (s *sealSuite) TestSealKeyModelParams(c *C) {
	rootdir := c.MkDir()
	dirs.SetRootDir(rootdir)
	defer dirs.SetRootDir("")

	model := boottest.MakeMockUC20Model()

	roleToBlName := map[bootloader.Role]string{
		bootloader.RoleRecovery: "grub",
		bootloader.RoleRunMode:  "grub",
	}
	// mock asset cache
	p := filepath.Join(rootdir, "var/lib/snapd/boot-assets/grub/shim-shim-hash")
	err := os.MkdirAll(filepath.Dir(p), 0755)
	c.Assert(err, IsNil)
	err = ioutil.WriteFile(p, nil, 0644)
	c.Assert(err, IsNil)
	err = ioutil.WriteFile(filepath.Join(rootdir, "var/lib/snapd/boot-assets/grub/loader-loader-hash1"), nil, 0644)
	c.Assert(err, IsNil)
	err = ioutil.WriteFile(filepath.Join(rootdir, "var/lib/snapd/boot-assets/grub/loader-loader-hash2"), nil, 0644)
	c.Assert(err, IsNil)

	oldmodel := boottest.MakeMockUC20Model(map[string]interface{}{
		"model":     "old-model-uc20",
		"timestamp": "2019-10-01T08:00:00+00:00",
	})

	// old recovery
	oldrc := boot.BootChain{
		BrandID: oldmodel.BrandID(),
		Model:   oldmodel.Model(),
		AssetChain: []boot.BootAsset{
			{Name: "shim", Role: bootloader.RoleRecovery, Hashes: []string{"shim-hash"}},
			{Name: "loader", Role: bootloader.RoleRecovery, Hashes: []string{"loader-hash1"}},
		},
		KernelCmdlines: []string{"panic=1", "oldrc"},
	}
	oldrc.SetModelAssertion(oldmodel)
	oldkbf := bootloader.BootFile{Snap: "pc-kernel_1.snap"}
	oldrc.SetKernelBootFile(oldkbf)

	// recovery
	rc1 := boot.BootChain{
		BrandID: model.BrandID(),
		Model:   model.Model(),
		AssetChain: []boot.BootAsset{
			{Name: "shim", Role: bootloader.RoleRecovery, Hashes: []string{"shim-hash"}},
			{Name: "loader", Role: bootloader.RoleRecovery, Hashes: []string{"loader-hash1"}},
		},
		KernelCmdlines: []string{"panic=1", "rc1"},
	}
	rc1.SetModelAssertion(model)
	rc1kbf := bootloader.BootFile{Snap: "pc-kernel_10.snap"}
	rc1.SetKernelBootFile(rc1kbf)

	// run system
	runc1 := boot.BootChain{
		BrandID: model.BrandID(),
		Model:   model.Model(),
		AssetChain: []boot.BootAsset{
			{Name: "shim", Role: bootloader.RoleRecovery, Hashes: []string{"shim-hash"}},
			{Name: "loader", Role: bootloader.RoleRecovery, Hashes: []string{"loader-hash1"}},
			{Name: "loader", Role: bootloader.RoleRunMode, Hashes: []string{"loader-hash2"}},
		},
		KernelCmdlines: []string{"panic=1", "runc1"},
	}
	runc1.SetModelAssertion(model)
	runc1kbf := bootloader.BootFile{Snap: "pc-kernel_50.snap"}
	runc1.SetKernelBootFile(runc1kbf)

	pbc := boot.ToPredictableBootChains([]boot.BootChain{rc1, runc1, oldrc})

	shim := bootloader.NewBootFile("", filepath.Join(rootdir, "var/lib/snapd/boot-assets/grub/shim-shim-hash"), bootloader.RoleRecovery)
	loader1 := bootloader.NewBootFile("", filepath.Join(rootdir, "var/lib/snapd/boot-assets/grub/loader-loader-hash1"), bootloader.RoleRecovery)
	loader2 := bootloader.NewBootFile("", filepath.Join(rootdir, "var/lib/snapd/boot-assets/grub/loader-loader-hash2"), bootloader.RoleRunMode)

	params, err := boot.SealKeyModelParams(pbc, roleToBlName)
	c.Assert(err, IsNil)
	c.Check(params, HasLen, 2)
	c.Check(params[0].Model, Equals, model)
	// NB: merging of lists makes panic=1 appear once
	c.Check(params[0].KernelCmdlines, DeepEquals, []string{"panic=1", "rc1", "runc1"})

	c.Check(params[0].EFILoadChains, DeepEquals, []*secboot.LoadChain{
		secboot.NewLoadChain(shim,
			secboot.NewLoadChain(loader1,
				secboot.NewLoadChain(rc1kbf))),
		secboot.NewLoadChain(shim,
			secboot.NewLoadChain(loader1,
				secboot.NewLoadChain(loader2,
					secboot.NewLoadChain(runc1kbf)))),
	})

	c.Check(params[1].Model, Equals, oldmodel)
	c.Check(params[1].KernelCmdlines, DeepEquals, []string{"oldrc", "panic=1"})
	c.Check(params[1].EFILoadChains, DeepEquals, []*secboot.LoadChain{
		secboot.NewLoadChain(shim,
			secboot.NewLoadChain(loader1,
				secboot.NewLoadChain(oldkbf))),
	})
}

func (s *sealSuite) TestIsResealNeeded(c *C) {
	if os.Geteuid() == 0 {
		c.Skip("the test cannot be run by the root user")
	}

	chains := []boot.BootChain{
		{
			BrandID:        "mybrand",
			Model:          "foo",
			Grade:          "signed",
			ModelSignKeyID: "my-key-id",
			AssetChain: []boot.BootAsset{
				// hashes will be sorted
				{Role: bootloader.RoleRecovery, Name: "shim", Hashes: []string{"x", "y"}},
				{Role: bootloader.RoleRecovery, Name: "loader", Hashes: []string{"c", "d"}},
				{Role: bootloader.RoleRunMode, Name: "loader", Hashes: []string{"z", "x"}},
			},
			Kernel:         "pc-kernel-other",
			KernelRevision: "2345",
			KernelCmdlines: []string{`snapd_recovery_mode=run foo`},
		}, {
			BrandID:        "mybrand",
			Model:          "foo",
			Grade:          "dangerous",
			ModelSignKeyID: "my-key-id",
			AssetChain: []boot.BootAsset{
				// hashes will be sorted
				{Role: bootloader.RoleRecovery, Name: "shim", Hashes: []string{"y", "x"}},
				{Role: bootloader.RoleRecovery, Name: "loader", Hashes: []string{"c", "d"}},
			},
			Kernel:         "pc-kernel-recovery",
			KernelRevision: "1234",
			KernelCmdlines: []string{`snapd_recovery_mode=recover foo`},
		},
	}

	pbc := boot.ToPredictableBootChains(chains)

	rootdir := c.MkDir()
	err := boot.WriteBootChains(pbc, filepath.Join(dirs.SnapFDEDirUnder(rootdir), "boot-chains"), 2)
	c.Assert(err, IsNil)

	needed, _, err := boot.IsResealNeeded(pbc, filepath.Join(dirs.SnapFDEDirUnder(rootdir), "boot-chains"), false)
	c.Assert(err, IsNil)
	c.Check(needed, Equals, false)

	otherchain := []boot.BootChain{pbc[0]}
	needed, cnt, err := boot.IsResealNeeded(otherchain, filepath.Join(dirs.SnapFDEDirUnder(rootdir), "boot-chains"), false)
	c.Assert(err, IsNil)
	// chains are different
	c.Check(needed, Equals, true)
	c.Check(cnt, Equals, 3)

	// boot-chains does not exist, we cannot compare so advise to reseal
	otherRootdir := c.MkDir()
	needed, cnt, err = boot.IsResealNeeded(otherchain, filepath.Join(dirs.SnapFDEDirUnder(otherRootdir), "boot-chains"), false)
	c.Assert(err, IsNil)
	c.Check(needed, Equals, true)
	c.Check(cnt, Equals, 1)

	// exists but cannot be read
	c.Assert(os.Chmod(filepath.Join(dirs.SnapFDEDirUnder(rootdir), "boot-chains"), 0000), IsNil)
	defer os.Chmod(filepath.Join(dirs.SnapFDEDirUnder(rootdir), "boot-chains"), 0755)
	needed, _, err = boot.IsResealNeeded(otherchain, filepath.Join(dirs.SnapFDEDirUnder(rootdir), "boot-chains"), false)
	c.Assert(err, ErrorMatches, "cannot open existing boot chains data file: open .*/boot-chains: permission denied")
	c.Check(needed, Equals, false)

	// unrevisioned kernel chain
	unrevchain := []boot.BootChain{pbc[0], pbc[1]}
	unrevchain[1].KernelRevision = ""
	// write on disk
	bootChainsFile := filepath.Join(dirs.SnapFDEDirUnder(rootdir), "boot-chains")
	err = boot.WriteBootChains(unrevchain, bootChainsFile, 2)
	c.Assert(err, IsNil)

	needed, cnt, err = boot.IsResealNeeded(pbc, bootChainsFile, false)
	c.Assert(err, IsNil)
	c.Check(needed, Equals, true)
	c.Check(cnt, Equals, 3)

	// cases falling back to expectReseal
	needed, _, err = boot.IsResealNeeded(unrevchain, bootChainsFile, false)
	c.Assert(err, IsNil)
	c.Check(needed, Equals, false)

	needed, cnt, err = boot.IsResealNeeded(unrevchain, bootChainsFile, true)
	c.Assert(err, IsNil)
	c.Check(needed, Equals, true)
	c.Check(cnt, Equals, 3)
}

func (s *sealSuite) TestSealToModeenvWithFdeHookHappy(c *C) {
<<<<<<< HEAD
	rootdir := c.MkDir()
	dirs.SetRootDir(rootdir)
	defer dirs.SetRootDir("")

	restore := boot.MockHasFDESetupHook(func() (bool, error) {
		return true, nil
	})
	defer restore()

	n := 0
	var runFDESetupHookParams []*boot.FDESetupHookParams
	restore = boot.MockRunFDESetupHook(func(op string, params *boot.FDESetupHookParams) ([]byte, error) {
		n++
		c.Assert(op, Equals, "initial-setup")
		runFDESetupHookParams = append(runFDESetupHookParams, params)
		return []byte("sealed-key: " + strconv.Itoa(n)), nil
	})
	defer restore()

	modeenv := &boot.Modeenv{
		RecoverySystem: "20200825",
	}
	key := secboot.EncryptionKey{1, 2, 3, 4}
	saveKey := secboot.EncryptionKey{5, 6, 7, 8}

	model := boottest.MakeMockUC20Model()
	err := boot.SealKeyToModeenv(key, saveKey, model, modeenv)
	c.Assert(err, IsNil)
	// check that runFDESetupHook was called the expected way
	c.Check(runFDESetupHookParams, DeepEquals, []*boot.FDESetupHookParams{
		{Key: secboot.EncryptionKey{1, 2, 3, 4}, Models: []*asserts.Model{model}},
		{Key: secboot.EncryptionKey{1, 2, 3, 4}, Models: []*asserts.Model{model}},
		{Key: secboot.EncryptionKey{5, 6, 7, 8}, Models: []*asserts.Model{model}},
	})
	// check that the sealed keys got written to the expected places
	for i, p := range []string{
		filepath.Join(boot.InitramfsBootEncryptionKeyDir, "ubuntu-data.sealed-key"),
		filepath.Join(boot.InitramfsSeedEncryptionKeyDir, "ubuntu-data.recovery.sealed-key"),
		filepath.Join(boot.InitramfsSeedEncryptionKeyDir, "ubuntu-save.recovery.sealed-key"),
	} {
		c.Check(p, testutil.FileEquals, "sealed-key: "+strconv.Itoa(i+1))
	}
	marker := filepath.Join(dirs.SnapFDEDirUnder(boot.InstallHostWritableDir), "sealed-keys")
	c.Check(marker, testutil.FileEquals, "fde-setup-hook")
}

func (s *sealSuite) TestSealToModeenvWithFdeHookSad(c *C) {
=======
>>>>>>> 3a4d16a6
	rootdir := c.MkDir()
	dirs.SetRootDir(rootdir)
	defer dirs.SetRootDir("")

	restore := boot.MockHasFDESetupHook(func() (bool, error) {
		return true, nil
	})
	defer restore()

<<<<<<< HEAD
	restore = boot.MockRunFDESetupHook(func(op string, params *boot.FDESetupHookParams) ([]byte, error) {
		return nil, fmt.Errorf("hook failed")
=======
	n := 0
	var runFDESetupHookParams []*boot.FDESetupHookParams
	restore = boot.MockRunFDESetupHook(func(op string, params *boot.FDESetupHookParams) ([]byte, error) {
		n++
		c.Assert(op, Equals, "initial-setup")
		runFDESetupHookParams = append(runFDESetupHookParams, params)
		return []byte("sealed-key: " + strconv.Itoa(n)), nil
>>>>>>> 3a4d16a6
	})
	defer restore()

	modeenv := &boot.Modeenv{
		RecoverySystem: "20200825",
	}
	key := secboot.EncryptionKey{1, 2, 3, 4}
	saveKey := secboot.EncryptionKey{5, 6, 7, 8}

	model := boottest.MakeMockUC20Model()
	err := boot.SealKeyToModeenv(key, saveKey, model, modeenv)
<<<<<<< HEAD
=======
	c.Assert(err, IsNil)
	// check that runFDESetupHook was called the expected way
	c.Check(runFDESetupHookParams, DeepEquals, []*boot.FDESetupHookParams{
		{Key: secboot.EncryptionKey{1, 2, 3, 4}, Models: []*asserts.Model{model}},
		{Key: secboot.EncryptionKey{1, 2, 3, 4}, Models: []*asserts.Model{model}},
		{Key: secboot.EncryptionKey{5, 6, 7, 8}, Models: []*asserts.Model{model}},
	})
	// check that the sealed keys got written to the expected places
	for i, p := range []string{
		filepath.Join(boot.InitramfsBootEncryptionKeyDir, "ubuntu-data.sealed-key"),
		filepath.Join(boot.InitramfsSeedEncryptionKeyDir, "ubuntu-data.recovery.sealed-key"),
		filepath.Join(boot.InitramfsSeedEncryptionKeyDir, "ubuntu-save.recovery.sealed-key"),
	} {
		c.Check(p, testutil.FileEquals, "sealed-key: "+strconv.Itoa(i+1))
	}
	marker := filepath.Join(dirs.SnapFDEDirUnder(boot.InstallHostWritableDir), "sealed-keys")
	c.Check(marker, testutil.FileEquals, "fde-setup-hook")
}

func (s *sealSuite) TestSealToModeenvWithFdeHookSad(c *C) {
	rootdir := c.MkDir()
	dirs.SetRootDir(rootdir)
	defer dirs.SetRootDir("")

	restore := boot.MockHasFDESetupHook(func() (bool, error) {
		return true, nil
	})
	defer restore()

	restore = boot.MockRunFDESetupHook(func(op string, params *boot.FDESetupHookParams) ([]byte, error) {
		return nil, fmt.Errorf("hook failed")
	})
	defer restore()

	modeenv := &boot.Modeenv{
		RecoverySystem: "20200825",
	}
	key := secboot.EncryptionKey{1, 2, 3, 4}
	saveKey := secboot.EncryptionKey{5, 6, 7, 8}

	model := boottest.MakeMockUC20Model()
	err := boot.SealKeyToModeenv(key, saveKey, model, modeenv)
>>>>>>> 3a4d16a6
	c.Assert(err, ErrorMatches, "hook failed")
	marker := filepath.Join(dirs.SnapFDEDirUnder(boot.InstallHostWritableDir), "sealed-keys")
	c.Check(marker, testutil.FileAbsent)
}

func (s *sealSuite) TestResealKeyToModeenvWithFdeHookCalled(c *C) {
	rootdir := c.MkDir()
	dirs.SetRootDir(rootdir)
	defer dirs.SetRootDir("")

	resealKeyToModeenvUsingFDESetupHookCalled := 0
	restore := boot.MockResealKeyToModeenvUsingFDESetupHook(func(string, *asserts.Model, *boot.Modeenv, bool) error {
		resealKeyToModeenvUsingFDESetupHookCalled++
		return nil
	})
	defer restore()

	// TODO: this simulates that the hook is not available yet
	//       because of e.g. seeding. Longer term there will be
	//       more, see TODO in resealKeyToModeenvUsingFDESetupHookImpl
	restore = boot.MockHasFDESetupHook(func() (bool, error) {
		return false, fmt.Errorf("hook not available yet because e.g. seeding")
	})
	defer restore()

	marker := filepath.Join(dirs.SnapFDEDirUnder(rootdir), "sealed-keys")
	err := os.MkdirAll(filepath.Dir(marker), 0755)
	c.Assert(err, IsNil)
	err = ioutil.WriteFile(marker, []byte("fde-setup-hook"), 0644)
	c.Assert(err, IsNil)

	modeenv := &boot.Modeenv{
		RecoverySystem: "20200825",
	}

	model := boottest.MakeMockUC20Model()
	expectReseal := false
	err = boot.ResealKeyToModeenv(rootdir, model, modeenv, expectReseal)
	c.Assert(err, IsNil)
	c.Check(resealKeyToModeenvUsingFDESetupHookCalled, Equals, 1)
}

func (s *sealSuite) TestResealKeyToModeenvWithFdeHookVerySad(c *C) {
	rootdir := c.MkDir()
	dirs.SetRootDir(rootdir)
	defer dirs.SetRootDir("")

	resealKeyToModeenvUsingFDESetupHookCalled := 0
	restore := boot.MockResealKeyToModeenvUsingFDESetupHook(func(string, *asserts.Model, *boot.Modeenv, bool) error {
		resealKeyToModeenvUsingFDESetupHookCalled++
		return fmt.Errorf("fde setup hook failed")
	})
	defer restore()

	marker := filepath.Join(dirs.SnapFDEDirUnder(rootdir), "sealed-keys")
	err := os.MkdirAll(filepath.Dir(marker), 0755)
	c.Assert(err, IsNil)
	err = ioutil.WriteFile(marker, []byte("fde-setup-hook"), 0644)
	c.Assert(err, IsNil)

	modeenv := &boot.Modeenv{
		RecoverySystem: "20200825",
	}

	model := boottest.MakeMockUC20Model()
	expectReseal := false
	err = boot.ResealKeyToModeenv(rootdir, model, modeenv, expectReseal)
	c.Assert(err, ErrorMatches, "fde setup hook failed")
	c.Check(resealKeyToModeenvUsingFDESetupHookCalled, Equals, 1)
}<|MERGE_RESOLUTION|>--- conflicted
+++ resolved
@@ -907,7 +907,6 @@
 }
 
 func (s *sealSuite) TestSealToModeenvWithFdeHookHappy(c *C) {
-<<<<<<< HEAD
 	rootdir := c.MkDir()
 	dirs.SetRootDir(rootdir)
 	defer dirs.SetRootDir("")
@@ -955,8 +954,6 @@
 }
 
 func (s *sealSuite) TestSealToModeenvWithFdeHookSad(c *C) {
-=======
->>>>>>> 3a4d16a6
 	rootdir := c.MkDir()
 	dirs.SetRootDir(rootdir)
 	defer dirs.SetRootDir("")
@@ -966,60 +963,6 @@
 	})
 	defer restore()
 
-<<<<<<< HEAD
-	restore = boot.MockRunFDESetupHook(func(op string, params *boot.FDESetupHookParams) ([]byte, error) {
-		return nil, fmt.Errorf("hook failed")
-=======
-	n := 0
-	var runFDESetupHookParams []*boot.FDESetupHookParams
-	restore = boot.MockRunFDESetupHook(func(op string, params *boot.FDESetupHookParams) ([]byte, error) {
-		n++
-		c.Assert(op, Equals, "initial-setup")
-		runFDESetupHookParams = append(runFDESetupHookParams, params)
-		return []byte("sealed-key: " + strconv.Itoa(n)), nil
->>>>>>> 3a4d16a6
-	})
-	defer restore()
-
-	modeenv := &boot.Modeenv{
-		RecoverySystem: "20200825",
-	}
-	key := secboot.EncryptionKey{1, 2, 3, 4}
-	saveKey := secboot.EncryptionKey{5, 6, 7, 8}
-
-	model := boottest.MakeMockUC20Model()
-	err := boot.SealKeyToModeenv(key, saveKey, model, modeenv)
-<<<<<<< HEAD
-=======
-	c.Assert(err, IsNil)
-	// check that runFDESetupHook was called the expected way
-	c.Check(runFDESetupHookParams, DeepEquals, []*boot.FDESetupHookParams{
-		{Key: secboot.EncryptionKey{1, 2, 3, 4}, Models: []*asserts.Model{model}},
-		{Key: secboot.EncryptionKey{1, 2, 3, 4}, Models: []*asserts.Model{model}},
-		{Key: secboot.EncryptionKey{5, 6, 7, 8}, Models: []*asserts.Model{model}},
-	})
-	// check that the sealed keys got written to the expected places
-	for i, p := range []string{
-		filepath.Join(boot.InitramfsBootEncryptionKeyDir, "ubuntu-data.sealed-key"),
-		filepath.Join(boot.InitramfsSeedEncryptionKeyDir, "ubuntu-data.recovery.sealed-key"),
-		filepath.Join(boot.InitramfsSeedEncryptionKeyDir, "ubuntu-save.recovery.sealed-key"),
-	} {
-		c.Check(p, testutil.FileEquals, "sealed-key: "+strconv.Itoa(i+1))
-	}
-	marker := filepath.Join(dirs.SnapFDEDirUnder(boot.InstallHostWritableDir), "sealed-keys")
-	c.Check(marker, testutil.FileEquals, "fde-setup-hook")
-}
-
-func (s *sealSuite) TestSealToModeenvWithFdeHookSad(c *C) {
-	rootdir := c.MkDir()
-	dirs.SetRootDir(rootdir)
-	defer dirs.SetRootDir("")
-
-	restore := boot.MockHasFDESetupHook(func() (bool, error) {
-		return true, nil
-	})
-	defer restore()
-
 	restore = boot.MockRunFDESetupHook(func(op string, params *boot.FDESetupHookParams) ([]byte, error) {
 		return nil, fmt.Errorf("hook failed")
 	})
@@ -1033,7 +976,6 @@
 
 	model := boottest.MakeMockUC20Model()
 	err := boot.SealKeyToModeenv(key, saveKey, model, modeenv)
->>>>>>> 3a4d16a6
 	c.Assert(err, ErrorMatches, "hook failed")
 	marker := filepath.Join(dirs.SnapFDEDirUnder(boot.InstallHostWritableDir), "sealed-keys")
 	c.Check(marker, testutil.FileAbsent)
