--- conflicted
+++ resolved
@@ -1,10 +1,3 @@
-<<<<<<< HEAD
-snapd (2.17.1ubuntu4) trusty; urgency=medium
-
-  * Bump revision for PPA build.
-
- -- Thomas Voß <thomas.voss@canonical.com>  Wed, 16 Nov 2016 12:55:48 +0100
-=======
 snapd (2.18) xenial; urgency=medium
 
   * New upstream release, LP: #1644625
@@ -113,7 +106,6 @@
     - store: sections/featured snaps store support
 
  -- Michael Vogt <michael.vogt@ubuntu.com>  Thu, 24 Nov 2016 19:43:08 +0100
->>>>>>> 52cebca1
 
 snapd (2.17.1) xenial; urgency=medium
 
