--- conflicted
+++ resolved
@@ -1,3 +1,9 @@
+ubuntu-core-launcher (1.0.21) UNRELEASED; urgency=medium
+  * src/main.c: setup private /dev/pts
+  * debian/usr.bin.ubuntu-core-launcher: allow mounting /dev/pts
+
+ -- Jamie Strandboge <jamie@ubuntu.com>  Tue, 22 Mar 2016 06:23:38 -0500
+
 ubuntu-core-launcher (1.0.20) xenial; urgency=medium
 
   * don't set NO_NEW_PRIVS. This requires changing privilege dropping since
@@ -5,12 +11,7 @@
     dropping until seccomp_load(), then raising before and permanently
     dropping after the filter is applied. As a result, setuid/setgid is
     required in all policy (but is still mediated by AppArmor)
-<<<<<<< HEAD
     - LP: #1560211
-=======
-  * src/main.c: setup private /dev/pts
-  * debian/usr.bin.ubuntu-core-launcher: allow mounting /dev/pts
->>>>>>> d3cfa726
 
  -- Jamie Strandboge <jamie@ubuntu.com>  Mon, 21 Mar 2016 15:24:33 -0500
 
