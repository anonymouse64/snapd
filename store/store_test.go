// -*- Mode: Go; indent-tabs-mode: t -*-

/*
 * Copyright (C) 2014-2018 Canonical Ltd
 *
 * This program is free software: you can redistribute it and/or modify
 * it under the terms of the GNU General Public License version 3 as
 * published by the Free Software Foundation.
 *
 * This program is distributed in the hope that it will be useful,
 * but WITHOUT ANY WARRANTY; without even the implied warranty of
 * MERCHANTABILITY or FITNESS FOR A PARTICULAR PURPOSE.  See the
 * GNU General Public License for more details.
 *
 * You should have received a copy of the GNU General Public License
 * along with this program.  If not, see <http://www.gnu.org/licenses/>.
 *
 */

package store

import (
	"bytes"
	"crypto"
	"encoding/json"
	"errors"
	"fmt"
	"io"
	"io/ioutil"
	"net/http"
	"net/http/httptest"
	"net/url"
	"os"
	"path/filepath"
	"regexp"
	"strings"
	"testing"
	"time"

	"golang.org/x/crypto/sha3"
	"golang.org/x/net/context"
	. "gopkg.in/check.v1"
	"gopkg.in/macaroon.v1"
	"gopkg.in/retry.v1"

	"github.com/snapcore/snapd/advisor"
	"github.com/snapcore/snapd/arch"
	"github.com/snapcore/snapd/asserts"
	"github.com/snapcore/snapd/dirs"
	"github.com/snapcore/snapd/httputil"
	"github.com/snapcore/snapd/logger"
	"github.com/snapcore/snapd/osutil"
	"github.com/snapcore/snapd/overlord/auth"
	"github.com/snapcore/snapd/progress"
	"github.com/snapcore/snapd/release"
	"github.com/snapcore/snapd/snap"
	"github.com/snapcore/snapd/testutil"
)

func TestStore(t *testing.T) { TestingT(t) }

type configTestSuite struct{}

var _ = Suite(&configTestSuite{})

func (suite *configTestSuite) TestSetBaseURL(c *C) {
	// Sanity check to prove at least one URI changes.
	cfg := DefaultConfig()
	c.Assert(cfg.StoreBaseURL.String(), Equals, "https://api.snapcraft.io/")

	u, err := url.Parse("http://example.com/path/prefix/")
	c.Assert(err, IsNil)
	err = cfg.setBaseURL(u)
	c.Assert(err, IsNil)

	c.Check(cfg.StoreBaseURL.String(), Equals, "http://example.com/path/prefix/")
	c.Check(cfg.AssertionsBaseURL, IsNil)
}

func (suite *configTestSuite) TestSetBaseURLStoreOverrides(c *C) {
	cfg := DefaultConfig()
	c.Assert(cfg.setBaseURL(apiURL()), IsNil)
	c.Check(cfg.StoreBaseURL, Matches, apiURL().String()+".*")

	c.Assert(os.Setenv("SNAPPY_FORCE_API_URL", "https://force-api.local/"), IsNil)
	defer os.Setenv("SNAPPY_FORCE_API_URL", "")
	cfg = DefaultConfig()
	c.Assert(cfg.setBaseURL(apiURL()), IsNil)
	c.Check(cfg.StoreBaseURL.String(), Equals, "https://force-api.local/")
	c.Check(cfg.AssertionsBaseURL, IsNil)
}

func (suite *configTestSuite) TestSetBaseURLStoreURLBadEnviron(c *C) {
	c.Assert(os.Setenv("SNAPPY_FORCE_API_URL", "://example.com"), IsNil)
	defer os.Setenv("SNAPPY_FORCE_API_URL", "")

	cfg := DefaultConfig()
	err := cfg.setBaseURL(apiURL())
	c.Check(err, ErrorMatches, "invalid SNAPPY_FORCE_API_URL: parse ://example.com: missing protocol scheme")
}

func (suite *configTestSuite) TestSetBaseURLAssertsOverrides(c *C) {
	cfg := DefaultConfig()
	c.Assert(cfg.setBaseURL(apiURL()), IsNil)
	c.Check(cfg.AssertionsBaseURL, IsNil)

	c.Assert(os.Setenv("SNAPPY_FORCE_SAS_URL", "https://force-sas.local/"), IsNil)
	defer os.Setenv("SNAPPY_FORCE_SAS_URL", "")
	cfg = DefaultConfig()
	c.Assert(cfg.setBaseURL(apiURL()), IsNil)
	c.Check(cfg.AssertionsBaseURL, Matches, "https://force-sas.local/.*")
}

func (suite *configTestSuite) TestSetBaseURLAssertsURLBadEnviron(c *C) {
	c.Assert(os.Setenv("SNAPPY_FORCE_SAS_URL", "://example.com"), IsNil)
	defer os.Setenv("SNAPPY_FORCE_SAS_URL", "")

	cfg := DefaultConfig()
	err := cfg.setBaseURL(apiURL())
	c.Check(err, ErrorMatches, "invalid SNAPPY_FORCE_SAS_URL: parse ://example.com: missing protocol scheme")
}

const (
	// Store API paths/patterns.
	authNoncesPath     = "/api/v1/snaps/auth/nonces"
	authSessionPath    = "/api/v1/snaps/auth/sessions"
	buyPath            = "/api/v1/snaps/purchases/buy"
	customersMePath    = "/api/v1/snaps/purchases/customers/me"
	detailsPathPattern = "/api/v1/snaps/details/.*"
	metadataPath       = "/api/v1/snaps/metadata"
	ordersPath         = "/api/v1/snaps/purchases/orders"
	searchPath         = "/api/v1/snaps/search"
	sectionsPath       = "/api/v1/snaps/sections"
)

// Build details path for a snap name.
func detailsPath(snapName string) string {
	return strings.Replace(detailsPathPattern, ".*", snapName, 1)
}

// Assert that a request is roughly as expected. Useful in fakes that should
// only attempt to handle a specific request.
func assertRequest(c *C, r *http.Request, method, pathPattern string) {
	pathMatch, err := regexp.MatchString("^"+pathPattern+"$", r.URL.Path)
	c.Assert(err, IsNil)
	if r.Method != method || !pathMatch {
		c.Fatalf("request didn't match (expected %s %s, got %s %s)", method, pathPattern, r.Method, r.URL.Path)
	}
}

type storeTestSuite struct {
	testutil.BaseTest
	store     *Store
	logbuf    *bytes.Buffer
	user      *auth.UserState
	localUser *auth.UserState
	device    *auth.DeviceState

	origDownloadFunc func(context.Context, string, string, string, *auth.UserState, *Store, io.ReadWriteSeeker, int64, progress.Meter) error
	mockXDelta       *testutil.MockCmd

	restoreLogger func()
}

var _ = Suite(&storeTestSuite{})

const (
	exModel = `type: model
authority-id: my-brand
series: 16
brand-id: my-brand
model: baz-3000
architecture: armhf
gadget: gadget
kernel: kernel
store: my-brand-store-id
timestamp: 2016-08-20T13:00:00Z
sign-key-sha3-384: Jv8_JiHiIzJVcO9M55pPdqSDWUvuhfDIBJUS-3VW7F_idjix7Ffn5qMxB21ZQuij

AXNpZw=`

	exSerial = `type: serial
authority-id: my-brand
brand-id: my-brand
model: baz-3000
serial: 9999
device-key:
    AcbBTQRWhcGAARAAtJGIguK7FhSyRxL/6jvdy0zAgGCjC1xVNFzeF76p5G8BXNEEHZUHK+z8Gr2J
    inVrpvhJhllf5Ob2dIMH2YQbC9jE1kjbzvuauQGDqk6tNQm0i3KDeHCSPgVN+PFXPwKIiLrh66Po
    AC7OfR1rFUgCqu0jch0H6Nue0ynvEPiY4dPeXq7mCdpDr5QIAM41L+3hg0OdzvO8HMIGZQpdF6jP
    7fkkVMROYvHUOJ8kknpKE7FiaNNpH7jK1qNxOYhLeiioX0LYrdmTvdTWHrSKZc82ZmlDjpKc4hUx
    VtTXMAysw7CzIdREPom/vJklnKLvZt+Wk5AEF5V5YKnuT3pY+fjVMZ56GtTEeO/Er/oLk/n2xUK5
    fD5DAyW/9z0ygzwTbY5IuWXyDfYneL4nXwWOEgg37Z4+8mTH+ftTz2dl1x1KIlIR2xo0kxf9t8K+
    jlr13vwF1+QReMCSUycUsZ2Eep5XhjI+LG7G1bMSGqodZTIOXLkIy6+3iJ8Z/feIHlJ0ELBDyFbl
    Yy04Sf9LI148vJMsYenonkoWejWdMi8iCUTeaZydHJEUBU/RbNFLjCWa6NIUe9bfZgLiOOZkps54
    +/AL078ri/tGjo/5UGvezSmwrEoWJyqrJt2M69N2oVDLJcHeo2bUYPtFC2Kfb2je58JrJ+llifdg
    rAsxbnHXiXyVimUAEQEAAQ==
device-key-sha3-384: EAD4DbLxK_kn0gzNCXOs3kd6DeMU3f-L6BEsSEuJGBqCORR0gXkdDxMbOm11mRFu
timestamp: 2016-08-24T21:55:00Z
sign-key-sha3-384: Jv8_JiHiIzJVcO9M55pPdqSDWUvuhfDIBJUS-3VW7F_idjix7Ffn5qMxB21ZQuij

AXNpZw=`

	exDeviceSessionRequest = `type: device-session-request
brand-id: my-brand
model: baz-3000
serial: 9999
nonce: @NONCE@
timestamp: 2016-08-24T21:55:00Z
sign-key-sha3-384: Jv8_JiHiIzJVcO9M55pPdqSDWUvuhfDIBJUS-3VW7F_idjix7Ffn5qMxB21ZQuij

AXNpZw=`
)

type testAuthContext struct {
	c      *C
	device *auth.DeviceState
	user   *auth.UserState

	proxyStoreID  string
	proxyStoreURL *url.URL

	storeID string

	cloudInfo *auth.CloudInfo
}

func (ac *testAuthContext) Device() (*auth.DeviceState, error) {
	freshDevice := auth.DeviceState{}
	if ac.device != nil {
		freshDevice = *ac.device
	}
	return &freshDevice, nil
}

func (ac *testAuthContext) UpdateDeviceAuth(d *auth.DeviceState, newSessionMacaroon string) (*auth.DeviceState, error) {
	ac.c.Assert(d, DeepEquals, ac.device)
	updated := *ac.device
	updated.SessionMacaroon = newSessionMacaroon
	*ac.device = updated
	return &updated, nil
}

func (ac *testAuthContext) UpdateUserAuth(u *auth.UserState, newDischarges []string) (*auth.UserState, error) {
	ac.c.Assert(u, DeepEquals, ac.user)
	updated := *ac.user
	updated.StoreDischarges = newDischarges
	return &updated, nil
}

func (ac *testAuthContext) StoreID(fallback string) (string, error) {
	if ac.storeID != "" {
		return ac.storeID, nil
	}
	return fallback, nil
}

func (ac *testAuthContext) DeviceSessionRequestParams(nonce string) (*auth.DeviceSessionRequestParams, error) {
	model, err := asserts.Decode([]byte(exModel))
	if err != nil {
		return nil, err
	}

	serial, err := asserts.Decode([]byte(exSerial))
	if err != nil {
		return nil, err
	}

	sessReq, err := asserts.Decode([]byte(strings.Replace(exDeviceSessionRequest, "@NONCE@", nonce, 1)))
	if err != nil {
		return nil, err
	}

	return &auth.DeviceSessionRequestParams{
		Request: sessReq.(*asserts.DeviceSessionRequest),
		Serial:  serial.(*asserts.Serial),
		Model:   model.(*asserts.Model),
	}, nil
}

func (ac *testAuthContext) ProxyStoreParams(defaultURL *url.URL) (string, *url.URL, error) {
	if ac.proxyStoreID != "" {
		return ac.proxyStoreID, ac.proxyStoreURL, nil
	}
	return "", defaultURL, nil
}

func (ac *testAuthContext) CloudInfo() (*auth.CloudInfo, error) {
	return ac.cloudInfo, nil
}

func makeTestMacaroon() (*macaroon.Macaroon, error) {
	m, err := macaroon.New([]byte("secret"), "some-id", "location")
	if err != nil {
		return nil, err
	}
	err = m.AddThirdPartyCaveat([]byte("shared-key"), "third-party-caveat", UbuntuoneLocation)
	if err != nil {
		return nil, err
	}

	return m, nil
}

func makeTestDischarge() (*macaroon.Macaroon, error) {
	m, err := macaroon.New([]byte("shared-key"), "third-party-caveat", UbuntuoneLocation)
	if err != nil {
		return nil, err
	}

	return m, nil
}

func makeTestRefreshDischargeResponse() (string, error) {
	m, err := macaroon.New([]byte("shared-key"), "refreshed-third-party-caveat", UbuntuoneLocation)
	if err != nil {
		return "", err
	}

	return auth.MacaroonSerialize(m)
}

func createTestUser(userID int, root, discharge *macaroon.Macaroon) (*auth.UserState, error) {
	serializedMacaroon, err := auth.MacaroonSerialize(root)
	if err != nil {
		return nil, err
	}
	serializedDischarge, err := auth.MacaroonSerialize(discharge)
	if err != nil {
		return nil, err
	}

	return &auth.UserState{
		ID:              userID,
		Username:        "test-user",
		Macaroon:        serializedMacaroon,
		Discharges:      []string{serializedDischarge},
		StoreMacaroon:   serializedMacaroon,
		StoreDischarges: []string{serializedDischarge},
	}, nil
}

func createTestDevice() *auth.DeviceState {
	return &auth.DeviceState{
		Brand:           "some-brand",
		SessionMacaroon: "device-macaroon",
		Serial:          "9999",
	}
}

func (s *storeTestSuite) SetUpTest(c *C) {
	s.store = New(nil, nil)
	s.origDownloadFunc = download
	dirs.SetRootDir(c.MkDir())
	c.Assert(os.MkdirAll(dirs.SnapMountDir, 0755), IsNil)

	os.Setenv("SNAPD_DEBUG", "1")
	s.AddCleanup(func() { os.Unsetenv("SNAPD_DEBUG") })

	s.logbuf, s.restoreLogger = logger.MockLogger()

	root, err := makeTestMacaroon()
	c.Assert(err, IsNil)
	discharge, err := makeTestDischarge()
	c.Assert(err, IsNil)
	s.user, err = createTestUser(1, root, discharge)
	c.Assert(err, IsNil)
	s.localUser = &auth.UserState{
		ID:       11,
		Username: "test-user",
		Macaroon: "snapd-macaroon",
	}
	s.device = createTestDevice()
	s.mockXDelta = testutil.MockCommand(c, "xdelta3", "")

	MockDefaultRetryStrategy(&s.BaseTest, retry.LimitCount(5, retry.LimitTime(1*time.Second,
		retry.Exponential{
			Initial: 1 * time.Millisecond,
			Factor:  1,
		},
	)))
}

func (s *storeTestSuite) TearDownTest(c *C) {
	download = s.origDownloadFunc
	s.mockXDelta.Restore()
	s.restoreLogger()
}

func (s *storeTestSuite) expectedAuthorization(c *C, user *auth.UserState) string {
	var buf bytes.Buffer

	root, err := auth.MacaroonDeserialize(user.StoreMacaroon)
	c.Assert(err, IsNil)
	discharge, err := auth.MacaroonDeserialize(user.StoreDischarges[0])
	c.Assert(err, IsNil)
	discharge.Bind(root.Signature())

	serializedMacaroon, err := auth.MacaroonSerialize(root)
	c.Assert(err, IsNil)
	serializedDischarge, err := auth.MacaroonSerialize(discharge)
	c.Assert(err, IsNil)

	fmt.Fprintf(&buf, `Macaroon root="%s", discharge="%s"`, serializedMacaroon, serializedDischarge)
	return buf.String()
}

func (s *storeTestSuite) TestDownloadOK(c *C) {
	expectedContent := []byte("I was downloaded")
	download = func(ctx context.Context, name, sha3, url string, user *auth.UserState, s *Store, w io.ReadWriteSeeker, resume int64, pbar progress.Meter) error {
		c.Check(url, Equals, "anon-url")
		w.Write(expectedContent)
		return nil
	}

	snap := &snap.Info{}
	snap.RealName = "foo"
	snap.AnonDownloadURL = "anon-url"
	snap.DownloadURL = "AUTH-URL"
	snap.Size = int64(len(expectedContent))

	path := filepath.Join(c.MkDir(), "downloaded-file")
	err := s.store.Download(context.TODO(), "foo", path, &snap.DownloadInfo, nil, nil)
	c.Assert(err, IsNil)
	defer os.Remove(path)

	c.Assert(path, testutil.FileEquals, expectedContent)
}

func (s *storeTestSuite) TestDownloadRangeRequest(c *C) {
	partialContentStr := "partial content "
	missingContentStr := "was downloaded"
	expectedContentStr := partialContentStr + missingContentStr

	download = func(ctx context.Context, name, sha3, url string, user *auth.UserState, s *Store, w io.ReadWriteSeeker, resume int64, pbar progress.Meter) error {
		c.Check(resume, Equals, int64(len(partialContentStr)))
		c.Check(url, Equals, "anon-url")
		w.Write([]byte(missingContentStr))
		return nil
	}

	snap := &snap.Info{}
	snap.RealName = "foo"
	snap.AnonDownloadURL = "anon-url"
	snap.DownloadURL = "AUTH-URL"
	snap.Sha3_384 = "abcdabcd"
	snap.Size = int64(len(expectedContentStr))

	targetFn := filepath.Join(c.MkDir(), "foo_1.0_all.snap")
	err := ioutil.WriteFile(targetFn+".partial", []byte(partialContentStr), 0644)
	c.Assert(err, IsNil)

	err = s.store.Download(context.TODO(), "foo", targetFn, &snap.DownloadInfo, nil, nil)
	c.Assert(err, IsNil)

	c.Assert(targetFn, testutil.FileEquals, expectedContentStr)
}

func (s *storeTestSuite) TestResumeOfCompleted(c *C) {
	expectedContentStr := "nothing downloaded"

	download = nil

	snap := &snap.Info{}
	snap.RealName = "foo"
	snap.AnonDownloadURL = "anon-url"
	snap.DownloadURL = "AUTH-URL"
	snap.Sha3_384 = fmt.Sprintf("%x", sha3.Sum384([]byte(expectedContentStr)))
	snap.Size = int64(len(expectedContentStr))

	targetFn := filepath.Join(c.MkDir(), "foo_1.0_all.snap")
	err := ioutil.WriteFile(targetFn+".partial", []byte(expectedContentStr), 0644)
	c.Assert(err, IsNil)

	err = s.store.Download(context.TODO(), "foo", targetFn, &snap.DownloadInfo, nil, nil)
	c.Assert(err, IsNil)

	c.Assert(targetFn, testutil.FileEquals, expectedContentStr)
}

func (s *storeTestSuite) TestDownloadEOFHandlesResumeHashCorrectly(c *C) {
	n := 0
	var mockServer *httptest.Server

	// our mock download content
	buf := make([]byte, 50000)
	for i := range buf {
		buf[i] = 'x'
	}
	h := crypto.SHA3_384.New()
	io.Copy(h, bytes.NewBuffer(buf))

	// raise an EOF shortly before the end
	mockServer = httptest.NewServer(http.HandlerFunc(func(w http.ResponseWriter, r *http.Request) {
		n++
		if n < 2 {
			w.Header().Add("Content-Length", fmt.Sprintf("%d", len(buf)))
			w.Write(buf[0 : len(buf)-5])
			mockServer.CloseClientConnections()
			return
		}
		w.Write(buf[len(buf)-5:])
	}))

	c.Assert(mockServer, NotNil)
	defer mockServer.Close()

	snap := &snap.Info{}
	snap.RealName = "foo"
	snap.AnonDownloadURL = mockServer.URL
	snap.DownloadURL = "AUTH-URL"
	snap.Sha3_384 = fmt.Sprintf("%x", h.Sum(nil))
	snap.Size = 50000

	targetFn := filepath.Join(c.MkDir(), "foo_1.0_all.snap")
<<<<<<< HEAD
	err := t.store.Download(context.TODO(), "foo", targetFn, &snap.DownloadInfo, nil, nil)
	c.Assert(err, IsNil)
	c.Assert(targetFn, testutil.FileEquals, buf)
	c.Assert(t.logbuf.String(), Matches, "(?s).*Retrying .* attempt 2, .*")
=======
	err := s.store.Download(context.TODO(), "foo", targetFn, &snap.DownloadInfo, nil, nil)
	c.Assert(err, IsNil)
	c.Assert(targetFn, testutil.FileEquals, buf)
	c.Assert(s.logbuf.String(), Matches, "(?s).*Retrying .* attempt 2, .*")
>>>>>>> 2c398d47
}

func (s *storeTestSuite) TestDownloadRetryHashErrorIsFullyRetried(c *C) {
	n := 0
	var mockServer *httptest.Server

	// our mock download content
	buf := make([]byte, 50000)
	for i := range buf {
		buf[i] = 'x'
	}
	h := crypto.SHA3_384.New()
	io.Copy(h, bytes.NewBuffer(buf))

	// raise an EOF shortly before the end and send the WRONG content next
	mockServer = httptest.NewServer(http.HandlerFunc(func(w http.ResponseWriter, r *http.Request) {
		n++
		switch n {
		case 1:
			w.Header().Add("Content-Length", fmt.Sprintf("%d", len(buf)))
			w.Write(buf[0 : len(buf)-5])
			mockServer.CloseClientConnections()
		case 2:
			io.WriteString(w, "yyyyy")
		case 3:
			w.Write(buf)
		}
	}))

	c.Assert(mockServer, NotNil)
	defer mockServer.Close()

	snap := &snap.Info{}
	snap.RealName = "foo"
	snap.AnonDownloadURL = mockServer.URL
	snap.DownloadURL = "AUTH-URL"
	snap.Sha3_384 = fmt.Sprintf("%x", h.Sum(nil))
	snap.Size = 50000

	targetFn := filepath.Join(c.MkDir(), "foo_1.0_all.snap")
	err := s.store.Download(context.TODO(), "foo", targetFn, &snap.DownloadInfo, nil, nil)
	c.Assert(err, IsNil)

	c.Assert(targetFn, testutil.FileEquals, buf)

	c.Assert(s.logbuf.String(), Matches, "(?s).*Retrying .* attempt 2, .*")
}

func (s *storeTestSuite) TestResumeOfCompletedRetriedOnHashFailure(c *C) {
	var mockServer *httptest.Server

	// our mock download content
	buf := make([]byte, 50000)
	badbuf := make([]byte, 50000)
	for i := range buf {
		buf[i] = 'x'
		badbuf[i] = 'y'
	}
	h := crypto.SHA3_384.New()
	io.Copy(h, bytes.NewBuffer(buf))

	mockServer = httptest.NewServer(http.HandlerFunc(func(w http.ResponseWriter, r *http.Request) {
		w.Write(buf)
	}))

	c.Assert(mockServer, NotNil)
	defer mockServer.Close()

	snap := &snap.Info{}
	snap.RealName = "foo"
	snap.AnonDownloadURL = mockServer.URL
	snap.DownloadURL = "AUTH-URL"
	snap.Sha3_384 = fmt.Sprintf("%x", h.Sum(nil))
	snap.Size = 50000

	targetFn := filepath.Join(c.MkDir(), "foo_1.0_all.snap")
	c.Assert(ioutil.WriteFile(targetFn+".partial", badbuf, 0644), IsNil)
	err := s.store.Download(context.TODO(), "foo", targetFn, &snap.DownloadInfo, nil, nil)
	c.Assert(err, IsNil)

	c.Assert(targetFn, testutil.FileEquals, buf)

	c.Assert(s.logbuf.String(), Matches, "(?s).*sha3-384 mismatch.*")
}

func (s *storeTestSuite) TestDownloadRetryHashErrorIsFullyRetriedOnlyOnce(c *C) {
	n := 0
	var mockServer *httptest.Server

	mockServer = httptest.NewServer(http.HandlerFunc(func(w http.ResponseWriter, r *http.Request) {
		n++
		io.WriteString(w, "something invalid")
	}))

	c.Assert(mockServer, NotNil)
	defer mockServer.Close()

	snap := &snap.Info{}
	snap.RealName = "foo"
	snap.AnonDownloadURL = mockServer.URL
	snap.DownloadURL = "AUTH-URL"
	snap.Sha3_384 = "invalid-hash"
	snap.Size = int64(len("something invalid"))

	targetFn := filepath.Join(c.MkDir(), "foo_1.0_all.snap")
	err := s.store.Download(context.TODO(), "foo", targetFn, &snap.DownloadInfo, nil, nil)

	_, ok := err.(HashError)
	c.Assert(ok, Equals, true)
	// ensure we only retried once (as these downloads might be big)
	c.Assert(n, Equals, 2)
}

func (s *storeTestSuite) TestDownloadRangeRequestRetryOnHashError(c *C) {
	expectedContentStr := "file was downloaded from scratch"
	partialContentStr := "partial content "

	n := 0
	download = func(ctx context.Context, name, sha3, url string, user *auth.UserState, s *Store, w io.ReadWriteSeeker, resume int64, pbar progress.Meter) error {
		n++
		if n == 1 {
			// force sha3 error on first download
			c.Check(resume, Equals, int64(len(partialContentStr)))
			return HashError{"foo", "1234", "5678"}
		}
		w.Write([]byte(expectedContentStr))
		return nil
	}

	snap := &snap.Info{}
	snap.RealName = "foo"
	snap.AnonDownloadURL = "anon-url"
	snap.DownloadURL = "AUTH-URL"
	snap.Sha3_384 = ""
	snap.Size = int64(len(expectedContentStr))

	targetFn := filepath.Join(c.MkDir(), "foo_1.0_all.snap")
	err := ioutil.WriteFile(targetFn+".partial", []byte(partialContentStr), 0644)
	c.Assert(err, IsNil)

	err = s.store.Download(context.TODO(), "foo", targetFn, &snap.DownloadInfo, nil, nil)
	c.Assert(err, IsNil)
	c.Assert(n, Equals, 2)

	c.Assert(targetFn, testutil.FileEquals, expectedContentStr)
}

func (s *storeTestSuite) TestDownloadRangeRequestFailOnHashError(c *C) {
	partialContentStr := "partial content "

	n := 0
	download = func(ctx context.Context, name, sha3, url string, user *auth.UserState, s *Store, w io.ReadWriteSeeker, resume int64, pbar progress.Meter) error {
		n++
		return HashError{"foo", "1234", "5678"}
	}

	snap := &snap.Info{}
	snap.RealName = "foo"
	snap.AnonDownloadURL = "anon-url"
	snap.DownloadURL = "AUTH-URL"
	snap.Sha3_384 = ""
	snap.Size = int64(len(partialContentStr) + 1)

	targetFn := filepath.Join(c.MkDir(), "foo_1.0_all.snap")
	err := ioutil.WriteFile(targetFn+".partial", []byte(partialContentStr), 0644)
	c.Assert(err, IsNil)

	err = s.store.Download(context.TODO(), "foo", targetFn, &snap.DownloadInfo, nil, nil)
	c.Assert(err, NotNil)
	c.Assert(err, ErrorMatches, `sha3-384 mismatch for "foo": got 1234 but expected 5678`)
	c.Assert(n, Equals, 2)
}

func (s *storeTestSuite) TestAuthenticatedDownloadDoesNotUseAnonURL(c *C) {
	expectedContent := []byte("I was downloaded")
	download = func(ctx context.Context, name, sha3, url string, user *auth.UserState, _ *Store, w io.ReadWriteSeeker, resume int64, pbar progress.Meter) error {
		// check user is pass and auth url is used
		c.Check(user, Equals, s.user)
		c.Check(url, Equals, "AUTH-URL")

		w.Write(expectedContent)
		return nil
	}

	snap := &snap.Info{}
	snap.RealName = "foo"
	snap.AnonDownloadURL = "anon-url"
	snap.DownloadURL = "AUTH-URL"
	snap.Size = int64(len(expectedContent))

	path := filepath.Join(c.MkDir(), "downloaded-file")
	err := s.store.Download(context.TODO(), "foo", path, &snap.DownloadInfo, nil, s.user)
	c.Assert(err, IsNil)
	defer os.Remove(path)

	c.Assert(path, testutil.FileEquals, expectedContent)
}

func (s *storeTestSuite) TestAuthenticatedDeviceDoesNotUseAnonURL(c *C) {
	expectedContent := []byte("I was downloaded")
	download = func(ctx context.Context, name, sha3, url string, user *auth.UserState, s *Store, w io.ReadWriteSeeker, resume int64, pbar progress.Meter) error {
		// check auth url is used
		c.Check(url, Equals, "AUTH-URL")

		w.Write(expectedContent)
		return nil
	}

	snap := &snap.Info{}
	snap.RealName = "foo"
	snap.AnonDownloadURL = "anon-url"
	snap.DownloadURL = "AUTH-URL"
	snap.Size = int64(len(expectedContent))

	authContext := &testAuthContext{c: c, device: s.device}
	sto := New(&Config{}, authContext)

	path := filepath.Join(c.MkDir(), "downloaded-file")
	err := sto.Download(context.TODO(), "foo", path, &snap.DownloadInfo, nil, nil)
	c.Assert(err, IsNil)
	defer os.Remove(path)

	c.Assert(path, testutil.FileEquals, expectedContent)
}

func (s *storeTestSuite) TestLocalUserDownloadUsesAnonURL(c *C) {
	expectedContentStr := "I was downloaded"
	download = func(ctx context.Context, name, sha3, url string, user *auth.UserState, s *Store, w io.ReadWriteSeeker, resume int64, pbar progress.Meter) error {
		c.Check(url, Equals, "anon-url")

		w.Write([]byte(expectedContentStr))
		return nil
	}

	snap := &snap.Info{}
	snap.RealName = "foo"
	snap.AnonDownloadURL = "anon-url"
	snap.DownloadURL = "AUTH-URL"
	snap.Size = int64(len(expectedContentStr))

	path := filepath.Join(c.MkDir(), "downloaded-file")
	err := s.store.Download(context.TODO(), "foo", path, &snap.DownloadInfo, nil, s.localUser)
	c.Assert(err, IsNil)
	defer os.Remove(path)

	c.Assert(path, testutil.FileEquals, expectedContentStr)
}

func (s *storeTestSuite) TestDownloadFails(c *C) {
	var tmpfile *os.File
	download = func(ctx context.Context, name, sha3, url string, user *auth.UserState, s *Store, w io.ReadWriteSeeker, resume int64, pbar progress.Meter) error {
		tmpfile = w.(*os.File)
		return fmt.Errorf("uh, it failed")
	}

	snap := &snap.Info{}
	snap.RealName = "foo"
	snap.AnonDownloadURL = "anon-url"
	snap.DownloadURL = "AUTH-URL"
	snap.Size = 1
	// simulate a failed download
	path := filepath.Join(c.MkDir(), "downloaded-file")
	err := s.store.Download(context.TODO(), "foo", path, &snap.DownloadInfo, nil, nil)
	c.Assert(err, ErrorMatches, "uh, it failed")
	// ... and ensure that the tempfile is removed
	c.Assert(osutil.FileExists(tmpfile.Name()), Equals, false)
}

func (s *storeTestSuite) TestDownloadSyncFails(c *C) {
	var tmpfile *os.File
	download = func(ctx context.Context, name, sha3, url string, user *auth.UserState, s *Store, w io.ReadWriteSeeker, resume int64, pbar progress.Meter) error {
		tmpfile = w.(*os.File)
		w.Write([]byte("sync will fail"))
		err := tmpfile.Close()
		c.Assert(err, IsNil)
		return nil
	}

	snap := &snap.Info{}
	snap.RealName = "foo"
	snap.AnonDownloadURL = "anon-url"
	snap.DownloadURL = "AUTH-URL"
	snap.Size = int64(len("sync will fail"))

	// simulate a failed sync
	path := filepath.Join(c.MkDir(), "downloaded-file")
	err := s.store.Download(context.TODO(), "foo", path, &snap.DownloadInfo, nil, nil)
	c.Assert(err, ErrorMatches, `(sync|fsync:) .*`)
	// ... and ensure that the tempfile is removed
	c.Assert(osutil.FileExists(tmpfile.Name()), Equals, false)
}

func (s *storeTestSuite) TestActualDownload(c *C) {
	n := 0
	mockServer := httptest.NewServer(http.HandlerFunc(func(w http.ResponseWriter, r *http.Request) {
		n++
		io.WriteString(w, "response-data")
	}))
	c.Assert(mockServer, NotNil)
	defer mockServer.Close()

	theStore := New(&Config{}, nil)
	var buf SillyBuffer
	// keep tests happy
	sha3 := ""
	err := download(context.TODO(), "foo", sha3, mockServer.URL, nil, theStore, &buf, 0, nil)
	c.Assert(err, IsNil)
	c.Check(buf.String(), Equals, "response-data")
	c.Check(n, Equals, 1)
}

func (s *storeTestSuite) TestDownloadCancellation(c *C) {
	// the channel used by mock server to request cancellation from the test
	syncCh := make(chan struct{})

	n := 0
	mockServer := httptest.NewServer(http.HandlerFunc(func(w http.ResponseWriter, r *http.Request) {
		n++
		io.WriteString(w, "foo")
		syncCh <- struct{}{}
		io.WriteString(w, "bar")
		time.Sleep(time.Duration(1) * time.Second)
	}))
	c.Assert(mockServer, NotNil)
	defer mockServer.Close()

	theStore := New(&Config{}, nil)

	ctx, cancel := context.WithCancel(context.Background())

	result := make(chan string)
	go func() {
		sha3 := ""
		var buf SillyBuffer
		err := download(ctx, "foo", sha3, mockServer.URL, nil, theStore, &buf, 0, nil)
		result <- err.Error()
		close(result)
	}()

	<-syncCh
	cancel()

	err := <-result
	c.Check(n, Equals, 1)
	c.Assert(err, Equals, "The download has been cancelled: context canceled")
}

type nopeSeeker struct{ io.ReadWriter }

func (nopeSeeker) Seek(int64, int) (int64, error) {
	return -1, errors.New("what is this, quidditch?")
}

func (s *storeTestSuite) TestActualDownloadNonPurchased402(c *C) {
	n := 0
	mockServer := httptest.NewServer(http.HandlerFunc(func(w http.ResponseWriter, r *http.Request) {
		n++
		// XXX: the server doesn't behave correctly ATM
		// but 401 for paid snaps is the unlikely case so far
		w.WriteHeader(402)
	}))
	c.Assert(mockServer, NotNil)
	defer mockServer.Close()

	theStore := New(&Config{}, nil)
	var buf bytes.Buffer
	err := download(context.TODO(), "foo", "sha3", mockServer.URL, nil, theStore, nopeSeeker{&buf}, -1, nil)
	c.Assert(err, NotNil)
	c.Check(err.Error(), Equals, "please buy foo before installing it.")
	c.Check(n, Equals, 1)
}

func (s *storeTestSuite) TestActualDownload404(c *C) {
	n := 0
	mockServer := httptest.NewServer(http.HandlerFunc(func(w http.ResponseWriter, r *http.Request) {
		n++
		w.WriteHeader(404)
	}))
	c.Assert(mockServer, NotNil)
	defer mockServer.Close()

	theStore := New(&Config{}, nil)
	var buf SillyBuffer
	err := download(context.TODO(), "foo", "sha3", mockServer.URL, nil, theStore, &buf, 0, nil)
	c.Assert(err, NotNil)
	c.Assert(err, FitsTypeOf, &DownloadError{})
	c.Check(err.(*DownloadError).Code, Equals, 404)
	c.Check(n, Equals, 1)
}

func (s *storeTestSuite) TestActualDownload500(c *C) {
	n := 0
	mockServer := httptest.NewServer(http.HandlerFunc(func(w http.ResponseWriter, r *http.Request) {
		n++
		w.WriteHeader(500)
	}))
	c.Assert(mockServer, NotNil)
	defer mockServer.Close()

	theStore := New(&Config{}, nil)
	var buf SillyBuffer
	err := download(context.TODO(), "foo", "sha3", mockServer.URL, nil, theStore, &buf, 0, nil)
	c.Assert(err, NotNil)
	c.Assert(err, FitsTypeOf, &DownloadError{})
	c.Check(err.(*DownloadError).Code, Equals, 500)
	c.Check(n, Equals, 5)
}

func (s *storeTestSuite) TestActualDownload500Once(c *C) {
	n := 0
	mockServer := httptest.NewServer(http.HandlerFunc(func(w http.ResponseWriter, r *http.Request) {
		n++
		if n == 1 {
			w.WriteHeader(500)
		} else {
			io.WriteString(w, "response-data")
		}
	}))
	c.Assert(mockServer, NotNil)
	defer mockServer.Close()

	theStore := New(&Config{}, nil)
	var buf SillyBuffer
	// keep tests happy
	sha3 := ""
	err := download(context.TODO(), "foo", sha3, mockServer.URL, nil, theStore, &buf, 0, nil)
	c.Assert(err, IsNil)
	c.Check(buf.String(), Equals, "response-data")
	c.Check(n, Equals, 2)
}

// SillyBuffer is a ReadWriteSeeker buffer with a limited size for the tests
// (bytes does not implement an ReadWriteSeeker)
type SillyBuffer struct {
	buf [1024]byte
	pos int64
	end int64
}

func NewSillyBufferString(s string) *SillyBuffer {
	sb := &SillyBuffer{
		pos: int64(len(s)),
		end: int64(len(s)),
	}
	copy(sb.buf[0:], []byte(s))
	return sb
}
func (sb *SillyBuffer) Read(b []byte) (n int, err error) {
	if sb.pos >= int64(sb.end) {
		return 0, io.EOF
	}
	n = copy(b, sb.buf[sb.pos:sb.end])
	sb.pos += int64(n)
	return n, nil
}
func (sb *SillyBuffer) Seek(offset int64, whence int) (int64, error) {
	if whence != 0 {
		panic("only io.SeekStart implemented in SillyBuffer")
	}
	if offset < 0 || offset > int64(sb.end) {
		return 0, fmt.Errorf("seek out of bounds: %d", offset)
	}
	sb.pos = offset
	return sb.pos, nil
}
func (sb *SillyBuffer) Write(p []byte) (n int, err error) {
	n = copy(sb.buf[sb.pos:], p)
	sb.pos += int64(n)
	if sb.pos > sb.end {
		sb.end = sb.pos
	}
	return n, nil
}
func (sb *SillyBuffer) String() string {
	return string(sb.buf[0:sb.pos])
}

func (s *storeTestSuite) TestActualDownloadResume(c *C) {
	n := 0
	mockServer := httptest.NewServer(http.HandlerFunc(func(w http.ResponseWriter, r *http.Request) {
		n++
		io.WriteString(w, "data")
	}))
	c.Assert(mockServer, NotNil)
	defer mockServer.Close()

	theStore := New(&Config{}, nil)
	buf := NewSillyBufferString("some ")
	// calc the expected hash
	h := crypto.SHA3_384.New()
	h.Write([]byte("some data"))
	sha3 := fmt.Sprintf("%x", h.Sum(nil))
	err := download(context.TODO(), "foo", sha3, mockServer.URL, nil, theStore, buf, int64(len("some ")), nil)
	c.Check(err, IsNil)
	c.Check(buf.String(), Equals, "some data")
	c.Check(n, Equals, 1)
}

func (s *storeTestSuite) TestUseDeltas(c *C) {
	origPath := os.Getenv("PATH")
	defer os.Setenv("PATH", origPath)
	origUseDeltas := os.Getenv("SNAPD_USE_DELTAS_EXPERIMENTAL")
	defer os.Setenv("SNAPD_USE_DELTAS_EXPERIMENTAL", origUseDeltas)
	restore := release.MockOnClassic(false)
	defer restore()
	altPath := c.MkDir()
	origSnapMountDir := dirs.SnapMountDir
	defer func() { dirs.SnapMountDir = origSnapMountDir }()
	dirs.SnapMountDir = c.MkDir()
	exeInCorePath := filepath.Join(dirs.SnapMountDir, "/core/current/usr/bin/xdelta3")
	os.MkdirAll(filepath.Dir(exeInCorePath), 0755)

	scenarios := []struct {
		env       string
		classic   bool
		exeInHost bool
		exeInCore bool

		wantDelta bool
	}{
		{env: "", classic: false, exeInHost: false, exeInCore: false, wantDelta: false},
		{env: "", classic: false, exeInHost: false, exeInCore: true, wantDelta: true},
		{env: "", classic: false, exeInHost: true, exeInCore: false, wantDelta: true},
		{env: "", classic: false, exeInHost: true, exeInCore: true, wantDelta: true},
		{env: "", classic: true, exeInHost: false, exeInCore: false, wantDelta: false},
		{env: "", classic: true, exeInHost: false, exeInCore: true, wantDelta: true},
		{env: "", classic: true, exeInHost: true, exeInCore: false, wantDelta: true},
		{env: "", classic: true, exeInHost: true, exeInCore: true, wantDelta: true},

		{env: "0", classic: false, exeInHost: false, exeInCore: false, wantDelta: false},
		{env: "0", classic: false, exeInHost: false, exeInCore: true, wantDelta: false},
		{env: "0", classic: false, exeInHost: true, exeInCore: false, wantDelta: false},
		{env: "0", classic: false, exeInHost: true, exeInCore: true, wantDelta: false},
		{env: "0", classic: true, exeInHost: false, exeInCore: false, wantDelta: false},
		{env: "0", classic: true, exeInHost: false, exeInCore: true, wantDelta: false},
		{env: "0", classic: true, exeInHost: true, exeInCore: false, wantDelta: false},
		{env: "0", classic: true, exeInHost: true, exeInCore: true, wantDelta: false},

		{env: "1", classic: false, exeInHost: false, exeInCore: false, wantDelta: false},
		{env: "1", classic: false, exeInHost: false, exeInCore: true, wantDelta: true},
		{env: "1", classic: false, exeInHost: true, exeInCore: false, wantDelta: true},
		{env: "1", classic: false, exeInHost: true, exeInCore: true, wantDelta: true},
		{env: "1", classic: true, exeInHost: false, exeInCore: false, wantDelta: false},
		{env: "1", classic: true, exeInHost: false, exeInCore: true, wantDelta: true},
		{env: "1", classic: true, exeInHost: true, exeInCore: false, wantDelta: true},
		{env: "1", classic: true, exeInHost: true, exeInCore: true, wantDelta: true},
	}

	for _, scenario := range scenarios {
		if scenario.exeInCore {
			osutil.CopyFile("/bin/true", exeInCorePath, 0)
		} else {
			os.Remove(exeInCorePath)
		}
		os.Setenv("SNAPD_USE_DELTAS_EXPERIMENTAL", scenario.env)
		release.MockOnClassic(scenario.classic)
		if scenario.exeInHost {
			os.Setenv("PATH", origPath)
		} else {
			os.Setenv("PATH", altPath)
		}

		c.Check(useDeltas(), Equals, scenario.wantDelta, Commentf("%#v", scenario))
	}
}

type downloadBehaviour []struct {
	url   string
	error bool
}

var deltaTests = []struct {
	downloads       downloadBehaviour
	info            snap.DownloadInfo
	expectedContent string
}{{
	// The full snap is not downloaded, but rather the delta
	// is downloaded and applied.
	downloads: downloadBehaviour{
		{url: "delta-url"},
	},
	info: snap.DownloadInfo{
		AnonDownloadURL: "full-snap-url",
		Deltas: []snap.DeltaInfo{
			{AnonDownloadURL: "delta-url", Format: "xdelta3"},
		},
	},
	expectedContent: "snap-content-via-delta",
}, {
	// If there is an error during the delta download, the
	// full snap is downloaded as per normal.
	downloads: downloadBehaviour{
		{error: true},
		{url: "full-snap-url"},
	},
	info: snap.DownloadInfo{
		AnonDownloadURL: "full-snap-url",
		Deltas: []snap.DeltaInfo{
			{AnonDownloadURL: "delta-url", Format: "xdelta3"},
		},
	},
	expectedContent: "full-snap-url-content",
}, {
	// If more than one matching delta is returned by the store
	// we ignore deltas and do the full download.
	downloads: downloadBehaviour{
		{url: "full-snap-url"},
	},
	info: snap.DownloadInfo{
		AnonDownloadURL: "full-snap-url",
		Deltas: []snap.DeltaInfo{
			{AnonDownloadURL: "delta-url", Format: "xdelta3"},
			{AnonDownloadURL: "delta-url-2", Format: "xdelta3"},
		},
	},
	expectedContent: "full-snap-url-content",
}}

func (s *storeTestSuite) TestDownloadWithDelta(c *C) {
	origUseDeltas := os.Getenv("SNAPD_USE_DELTAS_EXPERIMENTAL")
	defer os.Setenv("SNAPD_USE_DELTAS_EXPERIMENTAL", origUseDeltas)
	c.Assert(os.Setenv("SNAPD_USE_DELTAS_EXPERIMENTAL", "1"), IsNil)

	for _, testCase := range deltaTests {
		testCase.info.Size = int64(len(testCase.expectedContent))
		downloadIndex := 0
		download = func(ctx context.Context, name, sha3, url string, user *auth.UserState, s *Store, w io.ReadWriteSeeker, resume int64, pbar progress.Meter) error {
			if testCase.downloads[downloadIndex].error {
				downloadIndex++
				return errors.New("Bang")
			}
			c.Check(url, Equals, testCase.downloads[downloadIndex].url)
			w.Write([]byte(testCase.downloads[downloadIndex].url + "-content"))
			downloadIndex++
			return nil
		}
		applyDelta = func(name string, deltaPath string, deltaInfo *snap.DeltaInfo, targetPath string, targetSha3_384 string) error {
			c.Check(deltaInfo, Equals, &testCase.info.Deltas[0])
			err := ioutil.WriteFile(targetPath, []byte("snap-content-via-delta"), 0644)
			c.Assert(err, IsNil)
			return nil
		}

		path := filepath.Join(c.MkDir(), "subdir", "downloaded-file")
		err := s.store.Download(context.TODO(), "foo", path, &testCase.info, nil, nil)

		c.Assert(err, IsNil)
		defer os.Remove(path)
		c.Assert(path, testutil.FileEquals, testCase.expectedContent)
	}
}

var downloadDeltaTests = []struct {
	info          snap.DownloadInfo
	authenticated bool
	deviceSession bool
	useLocalUser  bool
	format        string
	expectedURL   string
	expectError   bool
}{{
	// An unauthenticated request downloads the anonymous delta url.
	info: snap.DownloadInfo{
		Sha3_384: "sha3",
		Deltas: []snap.DeltaInfo{
			{AnonDownloadURL: "anon-delta-url", Format: "xdelta3", FromRevision: 24, ToRevision: 26},
		},
	},
	authenticated: false,
	deviceSession: false,
	format:        "xdelta3",
	expectedURL:   "anon-delta-url",
	expectError:   false,
}, {
	// An authenticated request downloads the authenticated delta url.
	info: snap.DownloadInfo{
		Sha3_384: "sha3",
		Deltas: []snap.DeltaInfo{
			{AnonDownloadURL: "anon-delta-url", DownloadURL: "auth-delta-url", Format: "xdelta3", FromRevision: 24, ToRevision: 26},
		},
	},
	authenticated: true,
	deviceSession: false,
	useLocalUser:  false,
	format:        "xdelta3",
	expectedURL:   "auth-delta-url",
	expectError:   false,
}, {
	// A device-authenticated request downloads the authenticated delta url.
	info: snap.DownloadInfo{
		Sha3_384: "sha3",
		Deltas: []snap.DeltaInfo{
			{AnonDownloadURL: "anon-delta-url", DownloadURL: "auth-delta-url", Format: "xdelta3", FromRevision: 24, ToRevision: 26},
		},
	},
	authenticated: false,
	deviceSession: true,
	useLocalUser:  false,
	format:        "xdelta3",
	expectedURL:   "auth-delta-url",
	expectError:   false,
}, {
	// A local authenticated request downloads the anonymous delta url.
	info: snap.DownloadInfo{
		Sha3_384: "sha3",
		Deltas: []snap.DeltaInfo{
			{AnonDownloadURL: "anon-delta-url", Format: "xdelta3", FromRevision: 24, ToRevision: 26},
		},
	},
	authenticated: true,
	deviceSession: false,
	useLocalUser:  true,
	format:        "xdelta3",
	expectedURL:   "anon-delta-url",
	expectError:   false,
}, {
	// An error is returned if more than one matching delta is returned by the store,
	// though this may be handled in the future.
	info: snap.DownloadInfo{
		Sha3_384: "sha3",
		Deltas: []snap.DeltaInfo{
			{DownloadURL: "xdelta3-delta-url", Format: "xdelta3", FromRevision: 24, ToRevision: 25},
			{DownloadURL: "bsdiff-delta-url", Format: "xdelta3", FromRevision: 25, ToRevision: 26},
		},
	},
	authenticated: false,
	deviceSession: false,
	format:        "xdelta3",
	expectedURL:   "",
	expectError:   true,
}, {
	// If the supported format isn't available, an error is returned.
	info: snap.DownloadInfo{
		Sha3_384: "sha3",
		Deltas: []snap.DeltaInfo{
			{DownloadURL: "xdelta3-delta-url", Format: "xdelta3", FromRevision: 24, ToRevision: 26},
			{DownloadURL: "ydelta-delta-url", Format: "ydelta", FromRevision: 24, ToRevision: 26},
		},
	},
	authenticated: false,
	deviceSession: false,
	format:        "bsdiff",
	expectedURL:   "",
	expectError:   true,
}}

func (s *storeTestSuite) TestDownloadDelta(c *C) {
	origUseDeltas := os.Getenv("SNAPD_USE_DELTAS_EXPERIMENTAL")
	defer os.Setenv("SNAPD_USE_DELTAS_EXPERIMENTAL", origUseDeltas)
	c.Assert(os.Setenv("SNAPD_USE_DELTAS_EXPERIMENTAL", "1"), IsNil)

	authContext := &testAuthContext{c: c}
	sto := New(nil, authContext)

	for _, testCase := range downloadDeltaTests {
		sto.deltaFormat = testCase.format
		download = func(ctx context.Context, name, sha3, url string, user *auth.UserState, _ *Store, w io.ReadWriteSeeker, resume int64, pbar progress.Meter) error {
			expectedUser := s.user
			if testCase.useLocalUser {
				expectedUser = s.localUser
			}
			if !testCase.authenticated {
				expectedUser = nil
			}
			c.Check(user, Equals, expectedUser)
			c.Check(url, Equals, testCase.expectedURL)
			w.Write([]byte("I was downloaded"))
			return nil
		}

		w, err := ioutil.TempFile("", "")
		c.Assert(err, IsNil)
		defer os.Remove(w.Name())

		authContext.device = nil
		if testCase.deviceSession {
			authContext.device = s.device
		}

		authedUser := s.user
		if testCase.useLocalUser {
			authedUser = s.localUser
		}
		if !testCase.authenticated {
			authedUser = nil
		}

		err = sto.downloadDelta("snapname", &testCase.info, w, nil, authedUser)

		if testCase.expectError {
			c.Assert(err, NotNil)
		} else {
			c.Assert(err, IsNil)
			c.Assert(w.Name(), testutil.FileEquals, "I was downloaded")
		}
	}
}

var applyDeltaTests = []struct {
	deltaInfo       snap.DeltaInfo
	currentRevision uint
	error           string
}{{
	// A supported delta format can be applied.
	deltaInfo:       snap.DeltaInfo{Format: "xdelta3", FromRevision: 24, ToRevision: 26},
	currentRevision: 24,
	error:           "",
}, {
	// An error is returned if the expected current snap does not exist on disk.
	deltaInfo:       snap.DeltaInfo{Format: "xdelta3", FromRevision: 24, ToRevision: 26},
	currentRevision: 23,
	error:           "snap \"foo\" revision 24 not found",
}, {
	// An error is returned if the format is not supported.
	deltaInfo:       snap.DeltaInfo{Format: "nodelta", FromRevision: 24, ToRevision: 26},
	currentRevision: 24,
	error:           "cannot apply unsupported delta format \"nodelta\" (only xdelta3 currently)",
}}

func (s *storeTestSuite) TestApplyDelta(c *C) {
	for _, testCase := range applyDeltaTests {
		name := "foo"
		currentSnapName := fmt.Sprintf("%s_%d.snap", name, testCase.currentRevision)
		currentSnapPath := filepath.Join(dirs.SnapBlobDir, currentSnapName)
		targetSnapName := fmt.Sprintf("%s_%d.snap", name, testCase.deltaInfo.ToRevision)
		targetSnapPath := filepath.Join(dirs.SnapBlobDir, targetSnapName)
		err := os.MkdirAll(filepath.Dir(currentSnapPath), 0755)
		c.Assert(err, IsNil)
		err = ioutil.WriteFile(currentSnapPath, nil, 0644)
		c.Assert(err, IsNil)
		deltaPath := filepath.Join(dirs.SnapBlobDir, "the.delta")
		err = ioutil.WriteFile(deltaPath, nil, 0644)
		c.Assert(err, IsNil)
		// When testing a case where the call to the external
		// xdelta3 is successful,
		// simulate the resulting .partial.
		if testCase.error == "" {
			err = ioutil.WriteFile(targetSnapPath+".partial", nil, 0644)
			c.Assert(err, IsNil)
		}

		err = applyDelta(name, deltaPath, &testCase.deltaInfo, targetSnapPath, "")

		if testCase.error == "" {
			c.Assert(err, IsNil)
			c.Assert(s.mockXDelta.Calls(), DeepEquals, [][]string{
				{"xdelta3", "-d", "-s", currentSnapPath, deltaPath, targetSnapPath + ".partial"},
			})
			c.Assert(osutil.FileExists(targetSnapPath+".partial"), Equals, false)
			c.Assert(osutil.FileExists(targetSnapPath), Equals, true)
			c.Assert(os.Remove(targetSnapPath), IsNil)
		} else {
			c.Assert(err, NotNil)
			c.Assert(err.Error()[0:len(testCase.error)], Equals, testCase.error)
			c.Assert(osutil.FileExists(targetSnapPath+".partial"), Equals, false)
			c.Assert(osutil.FileExists(targetSnapPath), Equals, false)
		}
		c.Assert(os.Remove(currentSnapPath), IsNil)
		c.Assert(os.Remove(deltaPath), IsNil)
	}
}

var (
	userAgent = httputil.UserAgent()
)

func (s *storeTestSuite) TestDoRequestSetsAuth(c *C) {
	mockServer := httptest.NewServer(http.HandlerFunc(func(w http.ResponseWriter, r *http.Request) {
		c.Check(r.UserAgent(), Equals, userAgent)
		// check user authorization is set
		authorization := r.Header.Get("Authorization")
		c.Check(authorization, Equals, s.expectedAuthorization(c, s.user))
		// check device authorization is set
		c.Check(r.Header.Get("X-Device-Authorization"), Equals, `Macaroon root="device-macaroon"`)

		io.WriteString(w, "response-data")
	}))

	c.Assert(mockServer, NotNil)
	defer mockServer.Close()

	authContext := &testAuthContext{c: c, device: s.device, user: s.user}
	sto := New(&Config{}, authContext)

	endpoint, _ := url.Parse(mockServer.URL)
	reqOptions := &requestOptions{Method: "GET", URL: endpoint}

	response, err := sto.doRequest(context.TODO(), sto.client, reqOptions, s.user)
	defer response.Body.Close()
	c.Assert(err, IsNil)

	responseData, err := ioutil.ReadAll(response.Body)
	c.Assert(err, IsNil)
	c.Check(string(responseData), Equals, "response-data")
}

func (s *storeTestSuite) TestDoRequestDoesNotSetAuthForLocalOnlyUser(c *C) {
	mockServer := httptest.NewServer(http.HandlerFunc(func(w http.ResponseWriter, r *http.Request) {
		c.Check(r.UserAgent(), Equals, userAgent)
		// check no user authorization is set
		authorization := r.Header.Get("Authorization")
		c.Check(authorization, Equals, "")
		// check device authorization is set
		c.Check(r.Header.Get("X-Device-Authorization"), Equals, `Macaroon root="device-macaroon"`)

		io.WriteString(w, "response-data")
	}))

	c.Assert(mockServer, NotNil)
	defer mockServer.Close()

	authContext := &testAuthContext{c: c, device: s.device, user: s.localUser}
	sto := New(&Config{}, authContext)

	endpoint, _ := url.Parse(mockServer.URL)
	reqOptions := &requestOptions{Method: "GET", URL: endpoint}

	response, err := sto.doRequest(context.TODO(), sto.client, reqOptions, s.localUser)
	defer response.Body.Close()
	c.Assert(err, IsNil)

	responseData, err := ioutil.ReadAll(response.Body)
	c.Assert(err, IsNil)
	c.Check(string(responseData), Equals, "response-data")
}

func (s *storeTestSuite) TestDoRequestAuthNoSerial(c *C) {
	mockServer := httptest.NewServer(http.HandlerFunc(func(w http.ResponseWriter, r *http.Request) {
		c.Check(r.UserAgent(), Equals, userAgent)
		// check user authorization is set
		authorization := r.Header.Get("Authorization")
		c.Check(authorization, Equals, s.expectedAuthorization(c, s.user))
		// check device authorization was not set
		c.Check(r.Header.Get("X-Device-Authorization"), Equals, "")

		io.WriteString(w, "response-data")
	}))

	c.Assert(mockServer, NotNil)
	defer mockServer.Close()

	// no serial and no device macaroon => no device auth
	s.device.Serial = ""
	s.device.SessionMacaroon = ""
	authContext := &testAuthContext{c: c, device: s.device, user: s.user}
	sto := New(&Config{}, authContext)

	endpoint, _ := url.Parse(mockServer.URL)
	reqOptions := &requestOptions{Method: "GET", URL: endpoint}

	response, err := sto.doRequest(context.TODO(), sto.client, reqOptions, s.user)
	defer response.Body.Close()
	c.Assert(err, IsNil)

	responseData, err := ioutil.ReadAll(response.Body)
	c.Assert(err, IsNil)
	c.Check(string(responseData), Equals, "response-data")
}

func (s *storeTestSuite) TestDoRequestRefreshesAuth(c *C) {
	refresh, err := makeTestRefreshDischargeResponse()
	c.Assert(err, IsNil)
	c.Check(s.user.StoreDischarges[0], Not(Equals), refresh)

	// mock refresh response
	refreshDischargeEndpointHit := false
	mockSSOServer := httptest.NewServer(http.HandlerFunc(func(w http.ResponseWriter, r *http.Request) {
		io.WriteString(w, fmt.Sprintf(`{"discharge_macaroon": "%s"}`, refresh))
		refreshDischargeEndpointHit = true
	}))
	defer mockSSOServer.Close()
	UbuntuoneRefreshDischargeAPI = mockSSOServer.URL + "/tokens/refresh"

	// mock store response (requiring auth refresh)
	mockServer := httptest.NewServer(http.HandlerFunc(func(w http.ResponseWriter, r *http.Request) {
		c.Check(r.UserAgent(), Equals, userAgent)

		authorization := r.Header.Get("Authorization")
		c.Check(authorization, Equals, s.expectedAuthorization(c, s.user))
		if s.user.StoreDischarges[0] == refresh {
			io.WriteString(w, "response-data")
		} else {
			w.Header().Set("WWW-Authenticate", "Macaroon needs_refresh=1")
			w.WriteHeader(401)
		}
	}))
	c.Assert(mockServer, NotNil)
	defer mockServer.Close()

	authContext := &testAuthContext{c: c, device: s.device, user: s.user}
	sto := New(&Config{}, authContext)

	endpoint, _ := url.Parse(mockServer.URL)
	reqOptions := &requestOptions{Method: "GET", URL: endpoint}

	response, err := sto.doRequest(context.TODO(), sto.client, reqOptions, s.user)
	defer response.Body.Close()
	c.Assert(err, IsNil)

	responseData, err := ioutil.ReadAll(response.Body)
	c.Assert(err, IsNil)
	c.Check(string(responseData), Equals, "response-data")
	c.Check(refreshDischargeEndpointHit, Equals, true)
}

func (s *storeTestSuite) TestDoRequestForwardsRefreshAuthFailure(c *C) {
	// mock refresh response
	refreshDischargeEndpointHit := false
	mockSSOServer := httptest.NewServer(http.HandlerFunc(func(w http.ResponseWriter, r *http.Request) {
		w.WriteHeader(mockStoreInvalidLoginCode)
		io.WriteString(w, mockStoreInvalidLogin)
		refreshDischargeEndpointHit = true
	}))
	defer mockSSOServer.Close()
	UbuntuoneRefreshDischargeAPI = mockSSOServer.URL + "/tokens/refresh"

	// mock store response (requiring auth refresh)
	mockServer := httptest.NewServer(http.HandlerFunc(func(w http.ResponseWriter, r *http.Request) {
		c.Check(r.UserAgent(), Equals, userAgent)

		authorization := r.Header.Get("Authorization")
		c.Check(authorization, Equals, s.expectedAuthorization(c, s.user))
		w.Header().Set("WWW-Authenticate", "Macaroon needs_refresh=1")
		w.WriteHeader(401)
	}))
	c.Assert(mockServer, NotNil)
	defer mockServer.Close()

	authContext := &testAuthContext{c: c, device: s.device, user: s.user}
	sto := New(&Config{}, authContext)

	endpoint, _ := url.Parse(mockServer.URL)
	reqOptions := &requestOptions{Method: "GET", URL: endpoint}

	response, err := sto.doRequest(context.TODO(), sto.client, reqOptions, s.user)
	c.Assert(err, Equals, ErrInvalidCredentials)
	c.Check(response, IsNil)
	c.Check(refreshDischargeEndpointHit, Equals, true)
}

func (s *storeTestSuite) TestDoRequestSetsAndRefreshesDeviceAuth(c *C) {
	deviceSessionRequested := false
	refreshSessionRequested := false
	expiredAuth := `Macaroon root="expired-session-macaroon"`
	// mock store response
	mockServer := httptest.NewServer(http.HandlerFunc(func(w http.ResponseWriter, r *http.Request) {
		c.Check(r.UserAgent(), Equals, userAgent)

		switch r.URL.Path {
		case "/":
			authorization := r.Header.Get("X-Device-Authorization")
			if authorization == "" {
				c.Fatalf("device authentication missing")
			} else if authorization == expiredAuth {
				w.Header().Set("WWW-Authenticate", "Macaroon refresh_device_session=1")
				w.WriteHeader(401)
			} else {
				c.Check(authorization, Equals, `Macaroon root="refreshed-session-macaroon"`)
				io.WriteString(w, "response-data")
			}
		case authNoncesPath:
			io.WriteString(w, `{"nonce": "1234567890:9876543210"}`)
		case authSessionPath:
			// sanity of request
			jsonReq, err := ioutil.ReadAll(r.Body)
			c.Assert(err, IsNil)
			var req map[string]string
			err = json.Unmarshal(jsonReq, &req)
			c.Assert(err, IsNil)
			c.Check(strings.HasPrefix(req["device-session-request"], "type: device-session-request\n"), Equals, true)
			c.Check(strings.HasPrefix(req["serial-assertion"], "type: serial\n"), Equals, true)
			c.Check(strings.HasPrefix(req["model-assertion"], "type: model\n"), Equals, true)

			authorization := r.Header.Get("X-Device-Authorization")
			if authorization == "" {
				io.WriteString(w, `{"macaroon": "expired-session-macaroon"}`)
				deviceSessionRequested = true
			} else {
				c.Check(authorization, Equals, expiredAuth)
				io.WriteString(w, `{"macaroon": "refreshed-session-macaroon"}`)
				refreshSessionRequested = true
			}
		default:
			c.Fatalf("unexpected path %q", r.URL.Path)
		}
	}))
	c.Assert(mockServer, NotNil)
	defer mockServer.Close()

	mockServerURL, _ := url.Parse(mockServer.URL)

	// make sure device session is not set
	s.device.SessionMacaroon = ""
	authContext := &testAuthContext{c: c, device: s.device, user: s.user}
	sto := New(&Config{
		StoreBaseURL: mockServerURL,
	}, authContext)

	reqOptions := &requestOptions{Method: "GET", URL: mockServerURL}

	response, err := sto.doRequest(context.TODO(), sto.client, reqOptions, s.user)
	c.Assert(err, IsNil)
	defer response.Body.Close()

	responseData, err := ioutil.ReadAll(response.Body)
	c.Assert(err, IsNil)
	c.Check(string(responseData), Equals, "response-data")
	c.Check(deviceSessionRequested, Equals, true)
	c.Check(refreshSessionRequested, Equals, true)
}

func (s *storeTestSuite) TestDoRequestSetsAndRefreshesBothAuths(c *C) {
	refresh, err := makeTestRefreshDischargeResponse()
	c.Assert(err, IsNil)
	c.Check(s.user.StoreDischarges[0], Not(Equals), refresh)

	// mock refresh response
	refreshDischargeEndpointHit := false
	mockSSOServer := httptest.NewServer(http.HandlerFunc(func(w http.ResponseWriter, r *http.Request) {
		io.WriteString(w, fmt.Sprintf(`{"discharge_macaroon": "%s"}`, refresh))
		refreshDischargeEndpointHit = true
	}))
	defer mockSSOServer.Close()
	UbuntuoneRefreshDischargeAPI = mockSSOServer.URL + "/tokens/refresh"

	refreshSessionRequested := false
	expiredAuth := `Macaroon root="expired-session-macaroon"`
	// mock store response
	mockServer := httptest.NewServer(http.HandlerFunc(func(w http.ResponseWriter, r *http.Request) {
		c.Check(r.UserAgent(), Equals, userAgent)

		switch r.URL.Path {
		case "/":
			authorization := r.Header.Get("Authorization")
			c.Check(authorization, Equals, s.expectedAuthorization(c, s.user))
			if s.user.StoreDischarges[0] != refresh {
				w.Header().Set("WWW-Authenticate", "Macaroon needs_refresh=1")
				w.WriteHeader(401)
				return
			}

			devAuthorization := r.Header.Get("X-Device-Authorization")
			if devAuthorization == "" {
				c.Fatalf("device authentication missing")
			} else if devAuthorization == expiredAuth {
				w.Header().Set("WWW-Authenticate", "Macaroon refresh_device_session=1")
				w.WriteHeader(401)
			} else {
				c.Check(devAuthorization, Equals, `Macaroon root="refreshed-session-macaroon"`)
				io.WriteString(w, "response-data")
			}
		case authNoncesPath:
			io.WriteString(w, `{"nonce": "1234567890:9876543210"}`)
		case authSessionPath:
			// sanity of request
			jsonReq, err := ioutil.ReadAll(r.Body)
			c.Assert(err, IsNil)
			var req map[string]string
			err = json.Unmarshal(jsonReq, &req)
			c.Assert(err, IsNil)
			c.Check(strings.HasPrefix(req["device-session-request"], "type: device-session-request\n"), Equals, true)
			c.Check(strings.HasPrefix(req["serial-assertion"], "type: serial\n"), Equals, true)
			c.Check(strings.HasPrefix(req["model-assertion"], "type: model\n"), Equals, true)

			authorization := r.Header.Get("X-Device-Authorization")
			if authorization == "" {
				c.Fatalf("expecting only refresh")
			} else {
				c.Check(authorization, Equals, expiredAuth)
				io.WriteString(w, `{"macaroon": "refreshed-session-macaroon"}`)
				refreshSessionRequested = true
			}
		default:
			c.Fatalf("unexpected path %q", r.URL.Path)
		}
	}))
	c.Assert(mockServer, NotNil)
	defer mockServer.Close()

	mockServerURL, _ := url.Parse(mockServer.URL)

	// make sure device session is expired
	s.device.SessionMacaroon = "expired-session-macaroon"
	authContext := &testAuthContext{c: c, device: s.device, user: s.user}
	sto := New(&Config{
		StoreBaseURL: mockServerURL,
	}, authContext)

	reqOptions := &requestOptions{Method: "GET", URL: mockServerURL}

	resp, err := sto.doRequest(context.TODO(), sto.client, reqOptions, s.user)
	c.Assert(err, IsNil)
	defer resp.Body.Close()

	c.Check(resp.StatusCode, Equals, 200)

	responseData, err := ioutil.ReadAll(resp.Body)
	c.Assert(err, IsNil)
	c.Check(string(responseData), Equals, "response-data")
	c.Check(refreshDischargeEndpointHit, Equals, true)
	c.Check(refreshSessionRequested, Equals, true)
}

func (s *storeTestSuite) TestDoRequestSetsExtraHeaders(c *C) {
	// Custom headers are applied last.
	mockServer := httptest.NewServer(http.HandlerFunc(func(w http.ResponseWriter, r *http.Request) {
		c.Check(r.UserAgent(), Equals, `customAgent`)
		c.Check(r.Header.Get("X-Foo-Header"), Equals, `Bar`)
		c.Check(r.Header.Get("Content-Type"), Equals, `application/bson`)
		c.Check(r.Header.Get("Accept"), Equals, `application/hal+bson`)
		io.WriteString(w, "response-data")
	}))
	c.Assert(mockServer, NotNil)
	defer mockServer.Close()

	sto := New(&Config{}, nil)
	endpoint, _ := url.Parse(mockServer.URL)
	reqOptions := &requestOptions{
		Method: "GET",
		URL:    endpoint,
		ExtraHeaders: map[string]string{
			"X-Foo-Header": "Bar",
			"Content-Type": "application/bson",
			"Accept":       "application/hal+bson",
			"User-Agent":   "customAgent",
		},
	}

	response, err := sto.doRequest(context.TODO(), sto.client, reqOptions, s.user)
	defer response.Body.Close()
	c.Assert(err, IsNil)

	responseData, err := ioutil.ReadAll(response.Body)
	c.Assert(err, IsNil)
	c.Check(string(responseData), Equals, "response-data")
}

func (s *storeTestSuite) TestLoginUser(c *C) {
	macaroon, err := makeTestMacaroon()
	c.Assert(err, IsNil)
	serializedMacaroon, err := auth.MacaroonSerialize(macaroon)
	c.Assert(err, IsNil)
	mockServer := httptest.NewServer(http.HandlerFunc(func(w http.ResponseWriter, r *http.Request) {
		w.WriteHeader(200)
		io.WriteString(w, fmt.Sprintf(`{"macaroon": "%s"}`, serializedMacaroon))
	}))
	c.Assert(mockServer, NotNil)
	defer mockServer.Close()
	MacaroonACLAPI = mockServer.URL + "/acl/"

	discharge, err := makeTestDischarge()
	c.Assert(err, IsNil)
	serializedDischarge, err := auth.MacaroonSerialize(discharge)
	c.Assert(err, IsNil)
	mockSSOServer := httptest.NewServer(http.HandlerFunc(func(w http.ResponseWriter, r *http.Request) {
		w.WriteHeader(200)
		io.WriteString(w, fmt.Sprintf(`{"discharge_macaroon": "%s"}`, serializedDischarge))
	}))
	c.Assert(mockSSOServer, NotNil)
	defer mockSSOServer.Close()
	UbuntuoneDischargeAPI = mockSSOServer.URL + "/tokens/discharge"

	userMacaroon, userDischarge, err := LoginUser("username", "password", "otp")

	c.Assert(err, IsNil)
	c.Check(userMacaroon, Equals, serializedMacaroon)
	c.Check(userDischarge, Equals, serializedDischarge)
}

func (s *storeTestSuite) TestLoginUserDeveloperAPIError(c *C) {
	mockServer := httptest.NewServer(http.HandlerFunc(func(w http.ResponseWriter, r *http.Request) {
		w.WriteHeader(200)
		io.WriteString(w, "{}")
	}))
	c.Assert(mockServer, NotNil)
	defer mockServer.Close()
	MacaroonACLAPI = mockServer.URL + "/acl/"

	userMacaroon, userDischarge, err := LoginUser("username", "password", "otp")

	c.Assert(err, ErrorMatches, "cannot get snap access permission from store: .*")
	c.Check(userMacaroon, Equals, "")
	c.Check(userDischarge, Equals, "")
}

func (s *storeTestSuite) TestLoginUserSSOError(c *C) {
	macaroon, err := makeTestMacaroon()
	c.Assert(err, IsNil)
	serializedMacaroon, err := auth.MacaroonSerialize(macaroon)
	c.Assert(err, IsNil)
	mockServer := httptest.NewServer(http.HandlerFunc(func(w http.ResponseWriter, r *http.Request) {
		w.WriteHeader(200)
		io.WriteString(w, fmt.Sprintf(`{"macaroon": "%s"}`, serializedMacaroon))
	}))
	c.Assert(mockServer, NotNil)
	defer mockServer.Close()
	MacaroonACLAPI = mockServer.URL + "/acl/"

	errorResponse := `{"code": "some-error"}`
	mockSSOServer := httptest.NewServer(http.HandlerFunc(func(w http.ResponseWriter, r *http.Request) {
		w.WriteHeader(401)
		io.WriteString(w, errorResponse)
	}))
	c.Assert(mockSSOServer, NotNil)
	defer mockSSOServer.Close()
	UbuntuoneDischargeAPI = mockSSOServer.URL + "/tokens/discharge"

	userMacaroon, userDischarge, err := LoginUser("username", "password", "otp")

	c.Assert(err, ErrorMatches, "cannot authenticate to snap store: .*")
	c.Check(userMacaroon, Equals, "")
	c.Check(userDischarge, Equals, "")
}

const (
	funkyAppName      = "8nzc1x4iim2xj1g2ul64"
	funkyAppDeveloper = "chipaca"
	funkyAppSnapID    = "1e21e12ex4iim2xj1g2ul6f12f1"

	helloWorldSnapID      = "buPKUD3TKqCOgLEjjHx5kSiCpIs5cMuQ"
	helloWorldDeveloperID = "canonical"
)

/* acquired via

http --pretty=format --print b https://api.snapcraft.io/api/v1/snaps/details/hello-world X-Ubuntu-Series:16 fields==anon_download_url,architecture,channel,download_sha3_384,summary,description,binary_filesize,download_url,icon_url,last_updated,license,package_name,prices,publisher,ratings_average,revision,screenshot_urls,snap_id,support_url,title,content,version,origin,developer_id,private,confinement,snap_yaml_raw channel==edge | xsel -b

on 2016-07-03. Then, by hand:
 * set prices to {"EUR": 0.99, "USD": 1.23}.
 * Screenshot URLS set manually.

on 2017-11-20. Then, by hand:
 * add "snap_yaml_raw" from "test-snapd-content-plug"

On Ubuntu, apt install httpie xsel (although you could get http from
the http snap instead).

*/
const MockDetailsJSON = `{
    "_links": {
        "self": {
            "href": "https://api.snapcraft.io/api/v1/snaps/details/hello-world?fields=anon_download_url%2Carchitecture%2Cchannel%2Cdownload_sha3_384%2Csummary%2Cdescription%2Cbinary_filesize%2Cdownload_url%2Cicon_url%2Clast_updated%2Clicense%2Cpackage_name%2Cprices%2Cpublisher%2Cratings_average%2Crevision%2Cscreenshot_urls%2Csnap_id%2Csupport_url%2Ctitle%2Ccontent%2Cversion%2Corigin%2Cdeveloper_id%2Cprivate%2Cconfinement&channel=edge"
        }
    },
    "anon_download_url": "https://public.apps.ubuntu.com/anon/download-snap/buPKUD3TKqCOgLEjjHx5kSiCpIs5cMuQ_27.snap",
    "architecture": [
        "all"
    ],
    "base": "bare-base",
    "binary_filesize": 20480,
    "channel": "edge",
    "confinement": "strict",
    "content": "application",
    "description": "This is a simple hello world example.",
    "developer_id": "canonical",
    "download_sha3_384": "eed62063c04a8c3819eb71ce7d929cc8d743b43be9e7d86b397b6d61b66b0c3a684f3148a9dbe5821360ae32105c1bd9",
    "download_url": "https://public.apps.ubuntu.com/download-snap/buPKUD3TKqCOgLEjjHx5kSiCpIs5cMuQ_27.snap",
    "icon_url": "https://myapps.developer.ubuntu.com/site_media/appmedia/2015/03/hello.svg_NZLfWbh.png",
    "last_updated": "2016-07-12T16:37:23.960632Z",
    "license": "GPL-3.0",
    "origin": "canonical",
    "package_name": "hello-world",
    "prices": {"EUR": 0.99, "USD": 1.23},
    "publisher": "Canonical",
    "ratings_average": 0.0,
    "revision": 27,
    "screenshot_urls": ["https://myapps.developer.ubuntu.com/site_media/appmedia/2015/03/screenshot.png"],
    "snap_id": "buPKUD3TKqCOgLEjjHx5kSiCpIs5cMuQ",
    "summary": "The 'hello-world' of snaps",
    "support_url": "mailto:snappy-devel@lists.ubuntu.com",
    "title": "Hello World",
    "version": "6.3",
    "snap_yaml_raw": "name: test-snapd-content-plug\nversion: 1.0\napps:\n    content-plug:\n        command: bin/content-plug\n        plugs: [shared-content-plug]\nplugs:\n    shared-content-plug:\n        interface: content\n        target: import\n        content: mylib\n        default-provider: test-snapd-content-slot\nslots:\n    shared-content-slot:\n        interface: content\n        content: mylib\n        read:\n            - /\n",
    "channel_maps_list": [
      {
        "track": "latest",
        "map": [
          {
             "info": "released",
             "version": "v1",
             "binary_filesize": 12345,
             "epoch": "0",
             "confinement": "strict",
             "channel": "stable",
             "revision": 1
          },
          {
             "info": "released",
             "version": "v2",
             "binary_filesize": 12345,
             "epoch": "0",
             "confinement": "strict",
             "channel": "candidate",
             "revision": 2
          },
          {
             "info": "released",
             "version": "v8",
             "binary_filesize": 12345,
             "epoch": "0",
             "confinement": "devmode",
             "channel": "beta",
             "revision": 8
          },
          {
             "info": "released",
             "version": "v9",
             "binary_filesize": 12345,
             "epoch": "0",
             "confinement": "devmode",
             "channel": "edge",
             "revision": 9
          }
        ]
      }
    ]
}
`

// FIXME: this can go once the store always provides a channel_map_list
const MockDetailsJSONnoChannelMapList = `{
    "_links": {
        "self": {
            "href": "https://api.snapcraft.io/api/v1/snaps/details/hello-world?fields=anon_download_url%2Carchitecture%2Cchannel%2Cdownload_sha3_384%2Csummary%2Cdescription%2Cbinary_filesize%2Cdownload_url%2Cicon_url%2Clast_updated%2Clicense%2Cpackage_name%2Cprices%2Cpublisher%2Cratings_average%2Crevision%2Cscreenshot_urls%2Csnap_id%2Csupport_url%2Ctitle%2Ccontent%2Cversion%2Corigin%2Cdeveloper_id%2Cprivate%2Cconfinement&channel=edge"
        }
    },
    "anon_download_url": "https://public.apps.ubuntu.com/anon/download-snap/buPKUD3TKqCOgLEjjHx5kSiCpIs5cMuQ_27.snap",
    "architecture": [
        "all"
    ],
    "binary_filesize": 20480,
    "channel": "edge",
    "confinement": "strict",
    "content": "application",
    "description": "This is a simple hello world example.",
    "developer_id": "canonical",
    "download_sha3_384": "eed62063c04a8c3819eb71ce7d929cc8d743b43be9e7d86b397b6d61b66b0c3a684f3148a9dbe5821360ae32105c1bd9",
    "download_url": "https://public.apps.ubuntu.com/download-snap/buPKUD3TKqCOgLEjjHx5kSiCpIs5cMuQ_27.snap",
    "icon_url": "https://myapps.developer.ubuntu.com/site_media/appmedia/2015/03/hello.svg_NZLfWbh.png",
    "last_updated": "2016-07-12T16:37:23.960632Z",
    "license": "GPL-3.0",
    "origin": "canonical",
    "package_name": "hello-world",
    "prices": {"EUR": 0.99, "USD": 1.23},
    "publisher": "Canonical",
    "ratings_average": 0.0,
    "revision": 27,
    "screenshot_urls": ["https://myapps.developer.ubuntu.com/site_media/appmedia/2015/03/screenshot.png"],
    "snap_id": "buPKUD3TKqCOgLEjjHx5kSiCpIs5cMuQ",
    "summary": "The 'hello-world' of snaps",
    "support_url": "mailto:snappy-devel@lists.ubuntu.com",
    "title": "Hello World",
    "version": "6.3"
}
`

const mockOrdersJSON = `{
  "orders": [
    {
      "snap_id": "buPKUD3TKqCOgLEjjHx5kSiCpIs5cMuQ",
      "currency": "USD",
      "amount": "1.99",
      "state": "Complete",
      "refundable_until": "2015-07-15 18:46:21",
      "purchase_date": "2016-09-20T15:00:00+00:00"
    },
    {
      "snap_id": "1e21e12ex4iim2xj1g2ul6f12f1",
      "currency": "USD",
      "amount": "1.99",
      "state": "Complete",
      "refundable_until": "2015-07-17 11:33:29",
      "purchase_date": "2016-09-20T15:00:00+00:00"
    }
  ]
}`

const mockOrderResponseJSON = `{
  "snap_id": "buPKUD3TKqCOgLEjjHx5kSiCpIs5cMuQ",
  "currency": "USD",
  "amount": "1.99",
  "state": "Complete",
  "refundable_until": "2015-07-15 18:46:21",
  "purchase_date": "2016-09-20T15:00:00+00:00"
}`

const mockSingleOrderJSON = `{
  "orders": [
    {
      "snap_id": "buPKUD3TKqCOgLEjjHx5kSiCpIs5cMuQ",
      "currency": "USD",
      "amount": "1.99",
      "state": "Complete",
      "refundable_until": "2015-07-15 18:46:21",
      "purchase_date": "2016-09-20T15:00:00+00:00"
    }
  ]
}`

func (s *storeTestSuite) TestDetails(c *C) {
	restore := release.MockOnClassic(false)
	defer restore()
	mockServer := httptest.NewServer(http.HandlerFunc(func(w http.ResponseWriter, r *http.Request) {
		assertRequest(c, r, "GET", detailsPathPattern)
		c.Check(r.UserAgent(), Equals, userAgent)

		// check device authorization is set, implicitly checking doRequest was used
		c.Check(r.Header.Get("X-Device-Authorization"), Equals, `Macaroon root="device-macaroon"`)

		// no store ID by default
		storeID := r.Header.Get("X-Ubuntu-Store")
		c.Check(storeID, Equals, "")

		c.Check(r.URL.Path, Matches, ".*/hello-world")

		c.Check(r.URL.Query().Get("channel"), Equals, "edge")
		c.Check(r.URL.Query().Get("fields"), Equals, "abc,def,snap_yaml_raw")

		c.Check(r.Header.Get("X-Ubuntu-Series"), Equals, release.Series)
		c.Check(r.Header.Get("X-Ubuntu-Architecture"), Equals, arch.UbuntuArchitecture())
		c.Check(r.Header.Get("X-Ubuntu-Classic"), Equals, "false")

		c.Check(r.Header.Get("X-Ubuntu-Confinement"), Equals, "")

		w.Header().Set("X-Suggested-Currency", "GBP")
		w.WriteHeader(200)

		io.WriteString(w, MockDetailsJSON)
	}))

	c.Assert(mockServer, NotNil)
	defer mockServer.Close()

	mockServerURL, _ := url.Parse(mockServer.URL)
	cfg := Config{
		StoreBaseURL: mockServerURL,
		DetailFields: []string{"abc", "def"},
	}
	authContext := &testAuthContext{c: c, device: s.device}
	sto := New(&cfg, authContext)

	// the actual test
	spec := SnapSpec{
		Name:     "hello-world",
		Channel:  "edge",
		Revision: snap.R(0),
	}
	result, err := sto.SnapInfo(spec, nil)
	c.Assert(err, IsNil)
	c.Check(result.Name(), Equals, "hello-world")
	c.Check(result.Architectures, DeepEquals, []string{"all"})
	c.Check(result.Revision, Equals, snap.R(27))
	c.Check(result.SnapID, Equals, helloWorldSnapID)
	c.Check(result.Publisher, Equals, "canonical")
	c.Check(result.Version, Equals, "6.3")
	c.Check(result.Sha3_384, Matches, `[[:xdigit:]]{96}`)
	c.Check(result.Size, Equals, int64(20480))
	c.Check(result.Channel, Equals, "edge")
	c.Check(result.Description(), Equals, "This is a simple hello world example.")
	c.Check(result.Summary(), Equals, "The 'hello-world' of snaps")
	c.Check(result.Title(), Equals, "Hello World")
	c.Check(result.License, Equals, "GPL-3.0")
	c.Assert(result.Prices, DeepEquals, map[string]float64{"EUR": 0.99, "USD": 1.23})
	c.Assert(result.Paid, Equals, true)
	c.Assert(result.Screenshots, DeepEquals, []snap.ScreenshotInfo{
		{
			URL: "https://myapps.developer.ubuntu.com/site_media/appmedia/2015/03/screenshot.png",
		},
	})
	c.Check(result.MustBuy, Equals, true)
	c.Check(result.Contact, Equals, "mailto:snappy-devel@lists.ubuntu.com")
	c.Check(result.Base, Equals, "bare-base")

	// Make sure the epoch (currently not sent by the store) defaults to "0"
	c.Check(result.Epoch.String(), Equals, "0")

	c.Check(sto.SuggestedCurrency(), Equals, "GBP")

	// skip this one until the store supports it
	// c.Check(result.Private, Equals, true)

	c.Check(snap.Validate(result), IsNil)

	// validate the plugs/slots
	c.Check(result.Plugs, HasLen, 1)
	plug := result.Plugs["shared-content-plug"]
	c.Check(plug.Name, Equals, "shared-content-plug")
	c.Check(plug.Snap, DeepEquals, result)
	c.Check(plug.Apps, HasLen, 1)
	c.Check(plug.Apps["content-plug"].Command, Equals, "bin/content-plug")

	c.Check(result.Slots, HasLen, 1)
	slot := result.Slots["shared-content-slot"]
	c.Check(slot.Name, Equals, "shared-content-slot")
	c.Check(slot.Snap, DeepEquals, result)
	c.Check(slot.Apps, HasLen, 1)
	c.Check(slot.Apps["content-plug"].Command, Equals, "bin/content-plug")
}

func (s *storeTestSuite) TestDetailsDefaultChannelIsStable(c *C) {
	restore := release.MockOnClassic(false)
	defer restore()
	mockServer := httptest.NewServer(http.HandlerFunc(func(w http.ResponseWriter, r *http.Request) {
		assertRequest(c, r, "GET", detailsPathPattern)
		c.Check(r.URL.Path, Matches, ".*/hello-world")

		c.Check(r.URL.Query().Get("channel"), Equals, "stable")
		w.WriteHeader(200)

		io.WriteString(w, strings.Replace(MockDetailsJSON, "edge", "stable", -1))
	}))

	c.Assert(mockServer, NotNil)
	defer mockServer.Close()

	mockServerURL, _ := url.Parse(mockServer.URL)
	cfg := Config{
		StoreBaseURL: mockServerURL,
		DetailFields: []string{"abc", "def"},
	}
	authContext := &testAuthContext{c: c, device: s.device}
	sto := New(&cfg, authContext)

	// the actual test
	spec := SnapSpec{
		Name: "hello-world",
	}
	result, err := sto.SnapInfo(spec, nil)
	c.Assert(err, IsNil)
	c.Check(result.Name(), Equals, "hello-world")
	c.Check(result.SnapID, Equals, helloWorldSnapID)
	c.Check(result.Channel, Equals, "stable")
}

func (s *storeTestSuite) TestDetails500(c *C) {
	var n = 0
	mockServer := httptest.NewServer(http.HandlerFunc(func(w http.ResponseWriter, r *http.Request) {
		assertRequest(c, r, "GET", detailsPathPattern)
		n++
		w.WriteHeader(500)
	}))

	c.Assert(mockServer, NotNil)
	defer mockServer.Close()

	mockServerURL, _ := url.Parse(mockServer.URL)
	cfg := Config{
		StoreBaseURL: mockServerURL,
		DetailFields: []string{},
	}
	authContext := &testAuthContext{c: c, device: s.device}
	sto := New(&cfg, authContext)

	// the actual test
	spec := SnapSpec{
		Name:     "hello-world",
		Channel:  "edge",
		Revision: snap.R(0),
	}
	_, err := sto.SnapInfo(spec, nil)
	c.Assert(err, NotNil)
	c.Assert(err, ErrorMatches, `cannot get details for snap "hello-world" in channel "edge": got unexpected HTTP status code 500 via GET to "http://.*?/details/hello-world\?channel=edge"`)
	c.Assert(n, Equals, 5)
}

func (s *storeTestSuite) TestDetails500once(c *C) {
	var n = 0
	mockServer := httptest.NewServer(http.HandlerFunc(func(w http.ResponseWriter, r *http.Request) {
		assertRequest(c, r, "GET", detailsPathPattern)
		n++
		if n > 1 {
			w.Header().Set("X-Suggested-Currency", "GBP")
			w.WriteHeader(200)
			io.WriteString(w, MockDetailsJSON)
		} else {
			w.WriteHeader(500)
		}
	}))

	c.Assert(mockServer, NotNil)
	defer mockServer.Close()

	mockServerURL, _ := url.Parse(mockServer.URL)
	cfg := Config{
		StoreBaseURL: mockServerURL,
	}
	authContext := &testAuthContext{c: c, device: s.device}
	sto := New(&cfg, authContext)

	// the actual test
	spec := SnapSpec{
		Name:     "hello-world",
		Channel:  "edge",
		Revision: snap.R(0),
	}
	result, err := sto.SnapInfo(spec, nil)
	c.Assert(err, IsNil)
	c.Check(result.Name(), Equals, "hello-world")
	c.Assert(n, Equals, 2)
}

func (s *storeTestSuite) TestDetailsAndChannels(c *C) {
	// this test will break and should be melded into TestDetails,
	// above, when the store provides the channels as part of details

	n := 0
	mockServer := httptest.NewServer(http.HandlerFunc(func(w http.ResponseWriter, r *http.Request) {
		assertRequest(c, r, "GET", detailsPathPattern)
		switch n {
		case 0:
			c.Check(r.URL.Path, Matches, ".*/hello-world")
			c.Check(r.URL.Query().Get("channel"), Equals, "")
			w.Header().Set("X-Suggested-Currency", "GBP")
			w.WriteHeader(200)

			io.WriteString(w, MockDetailsJSON)
		default:
			c.Fatalf("unexpected request to %q", r.URL.Path)
		}
		n++
	}))

	c.Assert(mockServer, NotNil)
	defer mockServer.Close()

	mockServerURL, _ := url.Parse(mockServer.URL)
	cfg := Config{
		StoreBaseURL: mockServerURL,
	}
	authContext := &testAuthContext{c: c, device: s.device}
	sto := New(&cfg, authContext)

	// the actual test
	spec := SnapSpec{
		Name:       "hello-world",
		AnyChannel: true,
	}
	result, err := sto.SnapInfo(spec, nil)
	c.Assert(err, IsNil)
	c.Assert(n, Equals, 1)
	c.Check(result.Name(), Equals, "hello-world")
	c.Check(result.Channels, DeepEquals, map[string]*snap.ChannelSnapInfo{
		"latest/stable": {
			Revision:    snap.R(1),
			Version:     "v1",
			Confinement: snap.StrictConfinement,
			Channel:     "stable",
			Size:        12345,
			Epoch:       *snap.E("0"),
		},
		"latest/candidate": {
			Revision:    snap.R(2),
			Version:     "v2",
			Confinement: snap.StrictConfinement,
			Channel:     "candidate",
			Size:        12345,
			Epoch:       *snap.E("0"),
		},
		"latest/beta": {
			Revision:    snap.R(8),
			Version:     "v8",
			Confinement: snap.DevModeConfinement,
			Channel:     "beta",
			Size:        12345,
			Epoch:       *snap.E("0"),
		},
		"latest/edge": {
			Revision:    snap.R(9),
			Version:     "v9",
			Confinement: snap.DevModeConfinement,
			Channel:     "edge",
			Size:        12345,
			Epoch:       *snap.E("0"),
		},
	})

	c.Check(snap.Validate(result), IsNil)
}

func (s *storeTestSuite) TestNonDefaults(c *C) {
	restore := release.MockOnClassic(true)
	defer restore()
	os.Setenv("SNAPPY_STORE_NO_CDN", "1")
	defer os.Unsetenv("SNAPPY_STORE_NO_CDN")

	mockServer := httptest.NewServer(http.HandlerFunc(func(w http.ResponseWriter, r *http.Request) {
		assertRequest(c, r, "GET", detailsPathPattern)
		storeID := r.Header.Get("X-Ubuntu-Store")
		c.Check(storeID, Equals, "foo")

		c.Check(r.URL.Path, Matches, ".*/details/hello-world")

		c.Check(r.URL.Query().Get("channel"), Equals, "edge")

		c.Check(r.Header.Get("X-Ubuntu-Series"), Equals, "21")
		c.Check(r.Header.Get("X-Ubuntu-Architecture"), Equals, "archXYZ")
		c.Check(r.Header.Get("X-Ubuntu-Classic"), Equals, "true")
		// for now we have both
		c.Check(r.Header.Get("X-Ubuntu-No-CDN"), Equals, "true")
		c.Check(r.Header.Get("Snap-CDN"), Equals, "none")

		w.WriteHeader(200)
		io.WriteString(w, MockDetailsJSON)
	}))

	c.Assert(mockServer, NotNil)
	defer mockServer.Close()

	mockServerURL, _ := url.Parse(mockServer.URL)
	cfg := DefaultConfig()
	cfg.StoreBaseURL = mockServerURL
	cfg.Series = "21"
	cfg.Architecture = "archXYZ"
	cfg.StoreID = "foo"
	sto := New(cfg, nil)

	// the actual test
	spec := SnapSpec{
		Name:     "hello-world",
		Channel:  "edge",
		Revision: snap.R(0),
	}
	result, err := sto.SnapInfo(spec, nil)
	c.Assert(err, IsNil)
	c.Check(result.Name(), Equals, "hello-world")
}

func (s *storeTestSuite) TestStoreIDFromAuthContext(c *C) {
	mockServer := httptest.NewServer(http.HandlerFunc(func(w http.ResponseWriter, r *http.Request) {
		assertRequest(c, r, "GET", detailsPathPattern)
		storeID := r.Header.Get("X-Ubuntu-Store")
		c.Check(storeID, Equals, "my-brand-store-id")

		w.WriteHeader(200)
		io.WriteString(w, MockDetailsJSON)
	}))

	c.Assert(mockServer, NotNil)
	defer mockServer.Close()

	mockServerURL, _ := url.Parse(mockServer.URL)
	cfg := DefaultConfig()
	cfg.StoreBaseURL = mockServerURL
	cfg.Series = "21"
	cfg.Architecture = "archXYZ"
	cfg.StoreID = "fallback"
	sto := New(cfg, &testAuthContext{c: c, device: s.device, storeID: "my-brand-store-id"})

	// the actual test
	spec := SnapSpec{
		Name:     "hello-world",
		Channel:  "edge",
		Revision: snap.R(0),
	}
	result, err := sto.SnapInfo(spec, nil)
	c.Assert(err, IsNil)
	c.Check(result.Name(), Equals, "hello-world")
}

func (s *storeTestSuite) TestFullCloudInfoFromAuthContext(c *C) {
	mockServer := httptest.NewServer(http.HandlerFunc(func(w http.ResponseWriter, r *http.Request) {
		assertRequest(c, r, "GET", detailsPathPattern)
		c.Check(r.Header.Get("Snap-CDN"), Equals, `cloud-name="aws" region="us-east-1" availability-zone="us-east-1c"`)

		w.WriteHeader(200)
		io.WriteString(w, MockDetailsJSON)
	}))

	c.Assert(mockServer, NotNil)
	defer mockServer.Close()

	mockServerURL, _ := url.Parse(mockServer.URL)
	cfg := DefaultConfig()
	cfg.StoreBaseURL = mockServerURL
	cfg.Series = "21"
	cfg.Architecture = "archXYZ"
	cfg.StoreID = "fallback"
	sto := New(cfg, &testAuthContext{c: c, device: s.device, cloudInfo: &auth.CloudInfo{Name: "aws", Region: "us-east-1", AvailabilityZone: "us-east-1c"}})

	// the actual test
	spec := SnapSpec{
		Name:     "hello-world",
		Channel:  "edge",
		Revision: snap.R(0),
	}
	result, err := sto.SnapInfo(spec, nil)
	c.Assert(err, IsNil)
	c.Check(result.Name(), Equals, "hello-world")
}

<<<<<<< HEAD
func (t *remoteRepoTestSuite) TestUbuntuStoreRepositoryFullCloudInfoFromAuthContext(c *C) {
	mockServer := httptest.NewServer(http.HandlerFunc(func(w http.ResponseWriter, r *http.Request) {
		assertRequest(c, r, "GET", detailsPathPattern)
		c.Check(r.Header.Get("Snap-CDN"), Equals, `cloud-name="aws" region="us-east-1" availability-zone="us-east-1c"`)

		w.WriteHeader(200)
		io.WriteString(w, MockDetailsJSON)
	}))

	c.Assert(mockServer, NotNil)
	defer mockServer.Close()

	mockServerURL, _ := url.Parse(mockServer.URL)
	cfg := DefaultConfig()
	cfg.StoreBaseURL = mockServerURL
	cfg.Series = "21"
	cfg.Architecture = "archXYZ"
	cfg.StoreID = "fallback"
	repo := New(cfg, &testAuthContext{c: c, device: t.device, cloudInfo: &auth.CloudInfo{Name: "aws", Region: "us-east-1", AvailabilityZone: "us-east-1c"}})
	c.Assert(repo, NotNil)

	// the actual test
	spec := SnapSpec{
		Name:     "hello-world",
		Channel:  "edge",
		Revision: snap.R(0),
	}
	result, err := repo.SnapInfo(spec, nil)
	c.Assert(err, IsNil)
	c.Check(result.Name(), Equals, "hello-world")
}

func (t *remoteRepoTestSuite) TestUbuntuStoreRepositoryLessDetailedCloudInfoFromAuthContext(c *C) {
=======
func (s *storeTestSuite) TestLessDetailedCloudInfoFromAuthContext(c *C) {
>>>>>>> 2c398d47
	mockServer := httptest.NewServer(http.HandlerFunc(func(w http.ResponseWriter, r *http.Request) {
		assertRequest(c, r, "GET", detailsPathPattern)
		c.Check(r.Header.Get("Snap-CDN"), Equals, `cloud-name="openstack" availability-zone="nova"`)

		w.WriteHeader(200)
		io.WriteString(w, MockDetailsJSON)
	}))

	c.Assert(mockServer, NotNil)
	defer mockServer.Close()

	mockServerURL, _ := url.Parse(mockServer.URL)
	cfg := DefaultConfig()
	cfg.StoreBaseURL = mockServerURL
	cfg.Series = "21"
	cfg.Architecture = "archXYZ"
	cfg.StoreID = "fallback"
<<<<<<< HEAD
	repo := New(cfg, &testAuthContext{c: c, device: t.device, cloudInfo: &auth.CloudInfo{Name: "openstack", Region: "", AvailabilityZone: "nova"}})
	c.Assert(repo, NotNil)
=======
	sto := New(cfg, &testAuthContext{c: c, device: s.device, cloudInfo: &auth.CloudInfo{Name: "openstack", Region: "", AvailabilityZone: "nova"}})
>>>>>>> 2c398d47

	// the actual test
	spec := SnapSpec{
		Name:     "hello-world",
		Channel:  "edge",
		Revision: snap.R(0),
	}
<<<<<<< HEAD
	result, err := repo.SnapInfo(spec, nil)
=======
	result, err := sto.SnapInfo(spec, nil)
>>>>>>> 2c398d47
	c.Assert(err, IsNil)
	c.Check(result.Name(), Equals, "hello-world")
}

<<<<<<< HEAD
func (t *remoteRepoTestSuite) TestUbuntuStoreRepositoryProxyStoreFromAuthContext(c *C) {
=======
func (s *storeTestSuite) TestProxyStoreFromAuthContext(c *C) {
>>>>>>> 2c398d47
	mockServer := httptest.NewServer(http.HandlerFunc(func(w http.ResponseWriter, r *http.Request) {
		assertRequest(c, r, "GET", detailsPathPattern)

		w.WriteHeader(200)
		io.WriteString(w, MockDetailsJSON)
	}))

	c.Assert(mockServer, NotNil)
	defer mockServer.Close()

	mockServerURL, _ := url.Parse(mockServer.URL)
	nowhereURL, err := url.Parse("http://nowhere.invalid")
	c.Assert(err, IsNil)
	cfg := DefaultConfig()
	cfg.StoreBaseURL = nowhereURL
	sto := New(cfg, &testAuthContext{
		c:             c,
		device:        s.device,
		proxyStoreID:  "foo",
		proxyStoreURL: mockServerURL,
	})

	// the actual test
	spec := SnapSpec{
		Name:     "hello-world",
		Channel:  "edge",
		Revision: snap.R(0),
	}
	result, err := sto.SnapInfo(spec, nil)
	c.Assert(err, IsNil)
	c.Check(result.Name(), Equals, "hello-world")
}

func (s *storeTestSuite) TestProxyStoreFromAuthContextURLFallback(c *C) {
	mockServer := httptest.NewServer(http.HandlerFunc(func(w http.ResponseWriter, r *http.Request) {
		assertRequest(c, r, "GET", detailsPathPattern)

		w.WriteHeader(200)
		io.WriteString(w, MockDetailsJSON)
	}))

	c.Assert(mockServer, NotNil)
	defer mockServer.Close()

	mockServerURL, _ := url.Parse(mockServer.URL)
	cfg := DefaultConfig()
	cfg.StoreBaseURL = mockServerURL
	sto := New(cfg, &testAuthContext{
		c:      c,
		device: s.device,
		// mock an assertion that has id but no url
		proxyStoreID:  "foo",
		proxyStoreURL: nil,
	})

	// the actual test
	spec := SnapSpec{
		Name:     "hello-world",
		Channel:  "edge",
		Revision: snap.R(0),
	}
	result, err := sto.SnapInfo(spec, nil)
	c.Assert(err, IsNil)
	c.Check(result.Name(), Equals, "hello-world")
}

func (s *storeTestSuite) TestRevision(c *C) {
	mockServer := httptest.NewServer(http.HandlerFunc(func(w http.ResponseWriter, r *http.Request) {
		switch r.URL.Path {
		case ordersPath:
			w.WriteHeader(404)
		case detailsPath("hello-world"):
			c.Check(r.URL.Query(), DeepEquals, url.Values{
				"channel":  []string{""},
				"revision": []string{"26"},
			})
			w.WriteHeader(200)
			io.WriteString(w, MockDetailsJSON)
		default:
			c.Fatalf("unexpected request to %q", r.URL.Path)
		}
	}))
	c.Assert(mockServer, NotNil)
	defer mockServer.Close()

	mockServerURL, _ := url.Parse(mockServer.URL)
	cfg := DefaultConfig()
	cfg.StoreBaseURL = mockServerURL
	cfg.DetailFields = []string{}
	sto := New(cfg, nil)

	// the actual test
	spec := SnapSpec{
		Name:     "hello-world",
		Channel:  "edge",
		Revision: snap.R(26),
	}
	result, err := sto.SnapInfo(spec, s.user)
	c.Assert(err, IsNil)
	c.Check(result.Name(), Equals, "hello-world")
	c.Check(result.Revision, DeepEquals, snap.R(27))
}

func (s *storeTestSuite) TestDetailsOopses(c *C) {
	mockServer := httptest.NewServer(http.HandlerFunc(func(w http.ResponseWriter, r *http.Request) {
		assertRequest(c, r, "GET", detailsPathPattern)
		c.Check(r.URL.Path, Matches, ".*/hello-world")
		c.Check(r.URL.Query().Get("channel"), Equals, "edge")

		w.Header().Set("X-Oops-Id", "OOPS-d4f46f75a5bcc10edcacc87e1fc0119f")
		w.WriteHeader(500)

		io.WriteString(w, `{"oops": "OOPS-d4f46f75a5bcc10edcacc87e1fc0119f"}`)
	}))

	c.Assert(mockServer, NotNil)
	defer mockServer.Close()

	mockServerURL, _ := url.Parse(mockServer.URL)
	cfg := Config{
		StoreBaseURL: mockServerURL,
	}
	sto := New(&cfg, nil)

	// the actual test
	spec := SnapSpec{
		Name:     "hello-world",
		Channel:  "edge",
		Revision: snap.R(0),
	}
	_, err := sto.SnapInfo(spec, nil)
	c.Assert(err, ErrorMatches, `cannot get details for snap "hello-world" in channel "edge": got unexpected HTTP status code 5.. via GET to "http://\S+" \[OOPS-[[:xdigit:]]*\]`)
}

/*
acquired via

http --pretty=format --print b https://api.snapcraft.io/api/v1/snaps/details/no:such:package X-Ubuntu-Series:16 fields==anon_download_url,architecture,channel,download_sha512,summary,description,binary_filesize,download_url,icon_url,last_updated,license,package_name,prices,publisher,ratings_average,revision,snap_id,support_url,title,content,version,origin,developer_id,private,confinement channel==edge | xsel -b

on 2016-07-03

On Ubuntu, apt install httpie xsel (although you could get http from
the http snap instead).

*/
const MockNoDetailsJSON = `{
    "errors": [
        "No such package"
    ],
    "result": "error"
}`

func (s *storeTestSuite) TestNoDetails(c *C) {
	mockServer := httptest.NewServer(http.HandlerFunc(func(w http.ResponseWriter, r *http.Request) {
		assertRequest(c, r, "GET", detailsPathPattern)
		c.Check(r.URL.Path, Matches, ".*/no-such-pkg")

		q := r.URL.Query()
		c.Check(q.Get("channel"), Equals, "edge")
		w.WriteHeader(404)
		io.WriteString(w, MockNoDetailsJSON)
	}))

	c.Assert(mockServer, NotNil)
	defer mockServer.Close()

	mockServerURL, _ := url.Parse(mockServer.URL)
	cfg := Config{
		StoreBaseURL: mockServerURL,
	}
	sto := New(&cfg, nil)

	// the actual test
	spec := SnapSpec{
		Name:     "no-such-pkg",
		Channel:  "edge",
		Revision: snap.R(0),
	}
	result, err := sto.SnapInfo(spec, nil)
	c.Assert(err, NotNil)
	c.Assert(result, IsNil)
}

func (s *storeTestSuite) TestStructFields(c *C) {
	type aStruct struct {
		Foo int `json:"hello"`
		Bar int `json:"potato,stuff"`
	}
	c.Assert(getStructFields(aStruct{}), DeepEquals, []string{"hello", "potato"})
}

func (s *storeTestSuite) TestStructFieldsExcept(c *C) {
	type aStruct struct {
		Foo int `json:"hello"`
		Bar int `json:"potato,stuff"`
	}
	c.Assert(getStructFields(aStruct{}, "potato"), DeepEquals, []string{"hello"})
}

func (s *remoteRepoTestSuite) TestStructFieldsExcept(c *C) {
	type aStruct struct {
		Foo int `json:"hello"`
		Bar int `json:"potato,stuff"`
	}
	c.Assert(getStructFields(aStruct{}, "potato"), DeepEquals, []string{"hello"})
}

/* acquired via:
curl -s -H "accept: application/hal+json" -H "X-Ubuntu-Release: 16" -H "X-Ubuntu-Device-Channel: edge" -H "X-Ubuntu-Wire-Protocol: 1" -H "X-Ubuntu-Architecture: amd64"  'https://api.snapcraft.io/api/v1/snaps/search?fields=anon_download_url%2Carchitecture%2Cchannel%2Cdownload_sha512%2Csummary%2Cdescription%2Cbinary_filesize%2Cdownload_url%2Cicon_url%2Clast_updated%2Clicense%2Cpackage_name%2Cprices%2Cpublisher%2Cratings_average%2Crevision%2Cscreenshot_urls%2Csnap_id%2Csupport_url%2Ctitle%2Ccontent%2Cversion%2Corigin&q=hello' | python -m json.tool | xsel -b
Screenshot URLS set manually.
*/
const MockSearchJSON = `{
    "_embedded": {
        "clickindex:package": [
            {
                "anon_download_url": "https://public.apps.ubuntu.com/anon/download-snap/buPKUD3TKqCOgLEjjHx5kSiCpIs5cMuQ_25.snap",
                "architecture": [
                    "all"
                ],
                "binary_filesize": 20480,
                "channel": "edge",
                "content": "application",
                "description": "This is a simple hello world example.",
                "download_sha512": "4bf23ce93efa1f32f0aeae7ec92564b7b0f9f8253a0bd39b2741219c1be119bb676c21208c6845ccf995e6aabe791d3f28a733ebcbbc3171bb23f67981f4068e",
                "download_url": "https://public.apps.ubuntu.com/download-snap/buPKUD3TKqCOgLEjjHx5kSiCpIs5cMuQ_25.snap",
                "icon_url": "https://myapps.developer.ubuntu.com/site_media/appmedia/2015/03/hello.svg_NZLfWbh.png",
                "last_updated": "2016-04-19T19:50:50.435291Z",
                "license": "GPL-3.0",
                "origin": "canonical",
                "package_name": "hello-world",
                "prices": {"EUR": 2.99, "USD": 3.49},
                "publisher": "Canonical",
                "ratings_average": 0.0,
                "revision": 25,
                "screenshot_urls": ["https://myapps.developer.ubuntu.com/site_media/appmedia/2015/03/screenshot.png"],
                "snap_id": "buPKUD3TKqCOgLEjjHx5kSiCpIs5cMuQ",
                "summary": "Hello world example",
                "support_url": "mailto:snappy-devel@lists.ubuntu.com",
                "title": "Hello World",
                "version": "6.0"
            }
        ]
    },
    "_links": {
        "first": {
            "href": "https://api.snapcraft.io/api/v1/snaps/search?q=hello&fields=anon_download_url%2Carchitecture%2Cchannel%2Cdownload_sha512%2Csummary%2Cdescription%2Cbinary_filesize%2Cdownload_url%2Cicon_url%2Clast_updated%2Clicense%2Cpackage_name%2Cprices%2Cpublisher%2Cratings_average%2Crevision%2Cscreenshot_urls%2Csnap_id%2Csupport_url%2Ctitle%2Ccontent%2Cversion%2Corigin&page=1"
        },
        "last": {
            "href": "https://api.snapcraft.io/api/v1/snaps/search?q=hello&fields=anon_download_url%2Carchitecture%2Cchannel%2Cdownload_sha512%2Csummary%2Cdescription%2Cbinary_filesize%2Cdownload_url%2Cicon_url%2Clast_updated%2Clicense%2Cpackage_name%2Cprices%2Cpublisher%2Cratings_average%2Crevision%2Cscreenshot_urls%2Csnap_id%2Csupport_url%2Ctitle%2Ccontent%2Cversion%2Corigin&page=1"
        },
        "self": {
            "href": "https://api.snapcraft.io/api/v1/snaps/search?q=hello&fields=anon_download_url%2Carchitecture%2Cchannel%2Cdownload_sha512%2Csummary%2Cdescription%2Cbinary_filesize%2Cdownload_url%2Cicon_url%2Clast_updated%2Clicense%2Cpackage_name%2Cprices%2Cpublisher%2Cratings_average%2Crevision%2Cscreenshot_urls%2Csnap_id%2Csupport_url%2Ctitle%2Ccontent%2Cversion%2Corigin&page=1"
        }
    }
}
`

func (s *storeTestSuite) TestFindQueries(c *C) {
	n := 0
	mockServer := httptest.NewServer(http.HandlerFunc(func(w http.ResponseWriter, r *http.Request) {
		assertRequest(c, r, "GET", searchPath)
		// check device authorization is set, implicitly checking doRequest was used
		c.Check(r.Header.Get("X-Device-Authorization"), Equals, `Macaroon root="device-macaroon"`)

		query := r.URL.Query()

		name := query.Get("name")
		q := query.Get("q")
		section := query.Get("section")

		c.Check(r.URL.Path, Matches, ".*/search")
		c.Check(query.Get("fields"), Equals, "abc,def")

		// write dummy json so that Find doesn't re-try due to json decoder EOF error
		io.WriteString(w, "{}")

		switch n {
		case 0:
			c.Check(name, Equals, "hello")
			c.Check(q, Equals, "")
			c.Check(section, Equals, "")
		case 1:
			c.Check(name, Equals, "")
			c.Check(q, Equals, "hello")
			c.Check(section, Equals, "")
		case 2:
			c.Check(name, Equals, "")
			c.Check(q, Equals, "")
			c.Check(section, Equals, "db")
		case 3:
			c.Check(name, Equals, "")
			c.Check(q, Equals, "hello")
			c.Check(section, Equals, "db")
		default:
			c.Fatalf("what? %d", n)
		}

		n++
	}))
	c.Assert(mockServer, NotNil)
	defer mockServer.Close()

	mockServerURL, _ := url.Parse(mockServer.URL)
	cfg := Config{
		StoreBaseURL: mockServerURL,
		DetailFields: []string{"abc", "def"},
	}
	authContext := &testAuthContext{c: c, device: s.device}
	sto := New(&cfg, authContext)

	for _, query := range []Search{
		{Query: "hello", Prefix: true},
		{Query: "hello"},
		{Section: "db"},
		{Query: "hello", Section: "db"},
	} {
		sto.Find(&query, nil)
	}
}

/* acquired via:
curl -s -H "accept: application/hal+json" -H "X-Ubuntu-Release: 16" -H "X-Ubuntu-Device-Channel: edge" -H "X-Ubuntu-Wire-Protocol: 1" -H "X-Ubuntu-Architecture: amd64"  'https://api.snapcraft.io/api/v1/snaps/sections'
*/
const MockSectionsJSON = `{
  "_embedded": {
    "clickindex:sections": [
      {
        "name": "featured"
      }, 
      {
        "name": "database"
      }
    ]
  }, 
  "_links": {
    "self": {
      "href": "http://api.snapcraft.io/api/v1/snaps/sections"
    }
  }
}
`

func (s *storeTestSuite) TestSectionsQuery(c *C) {
	n := 0
	mockServer := httptest.NewServer(http.HandlerFunc(func(w http.ResponseWriter, r *http.Request) {
		assertRequest(c, r, "GET", sectionsPath)
		switch n {
		case 0:
			// All good.
		default:
			c.Fatalf("what? %d", n)
		}

		w.Header().Set("Content-Type", "application/hal+json")
		w.WriteHeader(200)
		io.WriteString(w, MockSectionsJSON)
		n++
	}))
	c.Assert(mockServer, NotNil)
	defer mockServer.Close()

	serverURL, _ := url.Parse(mockServer.URL)
	cfg := Config{
		StoreBaseURL: serverURL,
	}
	sto := New(&cfg, nil)

	sections, err := sto.Sections(s.user)
	c.Check(err, IsNil)
	c.Check(sections, DeepEquals, []string{"featured", "database"})
}

const mockNamesJSON = `
{
  "_embedded": {
    "clickindex:package": [
      {
        "aliases": [
          {
            "name": "potato",
            "target": "baz"
          },
          {
            "name": "meh",
            "target": "baz"
          }
        ],
        "apps": ["baz"],
        "title": "a title",
        "summary": "oneary plus twoary",
        "package_name": "bar"
      },
      {
        "aliases": [{"name": "meh", "target": "foo"}],
        "apps": ["foo"],
        "package_name": "foo"
      }
    ]
  }
}`

func (s *storeTestSuite) TestSnapCommandsOnClassic(c *C) {
	s.testSnapCommands(c, true)
}

func (s *storeTestSuite) TestSnapCommandsOnCore(c *C) {
	s.testSnapCommands(c, false)
}

func (s *storeTestSuite) testSnapCommands(c *C, onClassic bool) {
	c.Assert(os.MkdirAll(dirs.SnapCacheDir, 0755), IsNil)
	defer release.MockOnClassic(onClassic)()

	n := 0
	mockServer := httptest.NewServer(http.HandlerFunc(func(w http.ResponseWriter, r *http.Request) {
		switch n {
		case 0:
			query := r.URL.Query()
			c.Check(query, HasLen, 1)
			expectedConfinement := "strict"
			if onClassic {
				expectedConfinement = "strict,classic"
			}
			c.Check(query.Get("confinement"), Equals, expectedConfinement)
			c.Check(r.URL.Path, Equals, "/api/v1/snaps/names")
		default:
			c.Fatalf("what? %d", n)
		}

		w.Header().Set("Content-Type", "application/hal+json")
		w.Header().Set("Content-Length", fmt.Sprint(len(mockNamesJSON)))
		w.WriteHeader(200)
		io.WriteString(w, mockNamesJSON)
		n++
	}))
	c.Assert(mockServer, NotNil)
	defer mockServer.Close()

	serverURL, _ := url.Parse(mockServer.URL)
	sto := New(&Config{StoreBaseURL: serverURL}, nil)

	db, err := advisor.Create()
	c.Assert(err, IsNil)
	defer db.Rollback()

	var bufNames bytes.Buffer
	err = sto.WriteCatalogs(&bufNames, db)
	c.Assert(err, IsNil)
	db.Commit()
	c.Check(bufNames.String(), Equals, "bar\nfoo\n")

	dump, err := advisor.DumpCommands()
	c.Assert(err, IsNil)
	c.Check(dump, DeepEquals, map[string][]string{
		"foo":     {"foo"},
		"bar.baz": {"bar"},
		"potato":  {"bar"},
		"meh":     {"bar", "foo"},
	})
}

func (s *storeTestSuite) TestFindPrivate(c *C) {
	n := 0
	mockServer := httptest.NewServer(http.HandlerFunc(func(w http.ResponseWriter, r *http.Request) {
		assertRequest(c, r, "GET", searchPath)
		query := r.URL.Query()

		name := query.Get("name")
		q := query.Get("q")

		switch n {
		case 0:
			c.Check(r.URL.Path, Matches, ".*/search")
			c.Check(name, Equals, "")
			c.Check(q, Equals, "foo")
			c.Check(query.Get("private"), Equals, "true")
		default:
			c.Fatalf("what? %d", n)
		}

		w.Header().Set("Content-Type", "application/hal+json")
		w.WriteHeader(200)
		io.WriteString(w, strings.Replace(MockSearchJSON, `"EUR": 2.99, "USD": 3.49`, "", -1))

		n++
	}))
	c.Assert(mockServer, NotNil)
	defer mockServer.Close()

	serverURL, _ := url.Parse(mockServer.URL)
	cfg := Config{
		StoreBaseURL: serverURL,
	}
	sto := New(&cfg, nil)

	_, err := sto.Find(&Search{Query: "foo", Private: true}, s.user)
	c.Check(err, IsNil)

	_, err = sto.Find(&Search{Query: "foo", Private: true}, nil)
	c.Check(err, Equals, ErrUnauthenticated)

	_, err = sto.Find(&Search{Query: "name:foo", Private: true}, s.user)
	c.Check(err, Equals, ErrBadQuery)
}

func (s *storeTestSuite) TestFindFailures(c *C) {
	sto := New(&Config{StoreBaseURL: new(url.URL)}, nil)
	_, err := sto.Find(&Search{Query: "foo:bar"}, nil)
	c.Check(err, Equals, ErrBadQuery)
	_, err = sto.Find(&Search{Query: "foo", Private: true, Prefix: true}, s.user)
	c.Check(err, Equals, ErrBadQuery)
}

func (s *storeTestSuite) TestFindFails(c *C) {
	mockServer := httptest.NewServer(http.HandlerFunc(func(w http.ResponseWriter, r *http.Request) {
		assertRequest(c, r, "GET", searchPath)
		c.Check(r.URL.Query().Get("q"), Equals, "hello")
		http.Error(w, http.StatusText(418), 418) // I'm a teapot
	}))
	c.Assert(mockServer, NotNil)
	defer mockServer.Close()

	mockServerURL, _ := url.Parse(mockServer.URL)
	cfg := Config{
		StoreBaseURL: mockServerURL,
		DetailFields: []string{}, // make the error less noisy
	}
	sto := New(&cfg, nil)

	snaps, err := sto.Find(&Search{Query: "hello"}, nil)
	c.Check(err, ErrorMatches, `cannot search: got unexpected HTTP status code 418 via GET to "http://\S+[?&]q=hello.*"`)
	c.Check(snaps, HasLen, 0)
}

func (s *storeTestSuite) TestFindBadContentType(c *C) {
	mockServer := httptest.NewServer(http.HandlerFunc(func(w http.ResponseWriter, r *http.Request) {
		assertRequest(c, r, "GET", searchPath)
		c.Check(r.URL.Query().Get("q"), Equals, "hello")
		io.WriteString(w, MockSearchJSON)
	}))
	c.Assert(mockServer, NotNil)
	defer mockServer.Close()

	mockServerURL, _ := url.Parse(mockServer.URL)
	cfg := Config{
		StoreBaseURL: mockServerURL,
		DetailFields: []string{}, // make the error less noisy
	}
	sto := New(&cfg, nil)

	snaps, err := sto.Find(&Search{Query: "hello"}, nil)
	c.Check(err, ErrorMatches, `received an unexpected content type \("text/plain[^"]+"\) when trying to search via "http://\S+[?&]q=hello.*"`)
	c.Check(snaps, HasLen, 0)
}

func (s *storeTestSuite) TestFindBadBody(c *C) {
	mockServer := httptest.NewServer(http.HandlerFunc(func(w http.ResponseWriter, r *http.Request) {
		assertRequest(c, r, "GET", searchPath)
		query := r.URL.Query()
		c.Check(query.Get("q"), Equals, "hello")
		w.Header().Set("Content-Type", "application/hal+json")
		io.WriteString(w, "<hello>")
	}))
	c.Assert(mockServer, NotNil)
	defer mockServer.Close()

	mockServerURL, _ := url.Parse(mockServer.URL)
	cfg := Config{
		StoreBaseURL: mockServerURL,
		DetailFields: []string{}, // make the error less noisy
	}
	sto := New(&cfg, nil)

	snaps, err := sto.Find(&Search{Query: "hello"}, nil)
	c.Check(err, ErrorMatches, `invalid character '<' looking for beginning of value`)
	c.Check(snaps, HasLen, 0)
}

func (s *storeTestSuite) TestFind500(c *C) {
	var n = 0
	mockServer := httptest.NewServer(http.HandlerFunc(func(w http.ResponseWriter, r *http.Request) {
		assertRequest(c, r, "GET", searchPath)
		n++
		w.WriteHeader(500)
	}))
	c.Assert(mockServer, NotNil)
	defer mockServer.Close()

	mockServerURL, _ := url.Parse(mockServer.URL)
	cfg := Config{
		StoreBaseURL: mockServerURL,
		DetailFields: []string{},
	}
	sto := New(&cfg, nil)

	_, err := sto.Find(&Search{Query: "hello"}, nil)
	c.Check(err, ErrorMatches, `cannot search: got unexpected HTTP status code 500 via GET to "http://\S+[?&]q=hello.*"`)
	c.Assert(n, Equals, 5)
}

func (s *storeTestSuite) TestFind500once(c *C) {
	var n = 0
	mockServer := httptest.NewServer(http.HandlerFunc(func(w http.ResponseWriter, r *http.Request) {
		assertRequest(c, r, "GET", searchPath)
		n++
		if n == 1 {
			w.WriteHeader(500)
		} else {
			w.Header().Set("Content-Type", "application/hal+json")
			w.WriteHeader(200)
			io.WriteString(w, strings.Replace(MockSearchJSON, `"EUR": 2.99, "USD": 3.49`, "", -1))
		}
	}))
	c.Assert(mockServer, NotNil)
	defer mockServer.Close()

	mockServerURL, _ := url.Parse(mockServer.URL)
	cfg := Config{
		StoreBaseURL: mockServerURL,
		DetailFields: []string{},
	}
	sto := New(&cfg, nil)

	snaps, err := sto.Find(&Search{Query: "hello"}, nil)
	c.Check(err, IsNil)
	c.Assert(snaps, HasLen, 1)
	c.Assert(n, Equals, 2)
}

func (s *storeTestSuite) TestFindAuthFailed(c *C) {
	mockServer := httptest.NewServer(http.HandlerFunc(func(w http.ResponseWriter, r *http.Request) {
		switch r.URL.Path {
		case searchPath:
			// check authorization is set
			authorization := r.Header.Get("Authorization")
			c.Check(authorization, Equals, s.expectedAuthorization(c, s.user))

			query := r.URL.Query()
			c.Check(query.Get("q"), Equals, "foo")
			if release.OnClassic {
				c.Check(query.Get("confinement"), Matches, `strict,classic|classic,strict`)
			} else {
				c.Check(query.Get("confinement"), Equals, "strict")
			}
			w.Header().Set("Content-Type", "application/hal+json")
			io.WriteString(w, MockSearchJSON)
		case ordersPath:
			c.Check(r.Header.Get("Authorization"), Equals, s.expectedAuthorization(c, s.user))
			c.Check(r.Header.Get("Accept"), Equals, jsonContentType)
			c.Check(r.URL.Path, Equals, ordersPath)
			w.WriteHeader(401)
			io.WriteString(w, "{}")
		default:
			c.Fatalf("unexpected query %s %s", r.Method, r.URL.Path)
		}
	}))
	c.Assert(mockServer, NotNil)
	defer mockServer.Close()

	mockServerURL, _ := url.Parse(mockServer.URL)
	cfg := Config{
		StoreBaseURL: mockServerURL,
		DetailFields: []string{}, // make the error less noisy
	}
	sto := New(&cfg, nil)

	snaps, err := sto.Find(&Search{Query: "foo"}, s.user)
	c.Assert(err, IsNil)

	// Check that we log an error.
	c.Check(s.logbuf.String(), Matches, "(?ms).* cannot get user orders: invalid credentials")

	// But still successfully return snap information.
	c.Assert(snaps, HasLen, 1)
	c.Check(snaps[0].SnapID, Equals, helloWorldSnapID)
	c.Check(snaps[0].Prices, DeepEquals, map[string]float64{"EUR": 2.99, "USD": 3.49})
	c.Check(snaps[0].MustBuy, Equals, true)
}

func (s *storeTestSuite) TestCurrentSnap(c *C) {
	cand := &RefreshCandidate{
		SnapID:   helloWorldSnapID,
		Channel:  "stable",
		Revision: snap.R(1),
		Epoch:    *snap.E("1"),
	}
	cs := currentSnap(cand)
	c.Assert(cs, NotNil)
	c.Check(cs.SnapID, Equals, cand.SnapID)
	c.Check(cs.Channel, Equals, cand.Channel)
	c.Check(cs.Epoch, DeepEquals, cand.Epoch)
	c.Check(cs.Revision, Equals, cand.Revision.N)
	c.Check(cs.IgnoreValidation, Equals, cand.IgnoreValidation)
	c.Check(s.logbuf.String(), Equals, "")
}

func (s *storeTestSuite) TestCurrentSnapIgnoreValidation(c *C) {
	cand := &RefreshCandidate{
		SnapID:           helloWorldSnapID,
		Channel:          "stable",
		Revision:         snap.R(1),
		Epoch:            *snap.E("1"),
		IgnoreValidation: true,
	}
	cs := currentSnap(cand)
	c.Assert(cs, NotNil)
	c.Check(cs.SnapID, Equals, cand.SnapID)
	c.Check(cs.Channel, Equals, cand.Channel)
	c.Check(cs.Epoch, DeepEquals, cand.Epoch)
	c.Check(cs.Revision, Equals, cand.Revision.N)
	c.Check(cs.IgnoreValidation, Equals, cand.IgnoreValidation)
	c.Check(s.logbuf.String(), Equals, "")
}

func (s *storeTestSuite) TestCurrentSnapNoChannel(c *C) {
	cand := &RefreshCandidate{
		SnapID:   helloWorldSnapID,
		Revision: snap.R(1),
		Epoch:    *snap.E("1"),
	}
	cs := currentSnap(cand)
	c.Assert(cs, NotNil)
	c.Check(cs.SnapID, Equals, cand.SnapID)
	c.Check(cs.Channel, Equals, "stable")
	c.Check(cs.Epoch, DeepEquals, cand.Epoch)
	c.Check(cs.Revision, Equals, cand.Revision.N)
	c.Check(s.logbuf.String(), Equals, "")
}

func (s *storeTestSuite) TestCurrentSnapNilNoID(c *C) {
	cand := &RefreshCandidate{
		SnapID:   "",
		Revision: snap.R(1),
	}
	cs := currentSnap(cand)
	c.Assert(cs, IsNil)
	c.Check(s.logbuf.String(), Matches, "(?m).* an empty SnapID but a store revision!")
}

func (s *storeTestSuite) TestCurrentSnapNilLocalRevision(c *C) {
	cand := &RefreshCandidate{
		SnapID:   helloWorldSnapID,
		Revision: snap.R("x1"),
	}
	cs := currentSnap(cand)
	c.Assert(cs, IsNil)
	c.Check(s.logbuf.String(), Matches, "(?m).* a non-empty SnapID but a non-store revision!")
}

func (s *storeTestSuite) TestCurrentSnapNilLocalRevisionNoID(c *C) {
	cand := &RefreshCandidate{
		SnapID:   "",
		Revision: snap.R("x1"),
	}
	cs := currentSnap(cand)
	c.Assert(cs, IsNil)
	c.Check(s.logbuf.String(), Equals, "")
}

func (s *storeTestSuite) TestCurrentSnapRevLocalRevWithAmendHappy(c *C) {
	cand := &RefreshCandidate{
		SnapID:   helloWorldSnapID,
		Revision: snap.R("x1"),
		Amend:    true,
	}
	cs := currentSnap(cand)
	c.Assert(cs, NotNil)
	c.Check(cs.SnapID, Equals, cand.SnapID)
	c.Check(cs.Revision, Equals, cand.Revision.N)
	c.Check(s.logbuf.String(), Equals, "")
}

/* acquired via:
(against production "hello-world")
$ curl -s --data-binary '{"snaps":[{"snap_id":"buPKUD3TKqCOgLEjjHx5kSiCpIs5cMuQ","channel":"stable","revision":25,"epoch":"0","confinement":"strict"}],"fields":["anon_download_url","architecture","channel","download_sha512","summary","description","binary_filesize","download_url","icon_url","last_updated","license","package_name","prices","publisher","ratings_average","revision","snap_id","support_url","title","content","version","origin","developer_id","private","confinement"]}'  -H 'content-type: application/json' -H 'X-Ubuntu-Release: 16' -H 'X-Ubuntu-Wire-Protocol: 1' -H "accept: application/hal+json" https://api.snapcraft.io/api/v1/snaps/metadata | python3 -m json.tool --sort-keys | xsel -b
*/
var MockUpdatesJSON = `
{
    "_embedded": {
        "clickindex:package": [
            {
                "anon_download_url": "https://public.apps.ubuntu.com/anon/download-snap/buPKUD3TKqCOgLEjjHx5kSiCpIs5cMuQ_26.snap",
                "architecture": [
                    "all"
                ],
                "binary_filesize": 20480,
                "channel": "stable",
                "confinement": "strict",
                "content": "application",
                "description": "This is a simple hello world example.",
                "developer_id": "canonical",
                "download_sha512": "345f33c06373f799b64c497a778ef58931810dd7ae85279d6917d8b4f43d38abaf37e68239cb85914db276cb566a0ef83ea02b6f2fd064b54f9f2508fa4ca1f1",
                "download_url": "https://public.apps.ubuntu.com/download-snap/buPKUD3TKqCOgLEjjHx5kSiCpIs5cMuQ_26.snap",
                "icon_url": "https://myapps.developer.ubuntu.com/site_media/appmedia/2015/03/hello.svg_NZLfWbh.png",
                "last_updated": "2016-05-31T07:02:32.586839Z",
                "license": "GPL-3.0",
                "origin": "canonical",
                "package_name": "hello-world",
                "prices": {},
                "publisher": "Canonical",
                "ratings_average": 0.0,
                "revision": 26,
                "snap_id": "buPKUD3TKqCOgLEjjHx5kSiCpIs5cMuQ",
                "summary": "Hello world example",
                "support_url": "mailto:snappy-devel@lists.ubuntu.com",
                "title": "Hello World",
                "version": "6.1"
            }
        ]
    }
}
`

func (s *storeTestSuite) TestRefreshForCandidates(c *C) {
	mockServer := httptest.NewServer(http.HandlerFunc(func(w http.ResponseWriter, r *http.Request) {
		assertRequest(c, r, "POST", metadataPath)
		// check device authorization is set, implicitly checking doRequest was used
		c.Check(r.Header.Get("X-Device-Authorization"), Equals, `Macaroon root="device-macaroon"`)

		jsonReq, err := ioutil.ReadAll(r.Body)
		c.Assert(err, IsNil)
		var resp struct {
			Snaps  []map[string]interface{} `json:"snaps"`
			Fields []string                 `json:"fields"`
		}

		err = json.Unmarshal(jsonReq, &resp)
		c.Assert(err, IsNil)

		c.Assert(resp.Snaps, HasLen, 1)
		c.Assert(resp.Snaps[0], DeepEquals, map[string]interface{}{
			"snap_id":     helloWorldSnapID,
			"channel":     "stable",
			"revision":    float64(1),
			"epoch":       "0",
			"confinement": "",
		})
		c.Assert(resp.Fields, DeepEquals, detailFields)

		io.WriteString(w, MockUpdatesJSON)
	}))

	c.Assert(mockServer, NotNil)
	defer mockServer.Close()

	mockServerURL, _ := url.Parse(mockServer.URL)
	cfg := Config{
		StoreBaseURL: mockServerURL,
	}
	authContext := &testAuthContext{c: c, device: s.device}
	sto := New(&cfg, authContext)

	results, err := sto.refreshForCandidates([]*currentSnapJSON{
		{
			SnapID:   helloWorldSnapID,
			Channel:  "stable",
			Revision: 1,
		},
	}, nil, nil)

	c.Assert(err, IsNil)
	c.Assert(results, HasLen, 1)
	c.Assert(results[0].Name, Equals, "hello-world")
	c.Assert(results[0].Revision, Equals, 26)
	c.Assert(results[0].Version, Equals, "6.1")
	c.Assert(results[0].SnapID, Equals, helloWorldSnapID)
	c.Assert(results[0].DeveloperID, Equals, helloWorldDeveloperID)
	c.Assert(results[0].Deltas, HasLen, 0)
}

func (s *storeTestSuite) TestRefreshForCandidatesRetriesOnEOF(c *C) {
	n := 0
	var mockServer *httptest.Server
	mockServer = httptest.NewServer(http.HandlerFunc(func(w http.ResponseWriter, r *http.Request) {
		assertRequest(c, r, "POST", metadataPath)
		n++
		if n < 4 {
			io.WriteString(w, "{")
			mockServer.CloseClientConnections()
			return
		}
		var resp struct {
			Snaps  []map[string]interface{} `json:"snaps"`
			Fields []string                 `json:"fields"`
		}
		err := json.NewDecoder(r.Body).Decode(&resp)
		c.Assert(err, IsNil)
		c.Assert(resp.Snaps, HasLen, 1)
		io.WriteString(w, MockUpdatesJSON)
	}))

	c.Assert(mockServer, NotNil)
	defer mockServer.Close()

	mockServerURL, _ := url.Parse(mockServer.URL)
	cfg := Config{
		StoreBaseURL: mockServerURL,
	}
	authContext := &testAuthContext{c: c, device: s.device}
	sto := New(&cfg, authContext)

	results, err := sto.refreshForCandidates([]*currentSnapJSON{{
		SnapID:   helloWorldSnapID,
		Channel:  "stable",
		Revision: 1,
	}}, nil, nil)
	c.Assert(err, IsNil)
	c.Assert(n, Equals, 4)
	c.Assert(results, HasLen, 1)
	c.Assert(results[0].Name, Equals, "hello-world")
}

func mockRFC(newRFC func(*Store, []*currentSnapJSON, *auth.UserState, *RefreshOptions) ([]*snapDetails, error)) func() {
	oldRFC := refreshForCandidates
	refreshForCandidates = newRFC
	return func() {
		refreshForCandidates = oldRFC
	}
}

func (s *storeTestSuite) TestLookupRefresh(c *C) {
	defer mockRFC(func(_ *Store, currentSnaps []*currentSnapJSON, _ *auth.UserState, _ *RefreshOptions) ([]*snapDetails, error) {
		c.Check(currentSnaps, DeepEquals, []*currentSnapJSON{{
			SnapID:   helloWorldSnapID,
			Channel:  "stable",
			Revision: 1,
			Epoch:    *snap.E("0"),
		}})
		return []*snapDetails{{
			Name:        "hello-world",
			Revision:    26,
			Version:     "6.1",
			SnapID:      helloWorldSnapID,
			DeveloperID: helloWorldDeveloperID,
		}}, nil
	})()

	sto := New(nil, &testAuthContext{c: c, device: s.device})

	result, err := sto.LookupRefresh(&RefreshCandidate{
		SnapID:   helloWorldSnapID,
		Channel:  "stable",
		Revision: snap.R(1),
		Epoch:    *snap.E("0"),
	}, nil)
	c.Assert(err, IsNil)
	c.Assert(result.Name(), Equals, "hello-world")
	c.Assert(result.Revision, Equals, snap.R(26))
	c.Assert(result.Version, Equals, "6.1")
	c.Assert(result.SnapID, Equals, helloWorldSnapID)
	c.Assert(result.PublisherID, Equals, helloWorldDeveloperID)
	c.Assert(result.Deltas, HasLen, 0)
}

func (s *storeTestSuite) TestLookupRefreshIgnoreValidation(c *C) {
	defer mockRFC(func(_ *Store, currentSnaps []*currentSnapJSON, _ *auth.UserState, _ *RefreshOptions) ([]*snapDetails, error) {
		c.Check(currentSnaps, DeepEquals, []*currentSnapJSON{{
			SnapID:           helloWorldSnapID,
			Channel:          "stable",
			Revision:         1,
			Epoch:            *snap.E("0"),
			IgnoreValidation: true,
		}})
		return []*snapDetails{{
			Name:        "hello-world",
			Revision:    26,
			Version:     "6.1",
			SnapID:      helloWorldSnapID,
			DeveloperID: helloWorldDeveloperID,
		}}, nil
	})()

	sto := New(nil, &testAuthContext{c: c, device: s.device})

	result, err := sto.LookupRefresh(&RefreshCandidate{
		SnapID:           helloWorldSnapID,
		Channel:          "stable",
		Revision:         snap.R(1),
		Epoch:            *snap.E("0"),
		IgnoreValidation: true,
	}, nil)
	c.Assert(err, IsNil)
	c.Assert(result.Name(), Equals, "hello-world")
	c.Assert(result.Revision, Equals, snap.R(26))
	c.Assert(result.SnapID, Equals, helloWorldSnapID)
}

func (s *storeTestSuite) TestLookupRefreshLocalSnap(c *C) {
	defer mockRFC(func(_ *Store, _ []*currentSnapJSON, _ *auth.UserState, _ *RefreshOptions) ([]*snapDetails, error) {
		panic("unexpected call to refreshForCandidates")
	})()

	sto := New(nil, &testAuthContext{c: c, device: s.device})

	result, err := sto.LookupRefresh(&RefreshCandidate{
		Revision: snap.R("x1"),
	}, nil)
	c.Assert(result, IsNil)
	c.Check(err, Equals, ErrLocalSnap)
}

func (s *storeTestSuite) TestLookupRefreshRFCError(c *C) {
	anError := errors.New("ouchie")
	defer mockRFC(func(_ *Store, _ []*currentSnapJSON, _ *auth.UserState, _ *RefreshOptions) ([]*snapDetails, error) {
		return nil, anError
	})()

	sto := New(nil, &testAuthContext{c: c, device: s.device})

	result, err := sto.LookupRefresh(&RefreshCandidate{
		SnapID:   helloWorldDeveloperID,
		Revision: snap.R(1),
	}, nil)
	c.Assert(result, IsNil)
	c.Check(err, Equals, anError)
}

func (s *storeTestSuite) TestLookupRefreshEmptyResponse(c *C) {
	defer mockRFC(func(_ *Store, _ []*currentSnapJSON, _ *auth.UserState, _ *RefreshOptions) ([]*snapDetails, error) {
		return nil, nil
	})()

	sto := New(nil, &testAuthContext{c: c, device: s.device})

	result, err := sto.LookupRefresh(&RefreshCandidate{
		SnapID:   helloWorldDeveloperID,
		Revision: snap.R(1),
	}, nil)
	c.Assert(result, IsNil)
	c.Check(err, Equals, ErrSnapNotFound)
}

func (s *storeTestSuite) TestLookupRefreshNoUpdate(c *C) {
	defer mockRFC(func(_ *Store, _ []*currentSnapJSON, _ *auth.UserState, _ *RefreshOptions) ([]*snapDetails, error) {
		return []*snapDetails{{
			SnapID:   helloWorldDeveloperID,
			Revision: 1,
		}}, nil
	})()

	sto := New(nil, &testAuthContext{c: c, device: s.device})

	result, err := sto.LookupRefresh(&RefreshCandidate{
		SnapID:   helloWorldDeveloperID,
		Revision: snap.R(1),
	}, nil)
	c.Assert(result, IsNil)
	c.Check(err, Equals, ErrNoUpdateAvailable)
}

func (s *storeTestSuite) TestListRefresh(c *C) {
	mockServer := httptest.NewServer(http.HandlerFunc(func(w http.ResponseWriter, r *http.Request) {
		assertRequest(c, r, "POST", metadataPath)
		// check device authorization is set, implicitly checking doRequest was used
		c.Check(r.Header.Get("X-Device-Authorization"), Equals, `Macaroon root="device-macaroon"`)

		jsonReq, err := ioutil.ReadAll(r.Body)
		c.Assert(err, IsNil)
		var resp struct {
			Snaps  []map[string]interface{} `json:"snaps"`
			Fields []string                 `json:"fields"`
		}

		err = json.Unmarshal(jsonReq, &resp)
		c.Assert(err, IsNil)

		c.Assert(resp.Snaps, HasLen, 1)
		c.Assert(resp.Snaps[0], DeepEquals, map[string]interface{}{
			"snap_id":     helloWorldSnapID,
			"channel":     "stable",
			"revision":    float64(1),
			"epoch":       "0",
			"confinement": "",
		})
		c.Assert(resp.Fields, DeepEquals, detailFields)

		io.WriteString(w, MockUpdatesJSON)
	}))

	c.Assert(mockServer, NotNil)
	defer mockServer.Close()

	mockServerURL, _ := url.Parse(mockServer.URL)
	cfg := Config{
		StoreBaseURL: mockServerURL,
	}
	authContext := &testAuthContext{c: c, device: s.device}
	sto := New(&cfg, authContext)

	results, err := sto.ListRefresh([]*RefreshCandidate{
		{
			SnapID:   helloWorldSnapID,
			Channel:  "stable",
			Revision: snap.R(1),
		},
	}, nil, nil)
	c.Assert(err, IsNil)
	c.Assert(results, HasLen, 1)
	c.Assert(results[0].Name(), Equals, "hello-world")
	c.Assert(results[0].Revision, Equals, snap.R(26))
	c.Assert(results[0].Version, Equals, "6.1")
	c.Assert(results[0].SnapID, Equals, helloWorldSnapID)
	c.Assert(results[0].PublisherID, Equals, helloWorldDeveloperID)
	c.Assert(results[0].Deltas, HasLen, 0)
}

func (s *storeTestSuite) TestListRefreshIgnoreValidation(c *C) {
	mockServer := httptest.NewServer(http.HandlerFunc(func(w http.ResponseWriter, r *http.Request) {
		assertRequest(c, r, "POST", metadataPath)
		// check device authorization is set, implicitly checking doRequest was used
		c.Check(r.Header.Get("X-Device-Authorization"), Equals, `Macaroon root="device-macaroon"`)

		jsonReq, err := ioutil.ReadAll(r.Body)
		c.Assert(err, IsNil)
		var resp struct {
			Snaps  []map[string]interface{} `json:"snaps"`
			Fields []string                 `json:"fields"`
		}

		err = json.Unmarshal(jsonReq, &resp)
		c.Assert(err, IsNil)

		c.Assert(resp.Snaps, HasLen, 1)
		c.Assert(resp.Snaps[0], DeepEquals, map[string]interface{}{
			"snap_id":           helloWorldSnapID,
			"channel":           "stable",
			"revision":          float64(1),
			"epoch":             "0",
			"confinement":       "",
			"ignore_validation": true,
		})
		c.Assert(resp.Fields, DeepEquals, detailFields)

		io.WriteString(w, MockUpdatesJSON)
	}))

	c.Assert(mockServer, NotNil)
	defer mockServer.Close()

	mockServerURL, _ := url.Parse(mockServer.URL)
	cfg := Config{
		StoreBaseURL: mockServerURL,
	}
	authContext := &testAuthContext{c: c, device: s.device}
	sto := New(&cfg, authContext)

	results, err := sto.ListRefresh([]*RefreshCandidate{
		{
			SnapID:           helloWorldSnapID,
			Channel:          "stable",
			Revision:         snap.R(1),
			IgnoreValidation: true,
		},
	}, nil, nil)
	c.Assert(err, IsNil)
	c.Assert(results, HasLen, 1)
	c.Assert(results[0].Name(), Equals, "hello-world")
	c.Assert(results[0].Revision, Equals, snap.R(26))
	c.Assert(results[0].SnapID, Equals, helloWorldSnapID)
}

func (s *storeTestSuite) TestListRefreshDefaultChannelIsStable(c *C) {
	mockServer := httptest.NewServer(http.HandlerFunc(func(w http.ResponseWriter, r *http.Request) {
		assertRequest(c, r, "POST", metadataPath)
		// check device authorization is set, implicitly checking doRequest was used
		c.Check(r.Header.Get("X-Device-Authorization"), Equals, `Macaroon root="device-macaroon"`)

		jsonReq, err := ioutil.ReadAll(r.Body)
		c.Assert(err, IsNil)
		var resp struct {
			Snaps  []map[string]interface{} `json:"snaps"`
			Fields []string                 `json:"fields"`
		}

		err = json.Unmarshal(jsonReq, &resp)
		c.Assert(err, IsNil)

		c.Assert(resp.Snaps, HasLen, 1)
		c.Assert(resp.Snaps[0], DeepEquals, map[string]interface{}{
			"snap_id":     helloWorldSnapID,
			"channel":     "stable",
			"revision":    float64(1),
			"epoch":       "0",
			"confinement": "",
		})
		c.Assert(resp.Fields, DeepEquals, detailFields)

		io.WriteString(w, MockUpdatesJSON)
	}))

	c.Assert(mockServer, NotNil)
	defer mockServer.Close()

	mockServerURL, _ := url.Parse(mockServer.URL)
	cfg := Config{
		StoreBaseURL: mockServerURL,
	}
	authContext := &testAuthContext{c: c, device: s.device}
	sto := New(&cfg, authContext)

	results, err := sto.ListRefresh([]*RefreshCandidate{
		{
			SnapID:   helloWorldSnapID,
			Revision: snap.R(1),
		},
	}, nil, nil)
	c.Assert(err, IsNil)
	c.Assert(results, HasLen, 1)
	c.Assert(results[0].Name(), Equals, "hello-world")
	c.Assert(results[0].Revision, Equals, snap.R(26))
	c.Assert(results[0].Version, Equals, "6.1")
	c.Assert(results[0].SnapID, Equals, helloWorldSnapID)
	c.Assert(results[0].PublisherID, Equals, helloWorldDeveloperID)
	c.Assert(results[0].Deltas, HasLen, 0)
}

func (s *storeTestSuite) TestListRefreshRetryOnEOF(c *C) {
	n := 0
	var mockServer *httptest.Server
	mockServer = httptest.NewServer(http.HandlerFunc(func(w http.ResponseWriter, r *http.Request) {
		assertRequest(c, r, "POST", metadataPath)
		n++
		if n < 4 {
			io.WriteString(w, "{")
			mockServer.CloseClientConnections()
			return
		}
		var resp struct {
			Snaps  []map[string]interface{} `json:"snaps"`
			Fields []string                 `json:"fields"`
		}
		err := json.NewDecoder(r.Body).Decode(&resp)
		c.Assert(err, IsNil)
		c.Assert(resp.Snaps, HasLen, 1)
		io.WriteString(w, MockUpdatesJSON)
	}))

	c.Assert(mockServer, NotNil)
	defer mockServer.Close()

	mockServerURL, _ := url.Parse(mockServer.URL)
	cfg := Config{
		StoreBaseURL: mockServerURL,
	}
	authContext := &testAuthContext{c: c, device: s.device}
	sto := New(&cfg, authContext)

	results, err := sto.ListRefresh([]*RefreshCandidate{{
		SnapID:   helloWorldSnapID,
		Channel:  "stable",
		Revision: snap.R(1),
	}}, nil, nil)
	c.Assert(err, IsNil)
	c.Assert(n, Equals, 4)
	c.Assert(results, HasLen, 1)
	c.Assert(results[0].Name(), Equals, "hello-world")
}

func (s *storeTestSuite) TestUnexpectedEOFhandling(c *C) {
	permanentlyBrokenSrvCalls := 0
	somewhatBrokenSrvCalls := 0

	mockPermanentlyBrokenServer := httptest.NewServer(http.HandlerFunc(func(w http.ResponseWriter, r *http.Request) {
		assertRequest(c, r, "POST", metadataPath)
		permanentlyBrokenSrvCalls++
		w.Header().Add("Content-Length", "1000")
	}))
	mockSomewhatBrokenServer := httptest.NewServer(http.HandlerFunc(func(w http.ResponseWriter, r *http.Request) {
		assertRequest(c, r, "POST", metadataPath)
		somewhatBrokenSrvCalls++
		if somewhatBrokenSrvCalls > 3 {
			io.WriteString(w, MockUpdatesJSON)
			return
		}
		w.Header().Add("Content-Length", "1000")
	}))

	queryServer := func(mockServer *httptest.Server) error {
		c.Assert(mockServer, NotNil)
		defer mockServer.Close()

		mockServerURL, _ := url.Parse(mockServer.URL)
		cfg := Config{
			StoreBaseURL: mockServerURL,
		}
		authContext := &testAuthContext{c: c, device: s.device}
		sto := New(&cfg, authContext)

		_, err := sto.refreshForCandidates([]*currentSnapJSON{{
			SnapID:   helloWorldSnapID,
			Channel:  "stable",
			Revision: 1,
		}}, nil, nil)
		return err
	}

	// Check that we really recognize unexpected EOF error by failing on all retries
	err := queryServer(mockPermanentlyBrokenServer)
	c.Assert(err, NotNil)
	c.Assert(err, Equals, io.ErrUnexpectedEOF)
	c.Assert(err, ErrorMatches, "unexpected EOF")
	// check that we exhausted all retries (as defined by mocked retry strategy)
	c.Assert(permanentlyBrokenSrvCalls, Equals, 5)

	// Check that we retry on unexpected EOF and eventually succeed
	err = queryServer(mockSomewhatBrokenServer)
	c.Assert(err, IsNil)
	// check that we retried 4 times
	c.Assert(somewhatBrokenSrvCalls, Equals, 4)
}

func (s *storeTestSuite) TestRefreshForCandidatesEOF(c *C) {
	n := 0
	var mockServer *httptest.Server
	mockServer = httptest.NewServer(http.HandlerFunc(func(w http.ResponseWriter, r *http.Request) {
		assertRequest(c, r, "POST", metadataPath)
		n++
		io.WriteString(w, "{")
		mockServer.CloseClientConnections()
		return
	}))

	c.Assert(mockServer, NotNil)
	defer mockServer.Close()

	mockServerURL, _ := url.Parse(mockServer.URL)
	cfg := Config{
		StoreBaseURL: mockServerURL,
	}
	authContext := &testAuthContext{c: c, device: s.device}
	sto := New(&cfg, authContext)

	_, err := sto.refreshForCandidates([]*currentSnapJSON{{
		SnapID:   helloWorldSnapID,
		Channel:  "stable",
		Revision: 1,
	}}, nil, nil)
	c.Assert(err, NotNil)
	c.Assert(err, ErrorMatches, `^Post http://127.0.0.1:.*?/metadata: EOF$`)
	c.Assert(n, Equals, 5)
}

func (s *storeTestSuite) TestRefreshForCandidatesUnauthorised(c *C) {
	n := 0
	mockServer := httptest.NewServer(http.HandlerFunc(func(w http.ResponseWriter, r *http.Request) {
		assertRequest(c, r, "POST", metadataPath)
		n++
		c.Check(r.Header.Get("X-Device-Authorization"), Equals, `Macaroon root="device-macaroon"`)
		w.WriteHeader(401)
		io.WriteString(w, "")
	}))

	c.Assert(mockServer, NotNil)
	defer mockServer.Close()

	mockServerURL, _ := url.Parse(mockServer.URL)
	cfg := Config{
		StoreBaseURL: mockServerURL,
	}

	authContext := &testAuthContext{c: c, device: s.device}
	sto := New(&cfg, authContext)

	_, err := sto.refreshForCandidates([]*currentSnapJSON{{
		SnapID:   helloWorldSnapID,
		Channel:  "stable",
		Revision: 24,
	}}, nil, nil)
	c.Assert(n, Equals, 1)
	c.Assert(err, ErrorMatches, `cannot query the store for updates: got unexpected HTTP status code 401 via POST to "http://.*?/metadata"`)
}

func (s *storeTestSuite) TestRefreshForCandidatesFailOnDNS(c *C) {
	baseURL, err := url.Parse("http://nonexistingserver909123.com/")
	c.Assert(err, IsNil)
	cfg := Config{
		StoreBaseURL: baseURL,
	}
	authContext := &testAuthContext{c: c, device: s.device}
	sto := New(&cfg, authContext)

	_, err = sto.refreshForCandidates([]*currentSnapJSON{{
		SnapID:   helloWorldSnapID,
		Channel:  "stable",
		Revision: 24,
	}}, nil, nil)
	// the error differs depending on whether a proxy is in use (e.g. on travis), so don't inspect error message
	c.Assert(err, NotNil)
}

func (s *storeTestSuite) TestRefreshForCandidates500(c *C) {
	n := 0
	mockServer := httptest.NewServer(http.HandlerFunc(func(w http.ResponseWriter, r *http.Request) {
		assertRequest(c, r, "POST", metadataPath)
		n++
		w.WriteHeader(500)
	}))
	c.Assert(mockServer, NotNil)
	defer mockServer.Close()

	mockServerURL, _ := url.Parse(mockServer.URL)
	cfg := Config{
		StoreBaseURL: mockServerURL,
	}
	authContext := &testAuthContext{c: c, device: s.device}
	sto := New(&cfg, authContext)

	_, err := sto.refreshForCandidates([]*currentSnapJSON{{
		SnapID:   helloWorldSnapID,
		Channel:  "stable",
		Revision: 24,
	}}, nil, nil)
	c.Assert(err, ErrorMatches, `cannot query the store for updates: got unexpected HTTP status code 500 via POST to "http://.*?/metadata"`)
	c.Assert(n, Equals, 5)
}

func (s *storeTestSuite) TestRefreshForCandidates500DurationExceeded(c *C) {
	n := 0
	mockServer := httptest.NewServer(http.HandlerFunc(func(w http.ResponseWriter, r *http.Request) {
		assertRequest(c, r, "POST", metadataPath)
		n++
		time.Sleep(time.Duration(2) * time.Second)
		w.WriteHeader(500)
	}))
	c.Assert(mockServer, NotNil)
	defer mockServer.Close()

	mockServerURL, _ := url.Parse(mockServer.URL)
	cfg := Config{
		StoreBaseURL: mockServerURL,
	}
	authContext := &testAuthContext{c: c, device: s.device}
	sto := New(&cfg, authContext)

	_, err := sto.refreshForCandidates([]*currentSnapJSON{{
		SnapID:   helloWorldSnapID,
		Channel:  "stable",
		Revision: 24,
	}}, nil, nil)
	c.Assert(err, ErrorMatches, `cannot query the store for updates: got unexpected HTTP status code 500 via POST to "http://.*?/metadata"`)
	c.Assert(n, Equals, 1)
}

func (s *storeTestSuite) TestAcceptableUpdateWorks(c *C) {
	c.Check(acceptableUpdate(&snapDetails{Revision: 42}, &RefreshCandidate{Revision: snap.R("1")}), Equals, true)
}
func (s *storeTestSuite) TestAcceptableUpdateSkipsCurrent(c *C) {
	c.Check(acceptableUpdate(&snapDetails{Revision: 42}, &RefreshCandidate{Revision: snap.R("42")}), Equals, false)
}
func (s *storeTestSuite) TestAcceptableUpdateSkipsBlocked(c *C) {
	c.Check(acceptableUpdate(&snapDetails{Revision: 42}, &RefreshCandidate{Revision: snap.R("1"), Block: []snap.Revision{snap.R("42")}}), Equals, false)
}
func (s *storeTestSuite) TestAcceptableUpdateSkipsBoth(c *C) {
	// belts-and-suspenders
	c.Check(acceptableUpdate(&snapDetails{Revision: 42}, &RefreshCandidate{Revision: snap.R("42"), Block: []snap.Revision{snap.R("42")}}), Equals, false)
}

func (s *storeTestSuite) TestListRefreshSkipCurrent(c *C) {
	mockServer := httptest.NewServer(http.HandlerFunc(func(w http.ResponseWriter, r *http.Request) {
		assertRequest(c, r, "POST", metadataPath)
		jsonReq, err := ioutil.ReadAll(r.Body)
		c.Assert(err, IsNil)
		var resp struct {
			Snaps []map[string]interface{} `json:"snaps"`
		}

		err = json.Unmarshal(jsonReq, &resp)
		c.Assert(err, IsNil)

		c.Assert(resp.Snaps, HasLen, 1)
		c.Assert(resp.Snaps[0], DeepEquals, map[string]interface{}{
			"snap_id":     helloWorldSnapID,
			"channel":     "stable",
			"revision":    float64(26),
			"epoch":       "0",
			"confinement": "",
		})

		io.WriteString(w, MockUpdatesJSON)
	}))

	c.Assert(mockServer, NotNil)
	defer mockServer.Close()

	mockServerURL, _ := url.Parse(mockServer.URL)
	cfg := Config{
		StoreBaseURL: mockServerURL,
	}
	sto := New(&cfg, nil)

	results, err := sto.ListRefresh([]*RefreshCandidate{{
		SnapID:   helloWorldSnapID,
		Channel:  "stable",
		Revision: snap.R(26),
	}}, nil, nil)
	c.Assert(err, IsNil)
	c.Assert(results, HasLen, 0)
}

func (s *storeTestSuite) TestListRefreshSkipBlocked(c *C) {
	mockServer := httptest.NewServer(http.HandlerFunc(func(w http.ResponseWriter, r *http.Request) {
		assertRequest(c, r, "POST", metadataPath)
		jsonReq, err := ioutil.ReadAll(r.Body)
		c.Assert(err, IsNil)

		var resp struct {
			Snaps []map[string]interface{} `json:"snaps"`
		}

		err = json.Unmarshal(jsonReq, &resp)
		c.Assert(err, IsNil)

		c.Assert(resp.Snaps, HasLen, 1)
		c.Assert(resp.Snaps[0], DeepEquals, map[string]interface{}{
			"snap_id":     helloWorldSnapID,
			"channel":     "stable",
			"revision":    float64(25),
			"epoch":       "0",
			"confinement": "",
		})

		io.WriteString(w, MockUpdatesJSON)
	}))

	c.Assert(mockServer, NotNil)
	defer mockServer.Close()

	mockServerURL, _ := url.Parse(mockServer.URL)
	cfg := Config{
		StoreBaseURL: mockServerURL,
	}
	sto := New(&cfg, nil)

	results, err := sto.ListRefresh([]*RefreshCandidate{{
		SnapID:   helloWorldSnapID,
		Channel:  "stable",
		Revision: snap.R(25),
		Block:    []snap.Revision{snap.R(26)},
	}}, nil, nil)
	c.Assert(err, IsNil)
	c.Assert(results, HasLen, 0)
}

/* XXX Currently this is just MockUpdatesJSON with the deltas that we're
planning to add to the stores /api/v1/snaps/metadata response.
*/
var MockUpdatesWithDeltasJSON = `
{
    "_embedded": {
        "clickindex:package": [
            {
                "anon_download_url": "https://public.apps.ubuntu.com/anon/download-snap/buPKUD3TKqCOgLEjjHx5kSiCpIs5cMuQ_26.snap",
                "architecture": [
                    "all"
                ],
                "binary_filesize": 20480,
                "channel": "stable",
                "confinement": "strict",
                "content": "application",
                "description": "This is a simple hello world example.",
                "developer_id": "canonical",
                "download_sha512": "345f33c06373f799b64c497a778ef58931810dd7ae85279d6917d8b4f43d38abaf37e68239cb85914db276cb566a0ef83ea02b6f2fd064b54f9f2508fa4ca1f1",
                "download_url": "https://public.apps.ubuntu.com/download-snap/buPKUD3TKqCOgLEjjHx5kSiCpIs5cMuQ_26.snap",
                "icon_url": "https://myapps.developer.ubuntu.com/site_media/appmedia/2015/03/hello.svg_NZLfWbh.png",
                "last_updated": "2016-05-31T07:02:32.586839Z",
                "license": "GPL-3.0",
                "origin": "canonical",
                "package_name": "hello-world",
                "prices": {},
                "publisher": "Canonical",
                "ratings_average": 0.0,
                "revision": 26,
                "snap_id": "buPKUD3TKqCOgLEjjHx5kSiCpIs5cMuQ",
                "summary": "Hello world example",
                "support_url": "mailto:snappy-devel@lists.ubuntu.com",
                "title": "Hello World",
                "version": "6.1",
                "deltas": [{
                    "from_revision": 24,
                    "to_revision": 25,
                    "format": "xdelta3",
                    "binary_filesize": 204,
                    "download_sha3_384": "sha3_384_hash",
                    "anon_download_url": "https://public.apps.ubuntu.com/anon/download-snap/buPKUD3TKqCOgLEjjHx5kSiCpIs5cMuQ_24_25_xdelta3.delta",
                    "download_url": "https://public.apps.ubuntu.com/download-snap/buPKUD3TKqCOgLEjjHx5kSiCpIs5cMuQ_24_25_xdelta3.delta"
                }, {
                    "from_revision": 25,
                    "to_revision": 26,
                    "format": "xdelta3",
                    "binary_filesize": 206,
                    "download_sha3_384": "sha3_384_hash",
                    "anon_download_url": "https://public.apps.ubuntu.com/anon/download-snap/buPKUD3TKqCOgLEjjHx5kSiCpIs5cMuQ_25_26_xdelta3.delta",
                    "download_url": "https://public.apps.ubuntu.com/download-snap/buPKUD3TKqCOgLEjjHx5kSiCpIs5cMuQ_25_26_xdelta3.delta"
                }]
            }
        ]
    }
}
`

func (s *storeTestSuite) TestDefaultsDeltasOnClassicOnly(c *C) {
	for _, t := range []struct {
		onClassic      bool
		deltaFormatStr string
	}{
		{true, "xdelta3"},
		{true, "xdelta3"},
	} {
		restore := release.MockOnClassic(t.onClassic)
		defer restore()

		mockServer := httptest.NewServer(http.HandlerFunc(func(w http.ResponseWriter, r *http.Request) {
			assertRequest(c, r, "POST", metadataPath)
			c.Check(r.Header.Get("X-Ubuntu-Delta-Formats"), Equals, t.deltaFormatStr)
		}))
		defer mockServer.Close()

		mockServerURL, _ := url.Parse(mockServer.URL)
		cfg := Config{
			StoreBaseURL: mockServerURL,
		}
		sto := New(&cfg, nil)

		sto.refreshForCandidates([]*currentSnapJSON{{
			SnapID:   helloWorldSnapID,
			Channel:  "stable",
			Revision: 1,
		}}, nil, nil)
	}
}

func (s *storeTestSuite) TestListRefreshWithDeltas(c *C) {
	origUseDeltas := os.Getenv("SNAPD_USE_DELTAS_EXPERIMENTAL")
	defer os.Setenv("SNAPD_USE_DELTAS_EXPERIMENTAL", origUseDeltas)
	c.Assert(os.Setenv("SNAPD_USE_DELTAS_EXPERIMENTAL", "1"), IsNil)

	mockServer := httptest.NewServer(http.HandlerFunc(func(w http.ResponseWriter, r *http.Request) {
		assertRequest(c, r, "POST", metadataPath)
		c.Check(r.Header.Get("X-Ubuntu-Delta-Formats"), Equals, `xdelta3`)
		jsonReq, err := ioutil.ReadAll(r.Body)
		c.Assert(err, IsNil)
		var resp struct {
			Snaps  []map[string]interface{} `json:"snaps"`
			Fields []string                 `json:"fields"`
		}

		err = json.Unmarshal(jsonReq, &resp)
		c.Assert(err, IsNil)

		c.Assert(resp.Snaps, HasLen, 1)
		c.Assert(resp.Snaps[0], DeepEquals, map[string]interface{}{
			"snap_id":     helloWorldSnapID,
			"channel":     "stable",
			"revision":    float64(24),
			"epoch":       "0",
			"confinement": "",
		})
		c.Assert(resp.Fields, DeepEquals, getStructFields(snapDetails{}, "snap_yaml_raw"))

		io.WriteString(w, MockUpdatesWithDeltasJSON)
	}))

	c.Assert(mockServer, NotNil)
	defer mockServer.Close()

	mockServerURL, _ := url.Parse(mockServer.URL)
	cfg := Config{
		StoreBaseURL: mockServerURL,
	}
	sto := New(&cfg, nil)

	results, err := sto.ListRefresh([]*RefreshCandidate{{
		SnapID:   helloWorldSnapID,
		Channel:  "stable",
		Revision: snap.R(24),
	}}, nil, nil)
	c.Assert(err, IsNil)
	c.Assert(results, HasLen, 1)
	c.Assert(results[0].Deltas, HasLen, 2)
	c.Assert(results[0].Deltas[0], Equals, snap.DeltaInfo{
		FromRevision:    24,
		ToRevision:      25,
		Format:          "xdelta3",
		AnonDownloadURL: "https://public.apps.ubuntu.com/anon/download-snap/buPKUD3TKqCOgLEjjHx5kSiCpIs5cMuQ_24_25_xdelta3.delta",
		DownloadURL:     "https://public.apps.ubuntu.com/download-snap/buPKUD3TKqCOgLEjjHx5kSiCpIs5cMuQ_24_25_xdelta3.delta",
		Size:            204,
		Sha3_384:        "sha3_384_hash",
	})
	c.Assert(results[0].Deltas[1], Equals, snap.DeltaInfo{
		FromRevision:    25,
		ToRevision:      26,
		Format:          "xdelta3",
		AnonDownloadURL: "https://public.apps.ubuntu.com/anon/download-snap/buPKUD3TKqCOgLEjjHx5kSiCpIs5cMuQ_25_26_xdelta3.delta",
		DownloadURL:     "https://public.apps.ubuntu.com/download-snap/buPKUD3TKqCOgLEjjHx5kSiCpIs5cMuQ_25_26_xdelta3.delta",
		Size:            206,
		Sha3_384:        "sha3_384_hash",
	})
}

func (s *storeTestSuite) TestListRefreshWithoutDeltas(c *C) {
	// Verify the X-Delta-Format header is not set.
	origUseDeltas := os.Getenv("SNAPD_USE_DELTAS_EXPERIMENTAL")
	defer os.Setenv("SNAPD_USE_DELTAS_EXPERIMENTAL", origUseDeltas)
	c.Assert(os.Setenv("SNAPD_USE_DELTAS_EXPERIMENTAL", "0"), IsNil)

	mockServer := httptest.NewServer(http.HandlerFunc(func(w http.ResponseWriter, r *http.Request) {
		assertRequest(c, r, "POST", metadataPath)
		c.Check(r.Header.Get("X-Ubuntu-Delta-Formats"), Equals, ``)
		jsonReq, err := ioutil.ReadAll(r.Body)
		c.Assert(err, IsNil)
		var resp struct {
			Snaps  []map[string]interface{} `json:"snaps"`
			Fields []string                 `json:"fields"`
		}

		err = json.Unmarshal(jsonReq, &resp)
		c.Assert(err, IsNil)

		c.Assert(resp.Snaps, HasLen, 1)
		c.Assert(resp.Snaps[0], DeepEquals, map[string]interface{}{
			"snap_id":     helloWorldSnapID,
			"channel":     "stable",
			"revision":    float64(24),
			"epoch":       "0",
			"confinement": "",
		})
		c.Assert(resp.Fields, DeepEquals, detailFields)

		io.WriteString(w, MockUpdatesJSON)
	}))

	c.Assert(mockServer, NotNil)
	defer mockServer.Close()

	mockServerURL, _ := url.Parse(mockServer.URL)
	cfg := Config{
		StoreBaseURL: mockServerURL,
	}
	sto := New(&cfg, nil)

	results, err := sto.ListRefresh([]*RefreshCandidate{{
		SnapID:   helloWorldSnapID,
		Channel:  "stable",
		Revision: snap.R(24),
	}}, nil, nil)
	c.Assert(err, IsNil)
	c.Assert(results, HasLen, 1)
	c.Assert(results[0].Deltas, HasLen, 0)
}

func (s *storeTestSuite) TestUpdateNotSendLocalRevs(c *C) {
	mockServer := httptest.NewServer(http.HandlerFunc(func(w http.ResponseWriter, r *http.Request) {
		c.Error(r.URL.Path)
		c.Fatal("no network request expected")
	}))

	c.Assert(mockServer, NotNil)
	defer mockServer.Close()

	mockServerURL, _ := url.Parse(mockServer.URL)
	cfg := Config{
		StoreBaseURL: mockServerURL,
	}
	sto := New(&cfg, nil)

	_, err := sto.ListRefresh([]*RefreshCandidate{{
		SnapID:   helloWorldSnapID,
		Channel:  "stable",
		Revision: snap.R(-2),
	}}, nil, nil)
	c.Assert(err, IsNil)
}

func (s *storeTestSuite) TestListRefreshOptions(c *C) {
	for _, t := range []struct {
		flag   *RefreshOptions
		header string
	}{
		{nil, ""},
		{&RefreshOptions{RefreshManaged: true}, "X-Ubuntu-Refresh-Managed"},
	} {

		mockServerHit := false
		mockServer := httptest.NewServer(http.HandlerFunc(func(w http.ResponseWriter, r *http.Request) {
			assertRequest(c, r, "POST", metadataPath)
			if t.header != "" {
				c.Check(r.Header.Get(t.header), Equals, "true")
			}
			mockServerHit = true
			io.WriteString(w, `{}`)
		}))

		c.Assert(mockServer, NotNil)
		defer mockServer.Close()

		mockServerURL, _ := url.Parse(mockServer.URL)
		cfg := Config{
			StoreBaseURL: mockServerURL,
		}
		sto := New(&cfg, nil)

		_, err := sto.ListRefresh([]*RefreshCandidate{{
			SnapID:   helloWorldSnapID,
			Channel:  "stable",
			Revision: snap.R(24),
		}}, nil, t.flag)
		c.Assert(err, IsNil)
		c.Check(mockServerHit, Equals, true)
	}
}

func (s *storeTestSuite) TestStructFieldsSurvivesNoTag(c *C) {
	type aStruct struct {
		Foo int `json:"hello"`
		Bar int
	}
	c.Assert(getStructFields(aStruct{}), DeepEquals, []string{"hello"})
}

func (s *storeTestSuite) TestAuthLocationDependsOnEnviron(c *C) {
	c.Assert(os.Setenv("SNAPPY_USE_STAGING_STORE", ""), IsNil)
	before := authLocation()

	c.Assert(os.Setenv("SNAPPY_USE_STAGING_STORE", "1"), IsNil)
	defer os.Setenv("SNAPPY_USE_STAGING_STORE", "")
	after := authLocation()

	c.Check(before, Not(Equals), after)
}

func (s *storeTestSuite) TestAuthURLDependsOnEnviron(c *C) {
	c.Assert(os.Setenv("SNAPPY_USE_STAGING_STORE", ""), IsNil)
	before := authURL()

	c.Assert(os.Setenv("SNAPPY_USE_STAGING_STORE", "1"), IsNil)
	defer os.Setenv("SNAPPY_USE_STAGING_STORE", "")
	after := authURL()

	c.Check(before, Not(Equals), after)
}

func (s *storeTestSuite) TestApiURLDependsOnEnviron(c *C) {
	c.Assert(os.Setenv("SNAPPY_USE_STAGING_STORE", ""), IsNil)
	before := apiURL()

	c.Assert(os.Setenv("SNAPPY_USE_STAGING_STORE", "1"), IsNil)
	defer os.Setenv("SNAPPY_USE_STAGING_STORE", "")
	after := apiURL()

	c.Check(before, Not(Equals), after)
}

func (s *storeTestSuite) TestStoreURLDependsOnEnviron(c *C) {
	// This also depends on the API URL, but that's tested separately (see
	// TestApiURLDependsOnEnviron).
	api := apiURL()

	c.Assert(os.Setenv("SNAPPY_FORCE_CPI_URL", ""), IsNil)
	c.Assert(os.Setenv("SNAPPY_FORCE_API_URL", ""), IsNil)

	// Test in order of precedence (low first) leaving env vars set as we go ...

	u, err := storeURL(api)
	c.Assert(err, IsNil)
	c.Check(u.String(), Matches, api.String()+".*")

	c.Assert(os.Setenv("SNAPPY_FORCE_API_URL", "https://force-api.local/"), IsNil)
	defer os.Setenv("SNAPPY_FORCE_API_URL", "")
	u, err = storeURL(api)
	c.Assert(err, IsNil)
	c.Check(u.String(), Matches, "https://force-api.local/.*")

	c.Assert(os.Setenv("SNAPPY_FORCE_CPI_URL", "https://force-cpi.local/api/v1/"), IsNil)
	defer os.Setenv("SNAPPY_FORCE_CPI_URL", "")
	u, err = storeURL(api)
	c.Assert(err, IsNil)
	c.Check(u.String(), Matches, "https://force-cpi.local/.*")
}

func (s *storeTestSuite) TestStoreURLBadEnvironAPI(c *C) {
	c.Assert(os.Setenv("SNAPPY_FORCE_API_URL", "://force-api.local/"), IsNil)
	defer os.Setenv("SNAPPY_FORCE_API_URL", "")
	_, err := storeURL(apiURL())
	c.Check(err, ErrorMatches, "invalid SNAPPY_FORCE_API_URL: parse ://force-api.local/: missing protocol scheme")
}

func (s *storeTestSuite) TestStoreURLBadEnvironCPI(c *C) {
	c.Assert(os.Setenv("SNAPPY_FORCE_CPI_URL", "://force-cpi.local/api/v1/"), IsNil)
	defer os.Setenv("SNAPPY_FORCE_CPI_URL", "")
	_, err := storeURL(apiURL())
	c.Check(err, ErrorMatches, "invalid SNAPPY_FORCE_CPI_URL: parse ://force-cpi.local/: missing protocol scheme")
}

func (s *storeTestSuite) TestStoreDeveloperURLDependsOnEnviron(c *C) {
	c.Assert(os.Setenv("SNAPPY_USE_STAGING_STORE", ""), IsNil)
	before := storeDeveloperURL()

	c.Assert(os.Setenv("SNAPPY_USE_STAGING_STORE", "1"), IsNil)
	defer os.Setenv("SNAPPY_USE_STAGING_STORE", "")
	after := storeDeveloperURL()

	c.Check(before, Not(Equals), after)
}

func (s *storeTestSuite) TestDefaultConfig(c *C) {
	c.Check(defaultConfig.StoreBaseURL.String(), Equals, "https://api.snapcraft.io/")
	c.Check(defaultConfig.AssertionsBaseURL, IsNil)
}

func (s *storeTestSuite) TestNew(c *C) {
	aStore := New(nil, nil)
	c.Assert(aStore, NotNil)
	// check for fields
	c.Check(aStore.detailFields, DeepEquals, detailFields)
}

var testAssertion = `type: snap-declaration
authority-id: super
series: 16
snap-id: snapidfoo
publisher-id: devidbaz
snap-name: mysnap
timestamp: 2016-03-30T12:22:16Z
sign-key-sha3-384: Jv8_JiHiIzJVcO9M55pPdqSDWUvuhfDIBJUS-3VW7F_idjix7Ffn5qMxB21ZQuij

openpgp wsBcBAABCAAQBQJW+8VBCRDWhXkqAWcrfgAAQ9gIABZFgMPByJZeUE835FkX3/y2hORn
AzE3R1ktDkQEVe/nfVDMACAuaw1fKmUS4zQ7LIrx/AZYw5i0vKVmJszL42LBWVsqR0+p9Cxebzv9
U2VUSIajEsUUKkBwzD8wxFzagepFlScif1NvCGZx0vcGUOu0Ent0v+gqgAv21of4efKqEW7crlI1
T/A8LqZYmIzKRHGwCVucCyAUD8xnwt9nyWLgLB+LLPOVFNK8SR6YyNsX05Yz1BUSndBfaTN8j/k8
8isKGZE6P0O9ozBbNIAE8v8NMWQegJ4uWuil7D3psLkzQIrxSypk9TrQ2GlIG2hJdUovc5zBuroe
xS4u9rVT6UY=`

func (s *storeTestSuite) TestAssertion(c *C) {
	restore := asserts.MockMaxSupportedFormat(asserts.SnapDeclarationType, 88)
	defer restore()
	mockServer := httptest.NewServer(http.HandlerFunc(func(w http.ResponseWriter, r *http.Request) {
		assertRequest(c, r, "GET", "/api/v1/snaps/assertions/.*")
		// check device authorization is set, implicitly checking doRequest was used
		c.Check(r.Header.Get("X-Device-Authorization"), Equals, `Macaroon root="device-macaroon"`)

		c.Check(r.Header.Get("Accept"), Equals, "application/x.ubuntu.assertion")
		c.Check(r.URL.Path, Matches, ".*/snap-declaration/16/snapidfoo")
		c.Check(r.URL.Query().Get("max-format"), Equals, "88")
		io.WriteString(w, testAssertion)
	}))

	c.Assert(mockServer, NotNil)
	defer mockServer.Close()

	mockServerURL, _ := url.Parse(mockServer.URL)
	cfg := Config{
		StoreBaseURL: mockServerURL,
	}
	authContext := &testAuthContext{c: c, device: s.device}
	sto := New(&cfg, authContext)

	a, err := sto.Assertion(asserts.SnapDeclarationType, []string{"16", "snapidfoo"}, nil)
	c.Assert(err, IsNil)
	c.Check(a, NotNil)
	c.Check(a.Type(), Equals, asserts.SnapDeclarationType)
}

func (s *storeTestSuite) TestAssertionProxyStoreFromAuthContext(c *C) {
	restore := asserts.MockMaxSupportedFormat(asserts.SnapDeclarationType, 88)
	defer restore()
	mockServer := httptest.NewServer(http.HandlerFunc(func(w http.ResponseWriter, r *http.Request) {
		assertRequest(c, r, "GET", "/api/v1/snaps/assertions/.*")
		// check device authorization is set, implicitly checking doRequest was used
		c.Check(r.Header.Get("X-Device-Authorization"), Equals, `Macaroon root="device-macaroon"`)

		c.Check(r.Header.Get("Accept"), Equals, "application/x.ubuntu.assertion")
		c.Check(r.URL.Path, Matches, ".*/snap-declaration/16/snapidfoo")
		c.Check(r.URL.Query().Get("max-format"), Equals, "88")
		io.WriteString(w, testAssertion)
	}))

	c.Assert(mockServer, NotNil)
	defer mockServer.Close()

	mockServerURL, _ := url.Parse(mockServer.URL)
	nowhereURL, err := url.Parse("http://nowhere.invalid")
	c.Assert(err, IsNil)
	cfg := Config{
		AssertionsBaseURL: nowhereURL,
	}
	authContext := &testAuthContext{
		c:             c,
		device:        s.device,
		proxyStoreID:  "foo",
		proxyStoreURL: mockServerURL,
	}
	sto := New(&cfg, authContext)

	a, err := sto.Assertion(asserts.SnapDeclarationType, []string{"16", "snapidfoo"}, nil)
	c.Assert(err, IsNil)
	c.Check(a, NotNil)
	c.Check(a.Type(), Equals, asserts.SnapDeclarationType)
}

func (s *storeTestSuite) TestAssertionNotFound(c *C) {
	mockServer := httptest.NewServer(http.HandlerFunc(func(w http.ResponseWriter, r *http.Request) {
		assertRequest(c, r, "GET", "/api/v1/snaps/assertions/.*")
		c.Check(r.Header.Get("Accept"), Equals, "application/x.ubuntu.assertion")
		c.Check(r.URL.Path, Matches, ".*/snap-declaration/16/snapidfoo")
		w.Header().Set("Content-Type", "application/problem+json")
		w.WriteHeader(404)
		io.WriteString(w, `{"status": 404,"title": "not found"}`)
	}))

	c.Assert(mockServer, NotNil)
	defer mockServer.Close()

	mockServerURL, _ := url.Parse(mockServer.URL)
	cfg := Config{
		AssertionsBaseURL: mockServerURL,
	}
	sto := New(&cfg, nil)

	_, err := sto.Assertion(asserts.SnapDeclarationType, []string{"16", "snapidfoo"}, nil)
	c.Check(asserts.IsNotFound(err), Equals, true)
	c.Check(err, DeepEquals, &asserts.NotFoundError{
		Type: asserts.SnapDeclarationType,
		Headers: map[string]string{
			"series":  "16",
			"snap-id": "snapidfoo",
		},
	})
}

func (s *storeTestSuite) TestAssertion500(c *C) {
	var n = 0
	mockServer := httptest.NewServer(http.HandlerFunc(func(w http.ResponseWriter, r *http.Request) {
		assertRequest(c, r, "GET", "/api/v1/snaps/assertions/.*")
		n++
		w.WriteHeader(500)
	}))

	c.Assert(mockServer, NotNil)
	defer mockServer.Close()

	mockServerURL, _ := url.Parse(mockServer.URL)
	cfg := Config{
		AssertionsBaseURL: mockServerURL,
	}
	sto := New(&cfg, nil)

	_, err := sto.Assertion(asserts.SnapDeclarationType, []string{"16", "snapidfoo"}, nil)
	c.Assert(err, ErrorMatches, `cannot fetch assertion: got unexpected HTTP status code 500 via .+`)
	c.Assert(n, Equals, 5)
}

func (s *storeTestSuite) TestSuggestedCurrency(c *C) {
	suggestedCurrency := "GBP"

	mockServer := httptest.NewServer(http.HandlerFunc(func(w http.ResponseWriter, r *http.Request) {
		assertRequest(c, r, "GET", detailsPathPattern)
		w.Header().Set("X-Suggested-Currency", suggestedCurrency)
		w.WriteHeader(200)

		io.WriteString(w, MockDetailsJSON)
	}))

	c.Assert(mockServer, NotNil)
	defer mockServer.Close()

	mockServerURL, _ := url.Parse(mockServer.URL)
	cfg := Config{
		StoreBaseURL: mockServerURL,
	}
	sto := New(&cfg, nil)

	// the store doesn't know the currency until after the first search, so fall back to dollars
	c.Check(sto.SuggestedCurrency(), Equals, "USD")

	// we should soon have a suggested currency
	spec := SnapSpec{
		Name:     "hello-world",
		Channel:  "edge",
		Revision: snap.R(0),
	}
	result, err := sto.SnapInfo(spec, nil)
	c.Assert(err, IsNil)
	c.Assert(result, NotNil)
	c.Check(sto.SuggestedCurrency(), Equals, "GBP")

	suggestedCurrency = "EUR"

	// checking the currency updates
	result, err = sto.SnapInfo(spec, nil)
	c.Assert(err, IsNil)
	c.Assert(result, NotNil)
	c.Check(sto.SuggestedCurrency(), Equals, "EUR")
}

func (s *storeTestSuite) TestDecorateOrders(c *C) {
	mockPurchasesServer := httptest.NewServer(http.HandlerFunc(func(w http.ResponseWriter, r *http.Request) {
		assertRequest(c, r, "GET", ordersPath)
		// check device authorization is set, implicitly checking doRequest was used
		c.Check(r.Header.Get("X-Device-Authorization"), Equals, `Macaroon root="device-macaroon"`)
		c.Check(r.Header.Get("Accept"), Equals, jsonContentType)
		c.Check(r.Header.Get("Authorization"), Equals, s.expectedAuthorization(c, s.user))
		c.Check(r.URL.Path, Equals, ordersPath)
		io.WriteString(w, mockOrdersJSON)
	}))

	c.Assert(mockPurchasesServer, NotNil)
	defer mockPurchasesServer.Close()

	mockServerURL, _ := url.Parse(mockPurchasesServer.URL)
	authContext := &testAuthContext{c: c, device: s.device, user: s.user}
	cfg := Config{
		StoreBaseURL: mockServerURL,
	}
	sto := New(&cfg, authContext)

	helloWorld := &snap.Info{}
	helloWorld.SnapID = helloWorldSnapID
	helloWorld.Prices = map[string]float64{"USD": 1.23}
	helloWorld.Paid = true

	funkyApp := &snap.Info{}
	funkyApp.SnapID = funkyAppSnapID
	funkyApp.Prices = map[string]float64{"USD": 2.34}
	funkyApp.Paid = true

	otherApp := &snap.Info{}
	otherApp.SnapID = "other"
	otherApp.Prices = map[string]float64{"USD": 3.45}
	otherApp.Paid = true

	otherApp2 := &snap.Info{}
	otherApp2.SnapID = "other2"

	snaps := []*snap.Info{helloWorld, funkyApp, otherApp, otherApp2}

	err := sto.decorateOrders(snaps, s.user)
	c.Assert(err, IsNil)

	c.Check(helloWorld.MustBuy, Equals, false)
	c.Check(funkyApp.MustBuy, Equals, false)
	c.Check(otherApp.MustBuy, Equals, true)
	c.Check(otherApp2.MustBuy, Equals, false)
}

func (s *storeTestSuite) TestDecorateOrdersFailedAccess(c *C) {
	mockPurchasesServer := httptest.NewServer(http.HandlerFunc(func(w http.ResponseWriter, r *http.Request) {
		assertRequest(c, r, "GET", ordersPath)
		c.Check(r.Header.Get("Authorization"), Equals, s.expectedAuthorization(c, s.user))
		c.Check(r.Header.Get("Accept"), Equals, jsonContentType)
		c.Check(r.URL.Path, Equals, ordersPath)
		w.WriteHeader(401)
		io.WriteString(w, "{}")
	}))

	c.Assert(mockPurchasesServer, NotNil)
	defer mockPurchasesServer.Close()

	mockServerURL, _ := url.Parse(mockPurchasesServer.URL)
	cfg := Config{
		StoreBaseURL: mockServerURL,
	}
	sto := New(&cfg, nil)

	helloWorld := &snap.Info{}
	helloWorld.SnapID = helloWorldSnapID
	helloWorld.Prices = map[string]float64{"USD": 1.23}
	helloWorld.Paid = true

	funkyApp := &snap.Info{}
	funkyApp.SnapID = funkyAppSnapID
	funkyApp.Prices = map[string]float64{"USD": 2.34}
	funkyApp.Paid = true

	otherApp := &snap.Info{}
	otherApp.SnapID = "other"
	otherApp.Prices = map[string]float64{"USD": 3.45}
	otherApp.Paid = true

	otherApp2 := &snap.Info{}
	otherApp2.SnapID = "other2"

	snaps := []*snap.Info{helloWorld, funkyApp, otherApp, otherApp2}

	err := sto.decorateOrders(snaps, s.user)
	c.Assert(err, NotNil)

	c.Check(helloWorld.MustBuy, Equals, true)
	c.Check(funkyApp.MustBuy, Equals, true)
	c.Check(otherApp.MustBuy, Equals, true)
	c.Check(otherApp2.MustBuy, Equals, false)
}

func (s *storeTestSuite) TestDecorateOrdersNoAuth(c *C) {
	cfg := Config{}
	sto := New(&cfg, nil)

	helloWorld := &snap.Info{}
	helloWorld.SnapID = helloWorldSnapID
	helloWorld.Prices = map[string]float64{"USD": 1.23}
	helloWorld.Paid = true

	funkyApp := &snap.Info{}
	funkyApp.SnapID = funkyAppSnapID
	funkyApp.Prices = map[string]float64{"USD": 2.34}
	funkyApp.Paid = true

	otherApp := &snap.Info{}
	otherApp.SnapID = "other"
	otherApp.Prices = map[string]float64{"USD": 3.45}
	otherApp.Paid = true

	otherApp2 := &snap.Info{}
	otherApp2.SnapID = "other2"

	snaps := []*snap.Info{helloWorld, funkyApp, otherApp, otherApp2}

	err := sto.decorateOrders(snaps, nil)
	c.Assert(err, IsNil)

	c.Check(helloWorld.MustBuy, Equals, true)
	c.Check(funkyApp.MustBuy, Equals, true)
	c.Check(otherApp.MustBuy, Equals, true)
	c.Check(otherApp2.MustBuy, Equals, false)
}

func (s *storeTestSuite) TestDecorateOrdersAllFree(c *C) {
	requestRecieved := false

	mockPurchasesServer := httptest.NewServer(http.HandlerFunc(func(w http.ResponseWriter, r *http.Request) {
		c.Error(r.URL.Path)
		c.Check(r.Header.Get("Accept"), Equals, jsonContentType)
		requestRecieved = true
		io.WriteString(w, `{"orders": []}`)
	}))

	c.Assert(mockPurchasesServer, NotNil)
	defer mockPurchasesServer.Close()

	mockServerURL, _ := url.Parse(mockPurchasesServer.URL)
	cfg := Config{
		StoreBaseURL: mockServerURL,
	}

	sto := New(&cfg, nil)

	// This snap is free
	helloWorld := &snap.Info{}
	helloWorld.SnapID = helloWorldSnapID

	// This snap is also free
	funkyApp := &snap.Info{}
	funkyApp.SnapID = funkyAppSnapID

	snaps := []*snap.Info{helloWorld, funkyApp}

	// There should be no request to the purchase server.
	err := sto.decorateOrders(snaps, s.user)
	c.Assert(err, IsNil)
	c.Check(requestRecieved, Equals, false)
}

func (s *storeTestSuite) TestDecorateOrdersSingle(c *C) {
	mockPurchasesServer := httptest.NewServer(http.HandlerFunc(func(w http.ResponseWriter, r *http.Request) {
		c.Check(r.Header.Get("Authorization"), Equals, s.expectedAuthorization(c, s.user))
		c.Check(r.Header.Get("X-Device-Authorization"), Equals, `Macaroon root="device-macaroon"`)
		c.Check(r.Header.Get("Accept"), Equals, jsonContentType)
		c.Check(r.URL.Path, Equals, ordersPath)
		io.WriteString(w, mockSingleOrderJSON)
	}))

	c.Assert(mockPurchasesServer, NotNil)
	defer mockPurchasesServer.Close()

	mockServerURL, _ := url.Parse(mockPurchasesServer.URL)
	authContext := &testAuthContext{c: c, device: s.device, user: s.user}
	cfg := Config{
		StoreBaseURL: mockServerURL,
	}
	sto := New(&cfg, authContext)

	helloWorld := &snap.Info{}
	helloWorld.SnapID = helloWorldSnapID
	helloWorld.Prices = map[string]float64{"USD": 1.23}
	helloWorld.Paid = true

	snaps := []*snap.Info{helloWorld}

	err := sto.decorateOrders(snaps, s.user)
	c.Assert(err, IsNil)
	c.Check(helloWorld.MustBuy, Equals, false)
}

func (s *storeTestSuite) TestDecorateOrdersSingleFreeSnap(c *C) {
	cfg := Config{}
	sto := New(&cfg, nil)

	helloWorld := &snap.Info{}
	helloWorld.SnapID = helloWorldSnapID

	snaps := []*snap.Info{helloWorld}

	err := sto.decorateOrders(snaps, s.user)
	c.Assert(err, IsNil)
	c.Check(helloWorld.MustBuy, Equals, false)
}

func (s *storeTestSuite) TestDecorateOrdersSingleNotFound(c *C) {
	mockPurchasesServer := httptest.NewServer(http.HandlerFunc(func(w http.ResponseWriter, r *http.Request) {
		assertRequest(c, r, "GET", ordersPath)
		c.Check(r.Header.Get("Authorization"), Equals, s.expectedAuthorization(c, s.user))
		c.Check(r.Header.Get("X-Device-Authorization"), Equals, `Macaroon root="device-macaroon"`)
		c.Check(r.Header.Get("Accept"), Equals, jsonContentType)
		c.Check(r.URL.Path, Equals, ordersPath)
		w.WriteHeader(404)
		io.WriteString(w, "{}")
	}))

	c.Assert(mockPurchasesServer, NotNil)
	defer mockPurchasesServer.Close()

	mockServerURL, _ := url.Parse(mockPurchasesServer.URL)
	authContext := &testAuthContext{c: c, device: s.device, user: s.user}
	cfg := Config{
		StoreBaseURL: mockServerURL,
	}
	sto := New(&cfg, authContext)

	helloWorld := &snap.Info{}
	helloWorld.SnapID = helloWorldSnapID
	helloWorld.Prices = map[string]float64{"USD": 1.23}
	helloWorld.Paid = true

	snaps := []*snap.Info{helloWorld}

	err := sto.decorateOrders(snaps, s.user)
	c.Assert(err, NotNil)
	c.Check(helloWorld.MustBuy, Equals, true)
}

func (s *storeTestSuite) TestDecorateOrdersTokenExpired(c *C) {
	mockPurchasesServer := httptest.NewServer(http.HandlerFunc(func(w http.ResponseWriter, r *http.Request) {
		c.Check(r.Header.Get("Authorization"), Equals, s.expectedAuthorization(c, s.user))
		c.Check(r.Header.Get("X-Device-Authorization"), Equals, `Macaroon root="device-macaroon"`)
		c.Check(r.Header.Get("Accept"), Equals, jsonContentType)
		c.Check(r.URL.Path, Equals, ordersPath)
		w.WriteHeader(401)
		io.WriteString(w, "")
	}))

	c.Assert(mockPurchasesServer, NotNil)
	defer mockPurchasesServer.Close()

	mockServerURL, _ := url.Parse(mockPurchasesServer.URL)
	authContext := &testAuthContext{c: c, device: s.device, user: s.user}
	cfg := Config{
		StoreBaseURL: mockServerURL,
	}
	sto := New(&cfg, authContext)

	helloWorld := &snap.Info{}
	helloWorld.SnapID = helloWorldSnapID
	helloWorld.Prices = map[string]float64{"USD": 1.23}
	helloWorld.Paid = true

	snaps := []*snap.Info{helloWorld}

	err := sto.decorateOrders(snaps, s.user)
	c.Assert(err, NotNil)
	c.Check(helloWorld.MustBuy, Equals, true)
}

func (s *storeTestSuite) TestMustBuy(c *C) {
	// Never need to buy a free snap.
	c.Check(mustBuy(false, true), Equals, false)
	c.Check(mustBuy(false, false), Equals, false)

	// Don't need to buy snaps that have been bought.
	c.Check(mustBuy(true, true), Equals, false)

	// Need to buy snaps that aren't bought.
	c.Check(mustBuy(true, false), Equals, true)
}

const customersMeValid = `
{
  "latest_tos_date": "2016-09-14T00:00:00+00:00",
  "accepted_tos_date": "2016-09-14T15:56:49+00:00",
  "latest_tos_accepted": true,
  "has_payment_method": true
}
`

var buyTests = []struct {
	suggestedCurrency string
	expectedInput     string
	buyStatus         int
	buyResponse       string
	buyErrorMessage   string
	buyErrorCode      string
	snapID            string
	price             float64
	currency          string
	expectedResult    *BuyResult
	expectedError     string
}{
	{
		// successful buying
		suggestedCurrency: "EUR",
		expectedInput:     `{"snap_id":"` + helloWorldSnapID + `","amount":"0.99","currency":"EUR"}`,
		buyResponse:       mockOrderResponseJSON,
		expectedResult:    &BuyResult{State: "Complete"},
	},
	{
		// failure due to invalid price
		suggestedCurrency: "USD",
		expectedInput:     `{"snap_id":"` + helloWorldSnapID + `","amount":"5.99","currency":"USD"}`,
		buyStatus:         400,
		buyErrorCode:      "invalid-field",
		buyErrorMessage:   "invalid price specified",
		price:             5.99,
		expectedError:     "cannot buy snap: bad request: invalid price specified",
	},
	{
		// failure due to unknown snap ID
		suggestedCurrency: "USD",
		expectedInput:     `{"snap_id":"invalid snap ID","amount":"0.99","currency":"EUR"}`,
		buyStatus:         404,
		buyErrorCode:      "not-found",
		buyErrorMessage:   "Snap package not found",
		snapID:            "invalid snap ID",
		price:             0.99,
		currency:          "EUR",
		expectedError:     "cannot buy snap: server says not found: Snap package not found",
	},
	{
		// failure due to "Purchase failed"
		suggestedCurrency: "USD",
		expectedInput:     `{"snap_id":"` + helloWorldSnapID + `","amount":"1.23","currency":"USD"}`,
		buyStatus:         402, // Payment Required
		buyErrorCode:      "request-failed",
		buyErrorMessage:   "Purchase failed",
		expectedError:     "payment declined",
	},
	{
		// failure due to no payment methods
		suggestedCurrency: "USD",
		expectedInput:     `{"snap_id":"` + helloWorldSnapID + `","amount":"1.23","currency":"USD"}`,
		buyStatus:         403,
		buyErrorCode:      "no-payment-methods",
		buyErrorMessage:   "No payment methods associated with your account.",
		expectedError:     "no payment methods",
	},
	{
		// failure due to terms of service not accepted
		suggestedCurrency: "USD",
		expectedInput:     `{"snap_id":"` + helloWorldSnapID + `","amount":"1.23","currency":"USD"}`,
		buyStatus:         403,
		buyErrorCode:      "tos-not-accepted",
		buyErrorMessage:   "You must accept the latest terms of service first.",
		expectedError:     "terms of service not accepted",
	},
}

func (s *storeTestSuite) TestBuy500(c *C) {
	n := 0
	mockServer := httptest.NewServer(http.HandlerFunc(func(w http.ResponseWriter, r *http.Request) {
		switch r.URL.Path {
		case detailsPath("hello-world"):
			n++
			w.WriteHeader(500)
		case buyPath:
		case customersMePath:
			// default 200 response
		default:
			c.Fatalf("unexpected query %s %s", r.Method, r.URL.Path)
		}
	}))
	c.Assert(mockServer, NotNil)
	defer mockServer.Close()

	mockServerURL, _ := url.Parse(mockServer.URL)
	authContext := &testAuthContext{c: c, device: s.device, user: s.user}
	cfg := Config{
		StoreBaseURL: mockServerURL,
	}
	sto := New(&cfg, authContext)

	buyOptions := &BuyOptions{
		SnapID:   helloWorldSnapID,
		Currency: "USD",
		Price:    1,
	}
	_, err := sto.Buy(buyOptions, s.user)
	c.Assert(err, NotNil)
}

func (s *storeTestSuite) TestBuy(c *C) {
	for _, test := range buyTests {
		searchServerCalled := false
		purchaseServerGetCalled := false
		purchaseServerPostCalled := false
		mockServer := httptest.NewServer(http.HandlerFunc(func(w http.ResponseWriter, r *http.Request) {
			switch r.URL.Path {
			case detailsPath("hello-world"):
				c.Assert(r.Method, Equals, "GET")
				w.Header().Set("Content-Type", "application/hal+json")
				w.Header().Set("X-Suggested-Currency", test.suggestedCurrency)
				w.WriteHeader(200)
				io.WriteString(w, MockDetailsJSON)
				searchServerCalled = true
			case ordersPath:
				c.Assert(r.Method, Equals, "GET")
				c.Check(r.Header.Get("X-Device-Authorization"), Equals, `Macaroon root="device-macaroon"`)
				c.Check(r.Header.Get("Accept"), Equals, jsonContentType)
				c.Check(r.Header.Get("Authorization"), Equals, s.expectedAuthorization(c, s.user))
				io.WriteString(w, `{"orders": []}`)
				purchaseServerGetCalled = true
			case buyPath:
				c.Assert(r.Method, Equals, "POST")
				// check device authorization is set, implicitly checking doRequest was used
				c.Check(r.Header.Get("X-Device-Authorization"), Equals, `Macaroon root="device-macaroon"`)
				c.Check(r.Header.Get("Authorization"), Equals, s.expectedAuthorization(c, s.user))
				c.Check(r.Header.Get("Accept"), Equals, jsonContentType)
				c.Check(r.Header.Get("Content-Type"), Equals, jsonContentType)
				c.Check(r.URL.Path, Equals, buyPath)
				jsonReq, err := ioutil.ReadAll(r.Body)
				c.Assert(err, IsNil)
				c.Check(string(jsonReq), Equals, test.expectedInput)
				if test.buyErrorCode == "" {
					io.WriteString(w, test.buyResponse)
				} else {
					w.WriteHeader(test.buyStatus)
					// TODO(matt): this is fugly!
					fmt.Fprintf(w, `
{
	"error_list": [
		{
			"code": "%s",
			"message": "%s"
		}
	]
}`, test.buyErrorCode, test.buyErrorMessage)
				}

				purchaseServerPostCalled = true
			default:
				c.Fatalf("unexpected query %s %s", r.Method, r.URL.Path)
			}
		}))
		c.Assert(mockServer, NotNil)
		defer mockServer.Close()

		mockServerURL, _ := url.Parse(mockServer.URL)
		authContext := &testAuthContext{c: c, device: s.device, user: s.user}
		cfg := Config{
			StoreBaseURL: mockServerURL,
		}
		sto := New(&cfg, authContext)

		// Find the snap first
		spec := SnapSpec{
			Name:     "hello-world",
			Channel:  "edge",
			Revision: snap.R(0),
		}
		snap, err := sto.SnapInfo(spec, s.user)
		c.Assert(snap, NotNil)
		c.Assert(err, IsNil)

		buyOptions := &BuyOptions{
			SnapID:   snap.SnapID,
			Currency: sto.SuggestedCurrency(),
			Price:    snap.Prices[sto.SuggestedCurrency()],
		}
		if test.snapID != "" {
			buyOptions.SnapID = test.snapID
		}
		if test.currency != "" {
			buyOptions.Currency = test.currency
		}
		if test.price > 0 {
			buyOptions.Price = test.price
		}
		result, err := sto.Buy(buyOptions, s.user)

		c.Check(result, DeepEquals, test.expectedResult)
		if test.expectedError == "" {
			c.Check(err, IsNil)
		} else {
			c.Assert(err, NotNil)
			c.Check(err.Error(), Equals, test.expectedError)
		}

		c.Check(searchServerCalled, Equals, true)
		c.Check(purchaseServerGetCalled, Equals, true)
		c.Check(purchaseServerPostCalled, Equals, true)
	}
}

func (s *storeTestSuite) TestBuyFailArgumentChecking(c *C) {
	sto := New(&Config{}, nil)

	// no snap ID
	result, err := sto.Buy(&BuyOptions{
		Price:    1.0,
		Currency: "USD",
	}, s.user)
	c.Assert(result, IsNil)
	c.Assert(err, NotNil)
	c.Check(err.Error(), Equals, "cannot buy snap: snap ID missing")

	// no price
	result, err = sto.Buy(&BuyOptions{
		SnapID:   "snap ID",
		Currency: "USD",
	}, s.user)
	c.Assert(result, IsNil)
	c.Assert(err, NotNil)
	c.Check(err.Error(), Equals, "cannot buy snap: invalid expected price")

	// no currency
	result, err = sto.Buy(&BuyOptions{
		SnapID: "snap ID",
		Price:  1.0,
	}, s.user)
	c.Assert(result, IsNil)
	c.Assert(err, NotNil)
	c.Check(err.Error(), Equals, "cannot buy snap: currency missing")

	// no user
	result, err = sto.Buy(&BuyOptions{
		SnapID:   "snap ID",
		Price:    1.0,
		Currency: "USD",
	}, nil)
	c.Assert(result, IsNil)
	c.Assert(err, NotNil)
	c.Check(err.Error(), Equals, "you need to log in first")
}

var readyToBuyTests = []struct {
	Input      func(w http.ResponseWriter)
	Test       func(c *C, err error)
	NumOfCalls int
}{
	{
		// A user account the is ready for buying
		Input: func(w http.ResponseWriter) {
			io.WriteString(w, `
{
  "latest_tos_date": "2016-09-14T00:00:00+00:00",
  "accepted_tos_date": "2016-09-14T15:56:49+00:00",
  "latest_tos_accepted": true,
  "has_payment_method": true
}
`)
		},
		Test: func(c *C, err error) {
			c.Check(err, IsNil)
		},
		NumOfCalls: 1,
	},
	{
		// A user account that hasn't accepted the TOS
		Input: func(w http.ResponseWriter) {
			io.WriteString(w, `
{
  "latest_tos_date": "2016-10-14T00:00:00+00:00",
  "accepted_tos_date": "2016-09-14T15:56:49+00:00",
  "latest_tos_accepted": false,
  "has_payment_method": true
}
`)
		},
		Test: func(c *C, err error) {
			c.Assert(err, NotNil)
			c.Check(err.Error(), Equals, "terms of service not accepted")
		},
		NumOfCalls: 1,
	},
	{
		// A user account that has no payment method
		Input: func(w http.ResponseWriter) {
			io.WriteString(w, `
{
  "latest_tos_date": "2016-10-14T00:00:00+00:00",
  "accepted_tos_date": "2016-09-14T15:56:49+00:00",
  "latest_tos_accepted": true,
  "has_payment_method": false
}
`)
		},
		Test: func(c *C, err error) {
			c.Assert(err, NotNil)
			c.Check(err.Error(), Equals, "no payment methods")
		},
		NumOfCalls: 1,
	},
	{
		// A user account that has no payment method and has not accepted the TOS
		Input: func(w http.ResponseWriter) {
			io.WriteString(w, `
{
  "latest_tos_date": "2016-10-14T00:00:00+00:00",
  "accepted_tos_date": "2016-09-14T15:56:49+00:00",
  "latest_tos_accepted": false,
  "has_payment_method": false
}
`)
		},
		Test: func(c *C, err error) {
			c.Assert(err, NotNil)
			c.Check(err.Error(), Equals, "no payment methods")
		},
		NumOfCalls: 1,
	},
	{
		// No user account exists
		Input: func(w http.ResponseWriter) {
			w.WriteHeader(404)
			io.WriteString(w, "{}")
		},
		Test: func(c *C, err error) {
			c.Assert(err, NotNil)
			c.Check(err.Error(), Equals, "cannot get customer details: server says no account exists")
		},
		NumOfCalls: 1,
	},
	{
		// An unknown set of errors occurs
		Input: func(w http.ResponseWriter) {
			w.WriteHeader(500)
			io.WriteString(w, `
{
	"error_list": [
		{
			"code": "code 1",
			"message": "message 1"
		},
		{
			"code": "code 2",
			"message": "message 2"
		}
	]
}`)
		},
		Test: func(c *C, err error) {
			c.Assert(err, NotNil)
			c.Check(err.Error(), Equals, `message 1`)
		},
		NumOfCalls: 5,
	},
}

func (s *storeTestSuite) TestReadyToBuy(c *C) {
	for _, test := range readyToBuyTests {
		purchaseServerGetCalled := 0
		mockPurchasesServer := httptest.NewServer(http.HandlerFunc(func(w http.ResponseWriter, r *http.Request) {
			assertRequest(c, r, "GET", customersMePath)
			switch r.Method {
			case "GET":
				// check device authorization is set, implicitly checking doRequest was used
				c.Check(r.Header.Get("X-Device-Authorization"), Equals, `Macaroon root="device-macaroon"`)
				c.Check(r.Header.Get("Authorization"), Equals, s.expectedAuthorization(c, s.user))
				c.Check(r.Header.Get("Accept"), Equals, jsonContentType)
				c.Check(r.URL.Path, Equals, customersMePath)
				test.Input(w)
				purchaseServerGetCalled++
			default:
				c.Error("Unexpected request method: ", r.Method)
			}
		}))

		c.Assert(mockPurchasesServer, NotNil)
		defer mockPurchasesServer.Close()

		mockServerURL, _ := url.Parse(mockPurchasesServer.URL)
		authContext := &testAuthContext{c: c, device: s.device, user: s.user}
		cfg := Config{
			StoreBaseURL: mockServerURL,
		}
		sto := New(&cfg, authContext)

		err := sto.ReadyToBuy(s.user)
		test.Test(c, err)
		c.Check(purchaseServerGetCalled, Equals, test.NumOfCalls)
	}
}

func (s *storeTestSuite) TestDoRequestSetRangeHeaderOnRedirect(c *C) {
	n := 0
	mockServer := httptest.NewServer(http.HandlerFunc(func(w http.ResponseWriter, r *http.Request) {
		switch n {
		case 0:
			http.Redirect(w, r, r.URL.Path+"-else", 302)
			n++
		case 1:
			c.Check(r.URL.Path, Equals, "/somewhere-else")
			rg := r.Header.Get("Range")
			c.Check(rg, Equals, "bytes=5-")
		default:
			panic("got more than 2 requests in this test")
		}
	}))

	c.Assert(mockServer, NotNil)
	defer mockServer.Close()

	url, err := url.Parse(mockServer.URL + "/somewhere")
	c.Assert(err, IsNil)
	reqOptions := &requestOptions{
		Method: "GET",
		URL:    url,
		ExtraHeaders: map[string]string{
			"Range": "bytes=5-",
		},
	}

	sto := New(&Config{}, nil)
	_, err = sto.doRequest(context.TODO(), sto.client, reqOptions, s.user)
	c.Assert(err, IsNil)
}

type cacheObserver struct {
	inCache map[string]bool

	gets []string
	puts []string
}

func (co *cacheObserver) Get(cacheKey, targetPath string) error {
	co.gets = append(co.gets, fmt.Sprintf("%s:%s", cacheKey, targetPath))
	if !co.inCache[cacheKey] {
		return fmt.Errorf("cannot find %s in cache", cacheKey)
	}
	return nil
}
func (co *cacheObserver) Put(cacheKey, sourcePath string) error {
	co.puts = append(co.puts, fmt.Sprintf("%s:%s", cacheKey, sourcePath))
	return nil
}

func (s *storeTestSuite) TestDownloadCacheHit(c *C) {
	oldCache := s.store.cacher
	defer func() { s.store.cacher = oldCache }()
	obs := &cacheObserver{inCache: map[string]bool{"the-snaps-sha3_384": true}}
	s.store.cacher = obs

	download = func(ctx context.Context, name, sha3, url string, user *auth.UserState, s *Store, w io.ReadWriteSeeker, resume int64, pbar progress.Meter) error {
		c.Fatalf("download should not be called when results come from the cache")
		return nil
	}

	snap := &snap.Info{}
	snap.Sha3_384 = "the-snaps-sha3_384"

	path := filepath.Join(c.MkDir(), "downloaded-file")
	err := s.store.Download(context.TODO(), "foo", path, &snap.DownloadInfo, nil, nil)
	c.Assert(err, IsNil)

	c.Check(obs.gets, DeepEquals, []string{fmt.Sprintf("%s:%s", snap.Sha3_384, path)})
	c.Check(obs.puts, IsNil)
}

func (s *storeTestSuite) TestDownloadCacheMiss(c *C) {
	oldCache := s.store.cacher
	defer func() { s.store.cacher = oldCache }()
	obs := &cacheObserver{inCache: map[string]bool{}}
	s.store.cacher = obs

	downloadWasCalled := false
	download = func(ctx context.Context, name, sha3, url string, user *auth.UserState, s *Store, w io.ReadWriteSeeker, resume int64, pbar progress.Meter) error {
		downloadWasCalled = true
		return nil
	}

	snap := &snap.Info{}
	snap.Sha3_384 = "the-snaps-sha3_384"

	path := filepath.Join(c.MkDir(), "downloaded-file")
	err := s.store.Download(context.TODO(), "foo", path, &snap.DownloadInfo, nil, nil)
	c.Assert(err, IsNil)
	c.Check(downloadWasCalled, Equals, true)

	c.Check(obs.gets, DeepEquals, []string{fmt.Sprintf("the-snaps-sha3_384:%s", path)})
	c.Check(obs.puts, DeepEquals, []string{fmt.Sprintf("the-snaps-sha3_384:%s", path)})
}<|MERGE_RESOLUTION|>--- conflicted
+++ resolved
@@ -513,17 +513,10 @@
 	snap.Size = 50000
 
 	targetFn := filepath.Join(c.MkDir(), "foo_1.0_all.snap")
-<<<<<<< HEAD
-	err := t.store.Download(context.TODO(), "foo", targetFn, &snap.DownloadInfo, nil, nil)
-	c.Assert(err, IsNil)
-	c.Assert(targetFn, testutil.FileEquals, buf)
-	c.Assert(t.logbuf.String(), Matches, "(?s).*Retrying .* attempt 2, .*")
-=======
 	err := s.store.Download(context.TODO(), "foo", targetFn, &snap.DownloadInfo, nil, nil)
 	c.Assert(err, IsNil)
 	c.Assert(targetFn, testutil.FileEquals, buf)
 	c.Assert(s.logbuf.String(), Matches, "(?s).*Retrying .* attempt 2, .*")
->>>>>>> 2c398d47
 }
 
 func (s *storeTestSuite) TestDownloadRetryHashErrorIsFullyRetried(c *C) {
@@ -2414,11 +2407,10 @@
 	c.Check(result.Name(), Equals, "hello-world")
 }
 
-<<<<<<< HEAD
-func (t *remoteRepoTestSuite) TestUbuntuStoreRepositoryFullCloudInfoFromAuthContext(c *C) {
+func (s *storeTestSuite) TestLessDetailedCloudInfoFromAuthContext(c *C) {
 	mockServer := httptest.NewServer(http.HandlerFunc(func(w http.ResponseWriter, r *http.Request) {
 		assertRequest(c, r, "GET", detailsPathPattern)
-		c.Check(r.Header.Get("Snap-CDN"), Equals, `cloud-name="aws" region="us-east-1" availability-zone="us-east-1c"`)
+		c.Check(r.Header.Get("Snap-CDN"), Equals, `cloud-name="openstack" availability-zone="nova"`)
 
 		w.WriteHeader(200)
 		io.WriteString(w, MockDetailsJSON)
@@ -2433,8 +2425,7 @@
 	cfg.Series = "21"
 	cfg.Architecture = "archXYZ"
 	cfg.StoreID = "fallback"
-	repo := New(cfg, &testAuthContext{c: c, device: t.device, cloudInfo: &auth.CloudInfo{Name: "aws", Region: "us-east-1", AvailabilityZone: "us-east-1c"}})
-	c.Assert(repo, NotNil)
+	sto := New(cfg, &testAuthContext{c: c, device: s.device, cloudInfo: &auth.CloudInfo{Name: "openstack", Region: "", AvailabilityZone: "nova"}})
 
 	// the actual test
 	spec := SnapSpec{
@@ -2442,59 +2433,12 @@
 		Channel:  "edge",
 		Revision: snap.R(0),
 	}
-	result, err := repo.SnapInfo(spec, nil)
+	result, err := sto.SnapInfo(spec, nil)
 	c.Assert(err, IsNil)
 	c.Check(result.Name(), Equals, "hello-world")
 }
 
-func (t *remoteRepoTestSuite) TestUbuntuStoreRepositoryLessDetailedCloudInfoFromAuthContext(c *C) {
-=======
-func (s *storeTestSuite) TestLessDetailedCloudInfoFromAuthContext(c *C) {
->>>>>>> 2c398d47
-	mockServer := httptest.NewServer(http.HandlerFunc(func(w http.ResponseWriter, r *http.Request) {
-		assertRequest(c, r, "GET", detailsPathPattern)
-		c.Check(r.Header.Get("Snap-CDN"), Equals, `cloud-name="openstack" availability-zone="nova"`)
-
-		w.WriteHeader(200)
-		io.WriteString(w, MockDetailsJSON)
-	}))
-
-	c.Assert(mockServer, NotNil)
-	defer mockServer.Close()
-
-	mockServerURL, _ := url.Parse(mockServer.URL)
-	cfg := DefaultConfig()
-	cfg.StoreBaseURL = mockServerURL
-	cfg.Series = "21"
-	cfg.Architecture = "archXYZ"
-	cfg.StoreID = "fallback"
-<<<<<<< HEAD
-	repo := New(cfg, &testAuthContext{c: c, device: t.device, cloudInfo: &auth.CloudInfo{Name: "openstack", Region: "", AvailabilityZone: "nova"}})
-	c.Assert(repo, NotNil)
-=======
-	sto := New(cfg, &testAuthContext{c: c, device: s.device, cloudInfo: &auth.CloudInfo{Name: "openstack", Region: "", AvailabilityZone: "nova"}})
->>>>>>> 2c398d47
-
-	// the actual test
-	spec := SnapSpec{
-		Name:     "hello-world",
-		Channel:  "edge",
-		Revision: snap.R(0),
-	}
-<<<<<<< HEAD
-	result, err := repo.SnapInfo(spec, nil)
-=======
-	result, err := sto.SnapInfo(spec, nil)
->>>>>>> 2c398d47
-	c.Assert(err, IsNil)
-	c.Check(result.Name(), Equals, "hello-world")
-}
-
-<<<<<<< HEAD
-func (t *remoteRepoTestSuite) TestUbuntuStoreRepositoryProxyStoreFromAuthContext(c *C) {
-=======
 func (s *storeTestSuite) TestProxyStoreFromAuthContext(c *C) {
->>>>>>> 2c398d47
 	mockServer := httptest.NewServer(http.HandlerFunc(func(w http.ResponseWriter, r *http.Request) {
 		assertRequest(c, r, "GET", detailsPathPattern)
 
@@ -2687,14 +2631,6 @@
 }
 
 func (s *storeTestSuite) TestStructFieldsExcept(c *C) {
-	type aStruct struct {
-		Foo int `json:"hello"`
-		Bar int `json:"potato,stuff"`
-	}
-	c.Assert(getStructFields(aStruct{}, "potato"), DeepEquals, []string{"hello"})
-}
-
-func (s *remoteRepoTestSuite) TestStructFieldsExcept(c *C) {
 	type aStruct struct {
 		Foo int `json:"hello"`
 		Bar int `json:"potato,stuff"`
