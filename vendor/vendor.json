--- conflicted
+++ resolved
@@ -25,19 +25,11 @@
 			"revisionTime": "2018-05-11T13:34:05Z"
 		},
 		{
-<<<<<<< HEAD
 			"checksumSHA1": "wHGa5uteRxMMSHJLQZtcBpIIUcw=",
 			"origin": "github.com/chrisccoulson/pkcs7",
 			"path": "github.com/fullsailor/pkcs7",
 			"revision": "9d98ea9f9bc8b4feee8f0d7c5ef8179f85f0e237",
 			"revisionTime": "2019-09-06T18:49:57Z"
-=======
-			"checksumSHA1": "geYdDku3kun0ydzoz9mO4S14kYg=",
-			"origin": "github.com/chrisccoulson/pkcs7",
-			"path": "github.com/fullsailor/pkcs7",
-			"revision": "d7302db945fa6ea264fb79d8e13e931ea514a602",
-			"revisionTime": "2019-01-30T07:39:14Z"
->>>>>>> 8a5ccf24
 		},
 		{
 			"checksumSHA1": "qwK75TRXmR/k8CiegYaeqaCDek4=",
@@ -119,7 +111,6 @@
 			"revisionTime": "2017-09-28T14:21:59Z"
 		},
 		{
-<<<<<<< HEAD
 			"checksumSHA1": "DR763FnfgLT38aQGZTdArrLzUVQ=",
 			"origin": "github.com/chrisccoulson/secboot",
 			"path": "github.com/snapcore/secboot",
@@ -127,12 +118,6 @@
 			"revisionTime": "2020-03-20T11:45:35Z",
 			"version": "add-crypt-helpers",
 			"versionExact": "add-crypt-helpers"
-=======
-			"checksumSHA1": "dJIqi7bVE6Lwzib0oGkCEQeEcxY=",
-			"path": "github.com/snapcore/secboot",
-			"revision": "49613a072d9413ec09a5e98f6791a6f93e2571b9",
-			"revisionTime": "2020-03-30T08:14:49Z"
->>>>>>> 8a5ccf24
 		},
 		{
 			"checksumSHA1": "3AmEm18mKj8XxBuru/ix4OOpRkE=",
@@ -214,17 +199,10 @@
 			"revisionTime": "2017-06-28T23:42:41Z"
 		},
 		{
-<<<<<<< HEAD
-			"checksumSHA1": "bWM+dkEINuGiOIIU4bggjHwiYUU=",
-			"path": "golang.org/x/sys/unix",
-			"revision": "12a6c2dcc1e4cb348b57847c73987099e261714b",
-			"revisionTime": "2020-02-12T08:54:49Z"
-=======
 			"checksumSHA1": "kohbRG3D0CRhcgwH6z7YQ6uq1xo=",
 			"path": "golang.org/x/sys/unix",
 			"revision": "e3b113bbe6a423737ae98f42118ce9366e112e12",
 			"revisionTime": "2020-04-06T14:27:27Z"
->>>>>>> 8a5ccf24
 		},
 		{
 			"checksumSHA1": "fqi5wrtLirDRLeXBetveI1nLg5M=",
