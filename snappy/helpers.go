package snappy

import (
	"archive/tar"
	"compress/gzip"
	"errors"
	"io"
	"os"
	"path/filepath"
	"runtime"
	"strings"

	"gopkg.in/yaml.v1"
)

<<<<<<< HEAD
var (
	needRootError = errors.New("This command requires root access. " +
		"Please re-run using 'sudo'.")
)
=======
var goarch = runtime.GOARCH
>>>>>>> e2e1e223

func unpackTar(archive string, target string) error {

	var f io.Reader
	var err error

	f, err = os.Open(archive)
	if err != nil {
		return err
	}

	if strings.HasSuffix(archive, ".gz") {
		f, err = gzip.NewReader(f)
		if err != nil {
			return err
		}
	}

	tr := tar.NewReader(f)
	for {
		hdr, err := tr.Next()
		if err == io.EOF {
			// end of tar archive
			break
		}
		if err != nil {
			return err
		}
		path := filepath.Join(target, hdr.Name)
		info := hdr.FileInfo()
		if info.IsDir() {
			err := os.MkdirAll(path, info.Mode())
			if err != nil {
				return nil
			}
		} else {
			err := os.MkdirAll(filepath.Dir(path), 0777)
			out, err := os.OpenFile(path, os.O_WRONLY|os.O_TRUNC|os.O_CREATE, info.Mode())
			if err != nil {
				return err
			}
			defer out.Close()
			_, err = io.Copy(out, tr)
			if err != nil {
				return err
			}
		}
	}

	return nil
}

func getMapFromYaml(data []byte) (map[string]interface{}, error) {
	m := make(map[string]interface{})
	err := yaml.Unmarshal(data, &m)
	if err != nil {
		return m, err
	}
	return m, nil
}

// Architecture returns the debian equivalent architecture for the
// currently running architecture.
//
// If the architecture does not map any debian architecture, the
// GOARCH is returned.
func Architecture() string {
	switch goarch {
	case "386":
		return "i386"
	case "arm":
		return "armhf"
	default:
		return goarch
	}
}<|MERGE_RESOLUTION|>--- conflicted
+++ resolved
@@ -13,14 +13,12 @@
 	"gopkg.in/yaml.v1"
 )
 
-<<<<<<< HEAD
 var (
 	needRootError = errors.New("This command requires root access. " +
 		"Please re-run using 'sudo'.")
 )
-=======
+
 var goarch = runtime.GOARCH
->>>>>>> e2e1e223
 
 func unpackTar(archive string, target string) error {
 
