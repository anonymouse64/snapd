// -*- Mode: Go; indent-tabs-mode: t -*-

/*
 * Copyright (C) 2014-2015 Canonical Ltd
 *
 * This program is free software: you can redistribute it and/or modify
 * it under the terms of the GNU General Public License version 3 as
 * published by the Free Software Foundation.
 *
 * This program is distributed in the hope that it will be useful,
 * but WITHOUT ANY WARRANTY; without even the implied warranty of
 * MERCHANTABILITY or FITNESS FOR A PARTICULAR PURPOSE.  See the
 * GNU General Public License for more details.
 *
 * You should have received a copy of the GNU General Public License
 * along with this program.  If not, see <http://www.gnu.org/licenses/>.
 *
 */

package snappy

import (
	"bytes"
	"encoding/json"
	"fmt"
	"io"
	"io/ioutil"
	"net/http"
	"net/url"
	"os"
	"os/exec"
	"path/filepath"
	"reflect"
	"regexp"
	"sort"
	"strings"
	"time"

	"gopkg.in/yaml.v2"

	"launchpad.net/snappy/clickdeb"
	"launchpad.net/snappy/helpers"
	"launchpad.net/snappy/logger"
	"launchpad.net/snappy/pkg"
	"launchpad.net/snappy/policy"
	"launchpad.net/snappy/progress"
	"launchpad.net/snappy/release"
	"launchpad.net/snappy/systemd"
)

const (
	// the origin for sideloaded snaps
	sideloadedOrigin = "sideload"
)

// SharedName is a structure that holds an Alias to the preferred package and
// the list of all the alternatives.
type SharedName struct {
	Alias Part
	Parts []Part
}

// SharedNames is a list of all packages and it's SharedName structure.
type SharedNames map[string]*SharedName

// IsAlias determines if origin is the one that is an alias for the
// shared name.
func (f *SharedName) IsAlias(origin string) bool {
	if alias := f.Alias; alias != nil {
		return alias.Origin() == origin
	}

	return false
}

// Port is used to declare the Port and Negotiable status of such port
// that is bound to a Service.
type Port struct {
	Port       string `yaml:"port,omitempty"`
	Negotiable bool   `yaml:"negotiable,omitempty"`
}

// Ports is a representation of Internal and External ports mapped with a Port.
type Ports struct {
	Internal map[string]Port `yaml:"internal,omitempty" json:"internal,omitempty"`
	External map[string]Port `yaml:"external,omitempty" json:"external,omitempty"`
}

// SecurityOverrideDefinition is used to override apparmor or seccomp
// security defaults
type SecurityOverrideDefinition struct {
	Apparmor string `yaml:"apparmor" json:"apparmor"`
	Seccomp  string `yaml:"seccomp" json:"seccomp"`
}

// SecurityPolicyDefinition is used to provide hand-crafted policy
type SecurityPolicyDefinition struct {
	Apparmor string `yaml:"apparmor" json:"apparmor"`
	Seccomp  string `yaml:"seccomp" json:"seccomp"`
}

// SecurityDefinitions contains the common apparmor/seccomp definitions
type SecurityDefinitions struct {
	// SecurityTemplate is a template like "default"
	SecurityTemplate string `yaml:"security-template,omitempty" json:"security-template,omitempty"`
	// SecurityOverride is a override for the high level security json
	SecurityOverride *SecurityOverrideDefinition `yaml:"security-override,omitempty" json:"security-override,omitempty"`
	// SecurityPolicy is a hand-crafted low-level policy
	SecurityPolicy *SecurityPolicyDefinition `yaml:"security-policy,omitempty" json:"security-policy,omitempty"`

	// SecurityCaps is are the apparmor/seccomp capabilities for an app
	SecurityCaps []string `yaml:"caps,omitempty" json:"caps,omitempty"`
}

// NeedsAppArmorUpdate checks whether the security definitions are impacted by
// changes to policies or templates.
func (sd *SecurityDefinitions) NeedsAppArmorUpdate(policies, templates map[string]bool) bool {
	if sd.SecurityPolicy != nil {
		return false
	}

	if sd.SecurityOverride != nil {
		// XXX: actually inspect the override to figure out in more detail
		return true
	}

	if templates[sd.SecurityTemplate] {
		return true
	}

	for _, cap := range sd.SecurityCaps {
		if policies[cap] {
			return true
		}
	}

	return false
}

// Service represents a service inside a SnapPart
type Service struct {
	Name        string `yaml:"name" json:"name,omitempty"`
	Description string `yaml:"description,omitempty" json:"description,omitempty"`

	Start       string  `yaml:"start,omitempty" json:"start,omitempty"`
	Stop        string  `yaml:"stop,omitempty" json:"stop,omitempty"`
	PostStop    string  `yaml:"poststop,omitempty" json:"poststop,omitempty"`
	StopTimeout Timeout `yaml:"stop-timeout,omitempty" json:"stop-timeout,omitempty"`
	BusName     string  `yaml:"bus-name,omitempty" json:"bus-name,omitempty"`

	// must be a pointer so that it can be "nil" and omitempty works
	Ports *Ports `yaml:"ports,omitempty" json:"ports,omitempty"`

	SecurityDefinitions `yaml:",inline"`
}

// Binary represents a single binary inside the binaries: package.yaml
type Binary struct {
	Name string `yaml:"name"`
	Exec string `yaml:"exec"`

	SecurityDefinitions `yaml:",inline"`
}

// SnapPart represents a generic snap type
type SnapPart struct {
	m           *packageYaml
	origin      string
	hash        string
	isActive    bool
	isInstalled bool
	description string
	deb         *clickdeb.ClickDeb
	basedir     string
}

var commasplitter = regexp.MustCompile(`\s*,\s*`).Split

// deprecarch handles the vagaries of the now-deprecated
// "architecture" field of the package.yaml
type deprecarch []string

func (v *deprecarch) UnmarshalYAML(unmarshal func(interface{}) error) error {
	var l []string

	if err := unmarshal(&l); err != nil {
		var s string
		if err := unmarshal(&s); err != nil {
			return err

		}
		l = append([]string(nil), s)
	}
	*v = deprecarch(l)

	return nil
}

// TODO split into payloads per package type composing the common
// elements for all snaps.
type packageYaml struct {
	Name    string
	Version string
	Vendor  string
	Icon    string
	Type    pkg.Type

	// the spec allows a string or a list here *ick* so we need
	// to convert that into something sensible via reflect
	DeprecatedArchitecture deprecarch `yaml:"architecture"`
	Architectures          []string   `yaml:"architectures"`

	DeprecatedFramework string   `yaml:"framework,omitempty"`
	Frameworks          []string `yaml:"frameworks,omitempty"`

	Services []Service `yaml:"services,omitempty"`
	Binaries []Binary  `yaml:"binaries,omitempty"`

	// oem snap only
	OEM    OEM          `yaml:"oem,omitempty"`
	Config SystemConfig `yaml:"config,omitempty"`

	// this is a bit ugly, but right now integration is a one:one
	// mapping of click hooks
	Integration map[string]clickAppHook

	ExplicitLicenseAgreement bool   `yaml:"explicit-license-agreement,omitempty"`
	LicenseVersion           string `yaml:"license-version,omitempty"`
}

type remoteSnap struct {
	Alias           string             `json:"alias,omitempty"`
	AnonDownloadURL string             `json:"anon_download_url,omitempty"`
	DownloadSha512  string             `json:"download_sha512,omitempty"`
	DownloadSize    int64              `json:"binary_filesize,omitempty"`
	DownloadURL     string             `json:"download_url,omitempty"`
	IconURL         string             `json:"icon_url"`
	LastUpdated     string             `json:"last_updated,omitempty"`
	Name            string             `json:"package_name"`
	Origin          string             `json:"origin"`
	Prices          map[string]float64 `json:"prices,omitempty"`
	Publisher       string             `json:"publisher,omitempty"`
	RatingsAverage  float64            `json:"ratings_average,omitempty"`
	SupportURL      string             `json:"support_url"`
	Title           string             `json:"title"`
	Type            pkg.Type           `json:"content,omitempty"`
	Version         string             `json:"version"`
}

type searchResults struct {
	Payload struct {
		Packages []remoteSnap `json:"clickindex:package"`
	} `json:"_embedded"`
}

func parsePackageYamlFile(yamlPath string) (*packageYaml, error) {

	yamlData, err := ioutil.ReadFile(yamlPath)
	if err != nil {
		return nil, err
	}

	return parsePackageYamlData(yamlData)
}

func parsePackageYamlData(yamlData []byte) (*packageYaml, error) {
	var m packageYaml
	err := yaml.Unmarshal(yamlData, &m)
	if err != nil {
		return nil, &ErrInvalidYaml{file: "package.yaml", err: err, yaml: yamlData}
	}

	if m.Architectures == nil {
		if m.DeprecatedArchitecture == nil {
			m.Architectures = []string{"all"}
		} else {
			m.Architectures = m.DeprecatedArchitecture
		}
	}

	// this is to prevent installation of legacy packages such as those that
	// contain the origin/origin in the package name.
	if strings.ContainsRune(m.Name, '.') {
		return nil, ErrPackageNameNotSupported
	}

	if m.DeprecatedFramework != "" {
		logger.Noticef(`Use of deprecated "framework" key in yaml`)
		if len(m.Frameworks) != 0 {
			return nil, ErrInvalidFrameworkSpecInYaml
		}

		m.Frameworks = commasplitter(m.DeprecatedFramework, -1)
		m.DeprecatedFramework = ""
	}

	// do all checks here
	for _, binary := range m.Binaries {
		if err := verifyBinariesYaml(binary); err != nil {
			return nil, err
		}
	}
	for _, service := range m.Services {
		if err := verifyServiceYaml(service); err != nil {
			return nil, err
		}
	}

	// For backward compatiblity we allow that there is no "exec:" line
	// in the binary definition and that its derived from the name.
	//
	// Generate the right exec line here
	for i := range m.Binaries {
		if m.Binaries[i].Exec == "" {
			m.Binaries[i].Exec = m.Binaries[i].Name
			m.Binaries[i].Name = filepath.Base(m.Binaries[i].Exec)
		}
	}

	for i := range m.Services {
		if m.Services[i].StopTimeout == 0 {
			m.Services[i].StopTimeout = DefaultTimeout
		}
	}

	return &m, nil
}

func (m *packageYaml) qualifiedName(origin string) string {
	if m.Type == pkg.TypeFramework || m.Type == pkg.TypeOem {
		return m.Name
	}
	return m.Name + "." + origin
}

func (m *packageYaml) checkForNameClashes() error {
	d := make(map[string]struct{})
	for _, bin := range m.Binaries {
		d[bin.Name] = struct{}{}
	}
	for _, svc := range m.Services {
		if _, ok := d[svc.Name]; ok {
			return ErrNameClash(svc.Name)
		}
	}

	return nil
}

func (m *packageYaml) checkForPackageInstalled(origin string) error {
	part := ActiveSnapByName(m.Name)
	if part == nil {
		return nil
	}

	if m.Type != pkg.TypeFramework && m.Type != pkg.TypeOem {
		if part.Origin() != origin {
			return ErrPackageNameAlreadyInstalled
		}
	}

	return nil
}

func addCoreFmk(fmks []string) []string {
	fmkCore := false
	for _, a := range fmks {
		if a == "ubuntu-core-15.04-dev1" {
			fmkCore = true
			break
		}
	}

	if !fmkCore {
		fmks = append(fmks, "ubuntu-core-15.04-dev1")
	}

	return fmks
}

func (m *packageYaml) FrameworksForClick() string {
	fmks := addCoreFmk(m.Frameworks)

	return strings.Join(fmks, ",")
}

func (m *packageYaml) checkForFrameworks() error {
	installed, err := ActiveSnapNamesByType(pkg.TypeFramework)
	if err != nil {
		return err
	}
	sort.Strings(installed)

	missing := make([]string, 0, len(m.Frameworks))

	for _, f := range m.Frameworks {
		i := sort.SearchStrings(installed, f)
		if i >= len(installed) || installed[i] != f {
			missing = append(missing, f)
		}
	}

	if len(missing) > 0 {
		return ErrMissingFrameworks(missing)
	}

	return nil
}

// checkLicenseAgreement returns nil if it's ok to proceed with installing the
// package, as deduced from the license agreement (which might involve asking
// the user), or an error that explains the reason why installation should not
// proceed.
func (m *packageYaml) checkLicenseAgreement(ag agreer, d *clickdeb.ClickDeb, currentActiveDir string) error {
	if !m.ExplicitLicenseAgreement {
		return nil
	}

	if ag == nil {
		return ErrLicenseNotAccepted
	}

	license, err := d.MetaMember("license.txt")
	if err != nil || len(license) == 0 {
		return ErrLicenseNotProvided
	}

	oldM, err := parsePackageYamlFile(filepath.Join(currentActiveDir, "meta", "package.yaml"))
	if err != nil && !os.IsNotExist(err) {
		return err
	}

	// don't ask for the license if
	// * the previous version also asked for license confirmation, and
	// * the license version is the same
	if err == nil && oldM.ExplicitLicenseAgreement && oldM.LicenseVersion == m.LicenseVersion {
		return nil
	}

	msg := fmt.Sprintf("%s requires that you accept the following license before continuing", m.Name)
	if !ag.Agreed(msg, string(license)) {
		return ErrLicenseNotAccepted
	}

	return nil
}

// NewInstalledSnapPart returns a new SnapPart from the given yamlPath
func NewInstalledSnapPart(yamlPath, origin string) (*SnapPart, error) {
	m, err := parsePackageYamlFile(yamlPath)
	if err != nil {
		return nil, err
	}

	part, err := NewSnapPartFromYaml(yamlPath, origin, m)
	if err != nil {
		return nil, err
	}
	part.isInstalled = true

	return part, nil
}

// NewSnapPartFromSnapFile loads a snap from the given (clickdeb) snap file.
// Caller should call Close on the clickdeb.
// TODO: expose that Close.
func NewSnapPartFromSnapFile(snapFile string, origin string, unauthOk bool) (*SnapPart, error) {
	if err := clickdeb.Verify(snapFile, unauthOk); err != nil {
		return nil, err
	}

	d, err := clickdeb.Open(snapFile)
	if err != nil {
		return nil, err
	}

	yamlData, err := d.MetaMember("package.yaml")
	if err != nil {
		return nil, err
	}

	m, err := parsePackageYamlData(yamlData)
	if err != nil {
		return nil, err
	}

	targetDir := snapAppsDir
	// the "oem" parts are special
	if m.Type == pkg.TypeOem {
		targetDir = snapOemDir
	}
	fullName := m.qualifiedName(origin)
	instDir := filepath.Join(targetDir, fullName, m.Version)

	return &SnapPart{
		basedir: instDir,
		origin:  origin,
		m:       m,
		deb:     d,
	}, nil
}

// NewSnapPartFromYaml returns a new SnapPart from the given *packageYaml at yamlPath
func NewSnapPartFromYaml(yamlPath, origin string, m *packageYaml) (*SnapPart, error) {
	if _, err := os.Stat(yamlPath); err != nil {
		return nil, err
	}

	part := &SnapPart{
		basedir: filepath.Dir(filepath.Dir(yamlPath)),
		origin:  origin,
		m:       m,
	}

	// check if the part is active
	allVersionsDir := filepath.Dir(part.basedir)
	p, err := filepath.EvalSymlinks(filepath.Join(allVersionsDir, "current"))
	if err != nil && !os.IsNotExist(err) {
		return nil, err
	}

	if p == part.basedir {
		part.isActive = true
	}

	// get the click *title* from readme.md and use that as the *description*.
	if description, _, err := parseReadme(filepath.Join(part.basedir, "meta", "readme.md")); err == nil {
		part.description = description
	}

	// read hash, its ok if its not there, some older versions of
	// snappy did not write this file
	hashesData, err := ioutil.ReadFile(filepath.Join(part.basedir, "meta", "hashes.yaml"))
	if err != nil {
		return nil, err
	}

	var h hashesYaml
	err = yaml.Unmarshal(hashesData, &h)
	if err != nil {
		return nil, &ErrInvalidYaml{file: "hashes.yaml", err: err, yaml: hashesData}
	}
	part.hash = h.ArchiveSha512

	return part, nil
}

// Type returns the type of the SnapPart (app, oem, ...)
func (s *SnapPart) Type() pkg.Type {
	if s.m.Type != "" {
		return s.m.Type
	}

	// if not declared its a app
	return "app"
}

// Name returns the name
func (s *SnapPart) Name() string {
	return s.m.Name
}

// Version returns the version
func (s *SnapPart) Version() string {
	return s.m.Version
}

// Description returns the description
func (s *SnapPart) Description() string {
	return s.description
}

// Origin returns the origin
func (s *SnapPart) Origin() string {
	return s.origin
}

// Vendor returns the author. Or viceversa.
func (s *SnapPart) Vendor() string {
	return s.m.Vendor
}

// Hash returns the hash
func (s *SnapPart) Hash() string {
	return s.hash
}

// Channel returns the channel used
func (s *SnapPart) Channel() string {
	// FIXME: real channel support
	return "edge"
}

// Icon returns the path to the icon
func (s *SnapPart) Icon() string {
	return filepath.Join(s.basedir, s.m.Icon)
}

// IsActive returns true if the snap is active
func (s *SnapPart) IsActive() bool {
	return s.isActive
}

// IsInstalled returns true if the snap is installed
func (s *SnapPart) IsInstalled() bool {
	return s.isInstalled
}

// InstalledSize returns the size of the installed snap
func (s *SnapPart) InstalledSize() int64 {
	// FIXME: cache this at install time maybe?
	totalSize := int64(0)
	f := func(_ string, info os.FileInfo, err error) error {
		totalSize += info.Size()
		return err
	}
	filepath.Walk(s.basedir, f)
	return totalSize
}

// DownloadSize returns the dowload size
func (s *SnapPart) DownloadSize() int64 {
	return -1
}

// Date returns the last update date
func (s *SnapPart) Date() time.Time {
	st, err := os.Stat(s.basedir)
	if err != nil {
		return time.Time{}
	}

	return st.ModTime()
}

// Services return a list of Service the package declares
func (s *SnapPart) Services() []Service {
	return s.m.Services
}

// Binaries return a list of Service the package declares
func (s *SnapPart) Binaries() []Binary {
	return s.m.Binaries
}

// OemConfig return a list of packages to configure
func (s *SnapPart) OemConfig() SystemConfig {
	return s.m.Config
}

// Install installs the snap
func (s *SnapPart) Install(inter progress.Meter, flags InstallFlags) (name string, err error) {
	allowOEM := (flags & AllowOEM) != 0
	inhibitHooks := (flags & InhibitHooks) != 0

	if s.IsInstalled() {
		return "", ErrAlreadyInstalled
	}

	if err := s.CanInstall(allowOEM, inter); err != nil {
		return "", err
	}

	manifestData, err := s.deb.ControlMember("manifest")
	if err != nil {
		logger.Noticef("Snap inspect failed for %q: %v", s.Name(), err)
		return "", err
	}

	// the "oem" parts are special
	if s.Type() == pkg.TypeOem {
		if err := installOemHardwareUdevRules(s.m); err != nil {
			return "", err
		}
	}

	fullName := QualifiedName(s)
	currentActiveDir, _ := filepath.EvalSymlinks(filepath.Join(s.basedir, "..", "current"))
	dataDir := filepath.Join(snapDataDir, fullName, s.Version())

	if err := os.MkdirAll(s.basedir, 0755); err != nil {
		logger.Noticef("Can not create %q: %v", s.basedir, err)
		return "", err
	}

	// if anything goes wrong here we cleanup
	defer func() {
		if err != nil {
			if e := os.RemoveAll(s.basedir); e != nil && !os.IsNotExist(e) {
				logger.Noticef("Failed to remove %q: %v", s.basedir, e)
			}
		}
	}()

	// we need to call the external helper so that we can reliable drop
	// privs
	if err := s.deb.UnpackWithDropPrivs(s.basedir, globalRootDir); err != nil {
		return "", err
	}

	// legacy, the hooks (e.g. apparmor) need this. Once we converted
	// all hooks this can go away
	clickMetaDir := filepath.Join(s.basedir, ".click", "info")
	if err := os.MkdirAll(clickMetaDir, 0755); err != nil {
		return "", err
	}
	if err := writeCompatManifestJSON(clickMetaDir, manifestData, s.origin); err != nil {
		return "", err
	}

	// write the hashes now
	if err := s.deb.ExtractHashes(filepath.Join(s.basedir, "meta")); err != nil {
		return "", err
	}

	// deal with the data:
	//
	// if there was a previous version, stop it
	// from being active so that it stops running and can no longer be
	// started then copy the data
	//
	// otherwise just create a empty data dir
	if currentActiveDir != "" {
		oldM, err := parsePackageYamlFile(filepath.Join(currentActiveDir, "meta", "package.yaml"))
		if err != nil {
			return "", err
		}

		// we need to stop making it active
		err = unsetActiveClick(currentActiveDir, inhibitHooks, inter)
		defer func() {
			if err != nil {
				if cerr := setActiveClick(currentActiveDir, inhibitHooks, inter); cerr != nil {
					logger.Noticef("Setting old version back to active failed: %v", cerr)
				}
			}
		}()
		if err != nil {
			return "", err
		}

		err = copySnapData(fullName, oldM.Version, s.Version())
	} else {
		err = os.MkdirAll(dataDir, 0755)
	}

	defer func() {
		if err != nil {
			if cerr := removeSnapData(fullName, s.Version()); cerr != nil {
				logger.Noticef("When cleaning up data for %s %s: %v", s.Name(), s.Version(), cerr)
			}
		}
	}()

	if err != nil {
		return "", err
	}

	// and finally make active
	err = setActiveClick(s.basedir, inhibitHooks, inter)
	defer func() {
		if err != nil && currentActiveDir != "" {
			if cerr := setActiveClick(currentActiveDir, inhibitHooks, inter); cerr != nil {
				logger.Noticef("When setting old %s version back to active: %v", s.Name(), cerr)
			}
		}
	}()
	if err != nil {
		return "", err
	}

	// oh, one more thing: refresh the security bits
	if !inhibitHooks {
		deps, err := s.Dependents()
		if err != nil {
			return "", err
		}

		sysd := systemd.New(globalRootDir, inter)
		stopped := make(map[string]time.Duration)
		defer func() {
			if err != nil {
				for serviceName := range stopped {
					if e := sysd.Start(serviceName); e != nil {
						inter.Notify(fmt.Sprintf("unable to restart %s with the old %s: %s", serviceName, s.Name(), e))
					}
				}
			}
		}()

		for _, dep := range deps {
			if !dep.IsActive() {
				continue
			}
			for _, svc := range dep.Services() {
				serviceName := filepath.Base(generateServiceFileName(dep.m, svc))
				timeout := time.Duration(svc.StopTimeout)
				if err = sysd.Stop(serviceName, timeout); err != nil {
					inter.Notify(fmt.Sprintf("unable to stop %s; aborting install: %s", serviceName, err))
					return "", err
				}
				stopped[serviceName] = timeout
			}
		}

		if err := s.RefreshDependentsSecurity(currentActiveDir, inter); err != nil {
			return "", err
		}

		started := make(map[string]time.Duration)
		defer func() {
			if err != nil {
				for serviceName, timeout := range started {
					if e := sysd.Stop(serviceName, timeout); e != nil {
						inter.Notify(fmt.Sprintf("unable to stop %s with the old %s: %s", serviceName, s.Name(), e))
					}
				}
			}
		}()
		for serviceName, timeout := range stopped {
			if err = sysd.Start(serviceName); err != nil {
				inter.Notify(fmt.Sprintf("unable to restart %s; aborting install: %s", serviceName, err))
				return "", err
			}
			started[serviceName] = timeout
		}
	}

	return s.Name(), nil
}

// SetActive sets the snap active
func (s *SnapPart) SetActive(pb progress.Meter) (err error) {
	return setActiveClick(s.basedir, false, pb)
}

// Uninstall remove the snap from the system
func (s *SnapPart) Uninstall(pb progress.Meter) (err error) {
	// OEM snaps should not be removed as they are a key
	// building block for OEMs. Prunning non active ones
	// is acceptible.
	if s.m.Type == pkg.TypeOem && s.IsActive() {
		return ErrPackageNotRemovable
	}

	if IsBuiltInSoftware(s.Name()) && s.IsActive() {
		return ErrPackageNotRemovable
	}

	deps, err := s.DependentNames()
	if err != nil {
		return err
	}
	if len(deps) != 0 {
		return ErrFrameworkInUse(deps)
	}

	if err := removeClick(s.basedir, pb); err != nil {
		return err
	}

	return RemoveAllHWAccess(QualifiedName(s))
}

// Config is used to to configure the snap
func (s *SnapPart) Config(configuration []byte) (new string, err error) {
	return snapConfig(s.basedir, s.origin, string(configuration))
}

// NeedsReboot returns true if the snap becomes active on the next reboot
func (s *SnapPart) NeedsReboot() bool {
	return false
}

// Frameworks returns the list of frameworks needed by the snap
func (s *SnapPart) Frameworks() ([]string, error) {
	return s.m.Frameworks, nil
}

// DependentNames returns a list of the names of apps installed that
// depend on this one
//
// /!\ not part of the Part interface.
func (s *SnapPart) DependentNames() ([]string, error) {
	deps, err := s.Dependents()
	if err != nil {
		return nil, err
	}

	names := make([]string, len(deps))
	for i, dep := range deps {
		names[i] = dep.Name()
	}

	return names, nil
}

// Dependents gives the list of apps installed that depend on this one
//
// /!\ not part of the Part interface.
func (s *SnapPart) Dependents() ([]*SnapPart, error) {
	if s.Type() != pkg.TypeFramework {
		// only frameworks are depended on
		return nil, nil
	}

	var needed []*SnapPart

	installed, err := NewMetaRepository().Installed()
	if err != nil {
		return nil, err
	}

	name := s.Name()
	for _, part := range installed {
		fmks, err := part.Frameworks()
		if err != nil {
			return nil, err
		}
		for _, fmk := range fmks {
			if fmk == name {
				part, ok := part.(*SnapPart)
				if !ok {
					return nil, ErrInstalledNonSnapPart
				}
				needed = append(needed, part)
			}
		}
	}

	return needed, nil
}

// CanInstall checks whether the SnapPart passes a series of tests required for installation
func (s *SnapPart) CanInstall(allowOEM bool, inter interacter) error {
	if s.IsInstalled() {
		return ErrAlreadyInstalled
	}

	if err := s.m.checkForPackageInstalled(s.Origin()); err != nil {
		return err
	}

	if err := s.m.checkForNameClashes(); err != nil {
		return err
	}

	if err := s.m.checkForFrameworks(); err != nil {
		return err
	}

	if s.Type() == pkg.TypeOem {
		if !allowOEM {
			if currentOEM, err := getOem(); err == nil {
				if currentOEM.Name != s.Name() {
					return ErrOEMPackageInstall
				}
			} else {
				// there should always be an oem package now
				return ErrOEMPackageInstall
			}
		}
	}

	curr, _ := filepath.EvalSymlinks(filepath.Join(s.basedir, "..", "current"))
	if err := s.m.checkLicenseAgreement(inter, s.deb, curr); err != nil {
		return err
	}

	return nil
}

var timestampUpdater = helpers.UpdateTimestamp

func updateAppArmorJSONTimestamp(fullName, thing, version string) error {
	fn := filepath.Join(snapAppArmorDir, fmt.Sprintf("%s_%s_%s.json", fullName, thing, version))
	return timestampUpdater(fn)
}

// RequestAppArmorUpdate checks whether changes to the given policies and
// templates impacts the snap, and updates the timestamp of the relevant json
// symlinks (thus requesting aaClickHookCmd regenerate the appropriate bits).
func (s *SnapPart) RequestAppArmorUpdate(policies, templates map[string]bool) error {

	fullName := QualifiedName(s)
	for _, svc := range s.Services() {
		if svc.NeedsAppArmorUpdate(policies, templates) {
			if err := updateAppArmorJSONTimestamp(fullName, svc.Name, s.Version()); err != nil {
				return err
			}
		}
	}
	for _, bin := range s.Binaries() {
		if bin.NeedsAppArmorUpdate(policies, templates) {
			if err := updateAppArmorJSONTimestamp(fullName, bin.Name, s.Version()); err != nil {
				return err
			}
		}
	}

	return nil
}

// RefreshDependentsSecurity refreshes the security policies of dependent snaps
func (s *SnapPart) RefreshDependentsSecurity(oldBaseDir string, inter interacter) (err error) {
	upPol, upTpl := policy.AppArmorDelta(oldBaseDir, s.basedir, s.Name()+"_")

	deps, err := s.Dependents()
	if err != nil {
		return err
	}

	for _, dep := range deps {
		err := dep.RequestAppArmorUpdate(upPol, upTpl)
		if err != nil {
			return err
		}
	}

	cmd := exec.Command(aaClickHookCmd)
	if output, err := cmd.CombinedOutput(); err != nil {
		if exitCode, err := helpers.ExitCode(err); err == nil {
			return &ErrApparmorGenerate{
				exitCode: exitCode,
				output:   output,
			}
		}
		return err
	}

	return nil
}

// SnapLocalRepository is the type for a local snap repository
type SnapLocalRepository struct {
	path string
}

// NewLocalSnapRepository returns a new SnapLocalRepository for the given
// path
func NewLocalSnapRepository(path string) *SnapLocalRepository {
	if s, err := os.Stat(path); err != nil || !s.IsDir() {
		return nil
	}
	return &SnapLocalRepository{path: path}
}

// Description describes the local repository
func (s *SnapLocalRepository) Description() string {
	return fmt.Sprintf("Snap local repository for %s", s.path)
}

// Details returns details for the given snap
func (s *SnapLocalRepository) Details(name string) (versions []Part, err error) {
	// XXX: this is broken wrt origin packages (e.g. frameworks)
	if !strings.ContainsRune(name, '.') {
		name += ".*"
	}

	globExpr := filepath.Join(s.path, name, "*", "meta", "package.yaml")
	parts, err := s.partsForGlobExpr(globExpr)

	if len(parts) == 0 {
		return nil, ErrPackageNotFound
	}

	return parts, nil
}

// Updates returns the available updates
func (s *SnapLocalRepository) Updates() (parts []Part, err error) {
	return nil, err
}

// Installed returns the installed snaps from this repository
func (s *SnapLocalRepository) Installed() (parts []Part, err error) {
	globExpr := filepath.Join(s.path, "*", "*", "meta", "package.yaml")
	return s.partsForGlobExpr(globExpr)
}

func (s *SnapLocalRepository) partsForGlobExpr(globExpr string) (parts []Part, err error) {
	matches, err := filepath.Glob(globExpr)
	if err != nil {
		return nil, err
	}

	for _, yamlfile := range matches {

		// skip "current" and similar symlinks
		realpath, err := filepath.EvalSymlinks(yamlfile)
		if err != nil {
			return nil, err
		}
		if realpath != yamlfile {
			continue
		}

		origin, _ := originFromYamlPath(realpath)
		snap, err := NewInstalledSnapPart(realpath, origin)
		if err != nil {
			return nil, err
		}
		parts = append(parts, snap)

	}

	return parts, nil
}

func originFromBasedir(basedir string) (s string) {
	ext := filepath.Ext(filepath.Dir(filepath.Clean(basedir)))
	if len(ext) < 2 {
		return ""
	}

	return ext[1:]
}

// originFromYamlPath *must* return "" if it's returning error.
func originFromYamlPath(path string) (string, error) {
	origin := originFromBasedir(filepath.Join(path, "..", ".."))

	if origin == "" {
		return "", ErrInvalidPart
	}

	return origin, nil
}

// RemoteSnapPart represents a snap available on the server
type RemoteSnapPart struct {
	pkg remoteSnap
}

// Type returns the type of the SnapPart (app, oem, ...)
func (s *RemoteSnapPart) Type() pkg.Type {
	return s.pkg.Type
}

// Name returns the name
func (s *RemoteSnapPart) Name() string {
	return s.pkg.Name
}

// Version returns the version
func (s *RemoteSnapPart) Version() string {
	return s.pkg.Version
}

// Description returns the description
func (s *RemoteSnapPart) Description() string {
	return s.pkg.Title
}

// Origin is the origin
func (s *RemoteSnapPart) Origin() string {
	return s.pkg.Origin
}

// Vendor is the publisher. Author. Whatever.
func (s *RemoteSnapPart) Vendor() string {
	return s.pkg.Publisher
}

// Hash returns the hash
func (s *RemoteSnapPart) Hash() string {
	return s.pkg.DownloadSha512
}

// Channel returns the channel used
func (s *RemoteSnapPart) Channel() string {
	// FIXME: real channel support, this requires server work
	return "edge"
}

// Icon returns the icon
func (s *RemoteSnapPart) Icon() string {
	return s.pkg.IconURL
}

// IsActive returns true if the snap is active
func (s *RemoteSnapPart) IsActive() bool {
	return false
}

// IsInstalled returns true if the snap is installed
func (s *RemoteSnapPart) IsInstalled() bool {
	return false
}

// InstalledSize returns the size of the installed snap
func (s *RemoteSnapPart) InstalledSize() int64 {
	return -1
}

// DownloadSize returns the dowload size
func (s *RemoteSnapPart) DownloadSize() int64 {
	return s.pkg.DownloadSize
}

// Date returns the last update time
func (s *RemoteSnapPart) Date() time.Time {
	var p time.Time
	var err error

	for _, fmt := range []string{
		"2006-01-02T15:04:05Z",
		"2006-01-02T15:04:05.000Z",
		"2006-01-02T15:04:05.000000Z",
	} {
		p, err = time.Parse(fmt, s.pkg.LastUpdated)
		if err == nil {
			break
		}
	}

	return p
}

// Download downloads the snap and returns the filename
func (s *RemoteSnapPart) Download(pbar progress.Meter) (string, error) {

	w, err := ioutil.TempFile("", s.pkg.Name)
	if err != nil {
		return "", err
	}
	defer func() {
		if err != nil {
			os.Remove(w.Name())
		}
	}()

	// try anonymous download first and fallback to authenticated
	url := s.pkg.AnonDownloadURL
	if url == "" {
		url = s.pkg.DownloadURL
	}
	req, err := http.NewRequest("GET", url, nil)
	if err != nil {
		return "", err
	}
	setUbuntuStoreHeaders(req)

	client := &http.Client{}
	resp, err := client.Do(req)
	if err != nil {
		return "", err
	}
	defer resp.Body.Close()
	if resp.StatusCode != 200 {
		return "", fmt.Errorf("Unexpected status code %v", resp.StatusCode)
	}

	if pbar != nil {
		pbar.Start(s.pkg.Name, float64(resp.ContentLength))
		mw := io.MultiWriter(w, pbar)
		_, err = io.Copy(mw, resp.Body)
		pbar.Finished()
	} else {
		_, err = io.Copy(w, resp.Body)
	}

	if err != nil {
		return "", err
	}

	return w.Name(), w.Sync()
}

// Install installs the snap
func (s *RemoteSnapPart) Install(pbar progress.Meter, flags InstallFlags) (string, error) {
	downloadedSnap, err := s.Download(pbar)
	if err != nil {
		return "", err
	}
	defer os.Remove(downloadedSnap)

	return installClick(downloadedSnap, flags, pbar, s.Origin())
}

// SetActive sets the snap active
func (s *RemoteSnapPart) SetActive(progress.Meter) error {
	return ErrNotInstalled
}

// Uninstall remove the snap from the system
func (s *RemoteSnapPart) Uninstall(progress.Meter) error {
	return ErrNotInstalled
}

// Config is used to to configure the snap
func (s *RemoteSnapPart) Config(configuration []byte) (new string, err error) {
	return "", err
}

// NeedsReboot returns true if the snap becomes active on the next reboot
func (s *RemoteSnapPart) NeedsReboot() bool {
	return false
}

// Frameworks returns the list of frameworks needed by the snap
func (s *RemoteSnapPart) Frameworks() ([]string, error) {
	return nil, ErrNotImplemented
}

// NewRemoteSnapPart returns a new RemoteSnapPart from the given
// remoteSnap data
func NewRemoteSnapPart(data remoteSnap) *RemoteSnapPart {
	return &RemoteSnapPart{pkg: data}
}

// SnapUbuntuStoreRepository represents the ubuntu snap store
type SnapUbuntuStoreRepository struct {
	searchURI  *url.URL
	detailsURI *url.URL
	bulkURI    string
}

var (
	storeSearchURI  *url.URL
	storeDetailsURI *url.URL
	storeBulkURI    *url.URL
)

func getStructFields(s interface{}) []string {
	st := reflect.TypeOf(s)
	num := st.NumField()
	fields := make([]string, 0, num)
	for i := 0; i < num; i++ {
		tag := st.Field(i).Tag.Get("json")
		idx := strings.IndexRune(tag, ',')
		if idx > -1 {
			tag = tag[:idx]
		}
		if tag != "" {
			fields = append(fields, tag)
		}
	}

	return fields
}

func init() {
	storeBaseURI, err := url.Parse("https://search.apps.ubuntu.com/api/v1/")
	if err != nil {
		panic(err)
	}

	storeSearchURI, err = storeBaseURI.Parse("search")
	if err != nil {
		panic(err)
	}

	v := url.Values{}
	v.Set("fields", strings.Join(getStructFields(remoteSnap{}), ","))
	storeSearchURI.RawQuery = v.Encode()

	storeDetailsURI, err = storeBaseURI.Parse("package/")

	if err != nil {
		panic(err)
	}

	storeBulkURI, err = storeBaseURI.Parse("click-metadata")
	if err != nil {
		panic(err)
	}
	storeBulkURI.RawQuery = v.Encode()
}

// NewUbuntuStoreSnapRepository creates a new SnapUbuntuStoreRepository
func NewUbuntuStoreSnapRepository() *SnapUbuntuStoreRepository {
	if storeSearchURI == nil && storeDetailsURI == nil && storeBulkURI == nil {
		return nil
	}
	// see https://wiki.ubuntu.com/AppStore/Interfaces/ClickPackageIndex
	return &SnapUbuntuStoreRepository{
		searchURI:  storeSearchURI,
		detailsURI: storeDetailsURI,
		bulkURI:    storeBulkURI.String(),
	}
}

// small helper that sets the correct http headers for the ubuntu store
func setUbuntuStoreHeaders(req *http.Request) {
	req.Header.Set("Accept", "application/hal+json")

	// frameworks
	frameworks, _ := ActiveSnapNamesByType(pkg.TypeFramework)
	req.Header.Set("X-Ubuntu-Frameworks", strings.Join(addCoreFmk(frameworks), ","))
	req.Header.Set("X-Ubuntu-Architecture", string(Architecture()))
	req.Header.Set("X-Ubuntu-Release", release.String())

	if storeID := StoreID(); storeID != "" {
		req.Header.Set("X-Ubuntu-Store", storeID)
	}

	// sso
	ssoToken, err := ReadStoreToken()
	if err == nil {
		req.Header.Set("Authorization", makeOauthPlaintextSignature(req, ssoToken))
	}
}

// Description describes the repository
func (s *SnapUbuntuStoreRepository) Description() string {
	return fmt.Sprintf("Snap remote repository for %s", s.searchURI)
}

// Details returns details for the given snap in this repository
func (s *SnapUbuntuStoreRepository) Details(snapName string) (parts []Part, err error) {
	url, err := s.detailsURI.Parse(snapName)
	if err != nil {
		return nil, err
	}

	req, err := http.NewRequest("GET", url.String(), nil)
	if err != nil {
		return nil, err
	}

	// set headers
	setUbuntuStoreHeaders(req)

	client := &http.Client{}
	resp, err := client.Do(req)
	if err != nil {
		return nil, err
	}
	defer resp.Body.Close()

	// check statusCode
	switch {
	case resp.StatusCode == 404:
		return nil, ErrPackageNotFound
	case resp.StatusCode != 200:
		return parts, fmt.Errorf("SnapUbuntuStoreRepository: unexpected http statusCode %v for %s", resp.StatusCode, snapName)
	}

	// and decode json
	var detailsData remoteSnap
	dec := json.NewDecoder(resp.Body)
	if err := dec.Decode(&detailsData); err != nil {
		return nil, err
	}

	snap := NewRemoteSnapPart(detailsData)
	parts = append(parts, snap)

	return parts, nil
}

// Search searches the repository for the given searchTerm
func (s *SnapUbuntuStoreRepository) Search(searchTerm string) (SharedNames, error) {
	q := s.searchURI.Query()
	q.Set("q", searchTerm)
	s.searchURI.RawQuery = q.Encode()
	req, err := http.NewRequest("GET", s.searchURI.String(), nil)
	if err != nil {
		return nil, err
	}

	// set headers
	setUbuntuStoreHeaders(req)

	client := &http.Client{}
	resp, err := client.Do(req)
	if err != nil {
		return nil, err
	}
	defer resp.Body.Close()

	var searchData searchResults

	dec := json.NewDecoder(resp.Body)
	if err := dec.Decode(&searchData); err != nil {
		return nil, err
	}

	sharedNames := make(SharedNames, len(searchData.Payload.Packages))
	for _, pkg := range searchData.Payload.Packages {
		snap := NewRemoteSnapPart(pkg)
		pkgName := snap.Name()

		if _, ok := sharedNames[snap.Name()]; !ok {
			sharedNames[pkgName] = new(SharedName)
		}

		sharedNames[pkgName].Parts = append(sharedNames[pkgName].Parts, snap)
		if pkg.Alias != "" {
			sharedNames[pkgName].Alias = snap
		}
	}

	return sharedNames, nil
}

// Updates returns the available updates
func (s *SnapUbuntuStoreRepository) Updates() (parts []Part, err error) {
	// the store only supports apps, oem and frameworks currently, so no
	// sense in sending it our ubuntu-core snap
	installed, err := ActiveSnapNamesByType(pkg.TypeApp, pkg.TypeFramework, pkg.TypeOem)
	if err != nil || len(installed) == 0 {
		return nil, err
	}
	jsonData, err := json.Marshal(map[string][]string{"name": installed})
	if err != nil {
		return nil, err
	}

	req, err := http.NewRequest("POST", s.bulkURI, bytes.NewBuffer([]byte(jsonData)))
	if err != nil {
		return nil, err
	}
	// set headers
	setUbuntuStoreHeaders(req)
	// the updates call is a special snowflake right now
	// (see LP: #1427155)
	req.Header.Set("Accept", "application/json")

	client := &http.Client{}
	resp, err := client.Do(req)
	if err != nil {
		return nil, err
	}
	defer resp.Body.Close()

	var updateData []remoteSnap
	dec := json.NewDecoder(resp.Body)
	if err := dec.Decode(&updateData); err != nil {
		return nil, err
	}

	for _, pkg := range updateData {
		current := ActiveSnapByName(pkg.Name)
		if current == nil || current.Version() != pkg.Version {
			snap := NewRemoteSnapPart(pkg)
			parts = append(parts, snap)
		}
	}

	return parts, nil
}

// Installed returns the installed snaps from this repository
func (s *SnapUbuntuStoreRepository) Installed() (parts []Part, err error) {
	return nil, err
}

// makeSnapHookEnv returns an environment suitable for passing to
// os/exec.Cmd.Env
//
// The returned environment contains additional SNAP_* variables that
// are required when calling a meta/hook/ script and that will override
// any already existing SNAP_* variables in os.Environment()
func makeSnapHookEnv(part *SnapPart) (env []string) {
<<<<<<< HEAD
	desc := struct {
		AppName     string
		AppArch     string
		AppPath     string
		Version     string
		UdevAppName string
		Namespace   string
	}{
		part.Name(),
		helpers.UbuntuArchitecture(),
		part.basedir,
		part.Version(),
		Dirname(part),
		part.Namespace(),
	}
	snapEnv := helpers.MakeMapFromEnvList(helpers.GetBasicSnapEnvVars(desc))
=======
	snapDataDir := filepath.Join(snapDataDir, part.Name(), part.Version())
	snapEnv := map[string]string{
		"SNAP_NAME":          part.Name(),
		"SNAP_ORIGIN":        part.Origin(),
		"SNAP_FULLNAME":      QualifiedName(part),
		"SNAP_VERSION":       part.Version(),
		"SNAP_APP_PATH":      part.basedir,
		"SNAP_APP_DATA_PATH": snapDataDir,
	}
>>>>>>> 7690858a

	// merge regular env and new snapEnv
	envMap := helpers.MakeMapFromEnvList(os.Environ())
	for k, v := range snapEnv {
		envMap[k] = v
	}

	// flatten
	for k, v := range envMap {
		env = append(env, fmt.Sprintf("%s=%s", k, v))
	}

	return env
}<|MERGE_RESOLUTION|>--- conflicted
+++ resolved
@@ -1554,34 +1554,22 @@
 // are required when calling a meta/hook/ script and that will override
 // any already existing SNAP_* variables in os.Environment()
 func makeSnapHookEnv(part *SnapPart) (env []string) {
-<<<<<<< HEAD
 	desc := struct {
 		AppName     string
 		AppArch     string
 		AppPath     string
 		Version     string
 		UdevAppName string
-		Namespace   string
+		Origin      string
 	}{
 		part.Name(),
 		helpers.UbuntuArchitecture(),
 		part.basedir,
 		part.Version(),
-		Dirname(part),
-		part.Namespace(),
+		QualifiedName(part),
+		part.Origin(),
 	}
 	snapEnv := helpers.MakeMapFromEnvList(helpers.GetBasicSnapEnvVars(desc))
-=======
-	snapDataDir := filepath.Join(snapDataDir, part.Name(), part.Version())
-	snapEnv := map[string]string{
-		"SNAP_NAME":          part.Name(),
-		"SNAP_ORIGIN":        part.Origin(),
-		"SNAP_FULLNAME":      QualifiedName(part),
-		"SNAP_VERSION":       part.Version(),
-		"SNAP_APP_PATH":      part.basedir,
-		"SNAP_APP_DATA_PATH": snapDataDir,
-	}
->>>>>>> 7690858a
 
 	// merge regular env and new snapEnv
 	envMap := helpers.MakeMapFromEnvList(os.Environ())
