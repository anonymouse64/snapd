--- conflicted
+++ resolved
@@ -448,14 +448,9 @@
 	return p
 }
 
-<<<<<<< HEAD
-// Install installs the snap
-func (s *RemoteSnapPart) Install(pbar ProgressMeter, flags InstallFlags) (err error) {
-=======
 // Download downloads the snap and returns the filename
 func (s *RemoteSnapPart) Download(pbar ProgressMeter) (string, error) {
 
->>>>>>> 26f1269d
 	w, err := ioutil.TempFile("", s.pkg.Name)
 	if err != nil {
 		return "", err
@@ -504,18 +499,14 @@
 }
 
 // Install installs the snap
-func (s *RemoteSnapPart) Install(pbar ProgressMeter) error {
+func (s *RemoteSnapPart) Install(pbar ProgressMeter, flags InstallFlags) error {
 	downloadedSnap, err := s.Download(pbar)
 	if err != nil {
 		return err
 	}
 	defer os.Remove(downloadedSnap)
 
-<<<<<<< HEAD
-	err = installClick(w.Name(), flags)
-=======
-	err = installClick(downloadedSnap, 0)
->>>>>>> 26f1269d
+	err = installClick(downloadedSnap, flags)
 	if err != nil {
 		return err
 	}
