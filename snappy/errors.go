package snappy

import (
	"errors"
	"fmt"
)

var (
	// ErrPackageNotFound is returned when a snap can not be found
	ErrPackageNotFound = errors.New("snappy package not found")

	// ErrNeedRoot is returned when a command needs root privs but
	// the caller is not root
	ErrNeedRoot = errors.New("this command requires root access. Please re-run using 'sudo'")

	// ErrPackageNotRemovable is returned when trying to remove a package
	// that cannot be removed.
	ErrPackageNotRemovable = errors.New("snappy package cannot be removed")

	// ErrConfigNotFound is returned if a snap without a config is
	// getting configured
	ErrConfigNotFound = errors.New("no config found for this snap")

	// ErrInvalidHWDevice is returned when a invalid hardware device
	// is given in the hw-assign command
	ErrInvalidHWDevice = errors.New("invalid hardware device")

	// ErrHWAccessRemoveNotFound is returned if the user tries to
	// remove a device that does not exist
	ErrHWAccessRemoveNotFound = errors.New("can not find device in hw-access list")

	// ErrHWAccessAlreadyAdded is returned if you try to add a device
	// that is already in the hwaccess list
	ErrHWAccessAlreadyAdded = errors.New("device is already in hw-access list")

	// ErrReadmeInvalid is returned if the package contains a invalid
	// meta/readme.md
	ErrReadmeInvalid = errors.New("meta/readme.md invalid")

	// ErrAuthenticationNeeds2fa is returned if the authentication
	// needs 2factor
	ErrAuthenticationNeeds2fa = errors.New("authentication needs second factor")

	// ErrNotInstalled is returned when the snap is not installed
	ErrNotInstalled = errors.New("the given snap is not installed")

	// ErrPrivOpInProgress is returned when a privileged operation
	// cannot be performed since an existing privileged operation is
	// still running.
	ErrPrivOpInProgress = errors.New("privileged operation already in progress")

	// ErrInvalidCredentials is returned on login error
	ErrInvalidCredentials = errors.New("invalid credentials")

	// ErrInvalidPackageYaml is returned is a package.yaml file can not
	// be parsed
	ErrInvalidPackageYaml = errors.New("can not parse package.yaml")

	// ErrSnapNotActive is returned if you try to unset a snap from
	// active to inactive
	ErrSnapNotActive = errors.New("snap not active")
)

// ErrSignature is returned if a snap failed the signature verification
type ErrSignature struct {
	exitCode int
}

func (e *ErrSignature) Error() string {
<<<<<<< HEAD
	return fmt.Sprintf("Signature verification failed with exit code %d", e.exitCode)
=======
	return fmt.Sprintf("Signature verification failed with exit status %v", e.exitCode)
>>>>>>> 2361785d
}

// ErrSystemCtl is returned if the systemctl command failed
type ErrSystemCtl struct {
	cmd      []string
	exitCode int
}

func (e *ErrSystemCtl) Error() string {
<<<<<<< HEAD
	return fmt.Sprintf("%v failed with %d", e.cmd, e.exitCode)
=======
	return fmt.Sprintf("%v failed with exit status %d", e.cmd, e.exitCode)
}

// ErrHookFailed is returned if a hook command fails
type ErrHookFailed struct {
	cmd      string
	exitCode int
}

func (e *ErrHookFailed) Error() string {
	return fmt.Sprintf("hook command %v failed with exit status %d", e.cmd, e.exitCode)
}

// ErrDataCopyFailed is returned if copying the snap data fialed
type ErrDataCopyFailed struct {
	oldPath  string
	newPath  string
	exitCode int
}

func (e *ErrDataCopyFailed) Error() string {
	return fmt.Sprintf("data copy from %v to %v failed with exit status %d", e.oldPath, e.newPath, e.exitCode)
}

// ErrUpgradeVerificationFailed is returned if the upgrade has not
// worked (i.e. no new version on the other partition)
type ErrUpgradeVerificationFailed struct {
	msg string
}

func (e *ErrUpgradeVerificationFailed) Error() string {
	return fmt.Sprintf("upgrade verification failed: %s", e.msg)
>>>>>>> 2361785d
}<|MERGE_RESOLUTION|>--- conflicted
+++ resolved
@@ -67,11 +67,7 @@
 }
 
 func (e *ErrSignature) Error() string {
-<<<<<<< HEAD
-	return fmt.Sprintf("Signature verification failed with exit code %d", e.exitCode)
-=======
 	return fmt.Sprintf("Signature verification failed with exit status %v", e.exitCode)
->>>>>>> 2361785d
 }
 
 // ErrSystemCtl is returned if the systemctl command failed
@@ -81,9 +77,6 @@
 }
 
 func (e *ErrSystemCtl) Error() string {
-<<<<<<< HEAD
-	return fmt.Sprintf("%v failed with %d", e.cmd, e.exitCode)
-=======
 	return fmt.Sprintf("%v failed with exit status %d", e.cmd, e.exitCode)
 }
 
@@ -116,5 +109,4 @@
 
 func (e *ErrUpgradeVerificationFailed) Error() string {
 	return fmt.Sprintf("upgrade verification failed: %s", e.msg)
->>>>>>> 2361785d
 }