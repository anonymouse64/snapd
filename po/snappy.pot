--- conflicted
+++ resolved
@@ -7,11 +7,7 @@
 msgid   ""
 msgstr  "Project-Id-Version: snappy\n"
         "Report-Msgid-Bugs-To: snappy-devel@lists.ubuntu.com\n"
-<<<<<<< HEAD
-        "POT-Creation-Date: 2016-04-15 13:19+0200\n"
-=======
-        "POT-Creation-Date: 2016-04-15 08:48-0300\n"
->>>>>>> b777b0da
+        "POT-Creation-Date: 2016-04-15 15:17+0200\n"
         "PO-Revision-Date: YEAR-MO-DA HO:MI+ZONE\n"
         "Last-Translator: FULL NAME <EMAIL@ADDRESS>\n"
         "Language-Team: LANGUAGE <LL@li.org>\n"
@@ -81,11 +77,11 @@
 msgstr  ""
 
 #, c-format
-<<<<<<< HEAD
+msgid   "Deactivate snap %q"
+msgstr  ""
+
+#, c-format
 msgid   "Discard interface connections for snap %q"
-=======
-msgid   "Deactivate snap %q"
->>>>>>> b777b0da
 msgstr  ""
 
 #, c-format
