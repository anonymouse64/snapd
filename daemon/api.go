// -*- Mode: Go; indent-tabs-mode: t -*-

/*
 * Copyright (C) 2015-2020 Canonical Ltd
 *
 * This program is free software: you can redistribute it and/or modify
 * it under the terms of the GNU General Public License version 3 as
 * published by the Free Software Foundation.
 *
 * This program is distributed in the hope that it will be useful,
 * but WITHOUT ANY WARRANTY; without even the implied warranty of
 * MERCHANTABILITY or FITNESS FOR A PARTICULAR PURPOSE.  See the
 * GNU General Public License for more details.
 *
 * You should have received a copy of the GNU General Public License
 * along with this program.  If not, see <http://www.gnu.org/licenses/>.
 *
 */

package daemon

import (
	"context"
	"encoding/json"
	"errors"
	"fmt"
	"io"
	"io/ioutil"
	"mime"
	"mime/multipart"
	"net"
	"net/http"
	"net/url"
	"os"
	"path/filepath"
	"sort"
	"strconv"
	"strings"

	"github.com/gorilla/mux"
	"github.com/jessevdk/go-flags"

	"github.com/snapcore/snapd/asserts"
	"github.com/snapcore/snapd/asserts/snapasserts"
	"github.com/snapcore/snapd/client"
	"github.com/snapcore/snapd/client/clientutil"
	"github.com/snapcore/snapd/dirs"
	"github.com/snapcore/snapd/httputil"
	"github.com/snapcore/snapd/i18n"
	"github.com/snapcore/snapd/interfaces"
	"github.com/snapcore/snapd/jsonutil"
	"github.com/snapcore/snapd/logger"
	"github.com/snapcore/snapd/osutil"
	"github.com/snapcore/snapd/overlord/assertstate"
	"github.com/snapcore/snapd/overlord/auth"
	"github.com/snapcore/snapd/overlord/configstate"
	"github.com/snapcore/snapd/overlord/configstate/config"
	"github.com/snapcore/snapd/overlord/hookstate/ctlcmd"
	"github.com/snapcore/snapd/overlord/ifacestate"
	"github.com/snapcore/snapd/overlord/servicestate"
	"github.com/snapcore/snapd/overlord/snapshotstate"
	"github.com/snapcore/snapd/overlord/snapstate"
	"github.com/snapcore/snapd/overlord/state"
	"github.com/snapcore/snapd/progress"
	"github.com/snapcore/snapd/sandbox"
	"github.com/snapcore/snapd/snap"
	"github.com/snapcore/snapd/snap/channel"
	"github.com/snapcore/snapd/snap/snapfile"
	"github.com/snapcore/snapd/store"
	"github.com/snapcore/snapd/strutil"
	"github.com/snapcore/snapd/systemd"
)

var api = []*Command{
	rootCmd,
	sysInfoCmd,
	loginCmd,
	logoutCmd,
	appIconCmd,
	findCmd,
	snapsCmd,
	snapCmd,
	snapFileCmd,
	snapDownloadCmd,
	snapConfCmd,
	interfacesCmd,
	assertsCmd,
	assertsFindManyCmd,
	stateChangeCmd,
	stateChangesCmd,
	createUserCmd,
	buyCmd,
	readyToBuyCmd,
	snapctlCmd,
	usersCmd,
	sectionsCmd,
	aliasesCmd,
	appsCmd,
	logsCmd,
	warningsCmd,
	debugPprofCmd,
	debugCmd,
	snapshotCmd,
	snapshotExportCmd,
	connectionsCmd,
	modelCmd,
	cohortsCmd,
	serialModelCmd,
	systemsCmd,
	systemsActionCmd,
	validationSetsListCmd,
	validationSetsCmd,
	routineConsoleConfStartCmd,
	systemRecoveryKeysCmd,
}

var (
	// see daemon.go:canAccess for details how the access is controlled
	appIconCmd = &Command{
		Path:   "/v2/icons/{name}/icon",
		UserOK: true,
		GET:    appIconGet,
	}

	findCmd = &Command{
		Path:   "/v2/find",
		UserOK: true,
		GET:    searchStore,
	}

	snapsCmd = &Command{
		Path:     "/v2/snaps",
		UserOK:   true,
		PolkitOK: "io.snapcraft.snapd.manage",
		GET:      getSnapsInfo,
		POST:     postSnaps,
	}

	snapCmd = &Command{
		Path:     "/v2/snaps/{name}",
		UserOK:   true,
		PolkitOK: "io.snapcraft.snapd.manage",
		GET:      getSnapInfo,
		POST:     postSnap,
	}

	appsCmd = &Command{
		Path:   "/v2/apps",
		UserOK: true,
		GET:    getAppsInfo,
		POST:   postApps,
	}

	logsCmd = &Command{
		Path:     "/v2/logs",
		PolkitOK: "io.snapcraft.snapd.manage",
		GET:      getLogs,
	}

	snapConfCmd = &Command{
		Path: "/v2/snaps/{name}/conf",
		GET:  getSnapConf,
		PUT:  setSnapConf,
	}

	interfacesCmd = &Command{
		Path:     "/v2/interfaces",
		UserOK:   true,
		PolkitOK: "io.snapcraft.snapd.manage-interfaces",
		GET:      interfacesConnectionsMultiplexer,
		POST:     changeInterfaces,
	}

	buyCmd = &Command{
		Path: "/v2/buy",
		POST: postBuy,
	}

	readyToBuyCmd = &Command{
		Path: "/v2/buy/ready",
		GET:  readyToBuy,
	}

	snapctlCmd = &Command{
		Path:   "/v2/snapctl",
		SnapOK: true,
		POST:   runSnapctl,
	}

	sectionsCmd = &Command{
		Path:   "/v2/sections",
		UserOK: true,
		GET:    getSections,
	}

	aliasesCmd = &Command{
		Path:   "/v2/aliases",
		UserOK: true,
		GET:    getAliases,
		POST:   changeAliases,
	}
<<<<<<< HEAD

	warningsCmd = &Command{
		Path:     "/v2/warnings",
		UserOK:   true,
		PolkitOK: "io.snapcraft.snapd.manage",
		GET:      getWarnings,
		POST:     ackWarnings,
	}

	validationSetsListCmd = &Command{
		Path: "/v2/validation-sets",
		GET:  listValidationSets,
	}

	validationSetsCmd = &Command{
		Path: "/v2/validation-sets/{account}/{name}",
		GET:  getValidationSet,
		POST: applyValidationSet,
	}

	buildID = "unknown"
=======
>>>>>>> 10377a59
)

// UserFromRequest extracts user information from request and return the respective user in state, if valid
// It requires the state to be locked
func UserFromRequest(st *state.State, req *http.Request) (*auth.UserState, error) {
	// extract macaroons data from request
	header := req.Header.Get("Authorization")
	if header == "" {
		return nil, auth.ErrInvalidAuth
	}

	authorizationData := strings.SplitN(header, " ", 2)
	if len(authorizationData) != 2 || authorizationData[0] != "Macaroon" {
		return nil, fmt.Errorf("authorization header misses Macaroon prefix")
	}

	var macaroon string
	var discharges []string
	for _, field := range strutil.CommaSeparatedList(authorizationData[1]) {
		if strings.HasPrefix(field, `root="`) {
			macaroon = strings.TrimSuffix(field[6:], `"`)
		}
		if strings.HasPrefix(field, `discharge="`) {
			discharges = append(discharges, strings.TrimSuffix(field[11:], `"`))
		}
	}

	if macaroon == "" {
		return nil, fmt.Errorf("invalid authorization header")
	}

	user, err := auth.CheckMacaroon(st, macaroon, discharges)
	return user, err
}

var muxVars = mux.Vars

func getSnapInfo(c *Command, r *http.Request, user *auth.UserState) Response {
	vars := muxVars(r)
	name := vars["name"]

	about, err := localSnapInfo(c.d.overlord.State(), name)
	if err != nil {
		if err == errNoSnap {
			return SnapNotFound(name, err)
		}

		return InternalError("%v", err)
	}

	route := c.d.router.Get(c.Path)
	if route == nil {
		return InternalError("cannot find route for %q snap", name)
	}

	url, err := route.URL("name", name)
	if err != nil {
		return InternalError("cannot build URL for %q snap: %v", name, err)
	}

	sd := servicestate.NewStatusDecorator(progress.Null)

	result := webify(mapLocal(about, sd), url.String())

	return SyncResponse(result, nil)
}

func webify(result *client.Snap, resource string) *client.Snap {
	if result.Icon == "" || strings.HasPrefix(result.Icon, "http") {
		return result
	}
	result.Icon = ""

	route := appIconCmd.d.router.Get(appIconCmd.Path)
	if route != nil {
		url, err := route.URL("name", result.Name)
		if err == nil {
			result.Icon = url.String()
		}
	}

	return result
}

func getStore(c *Command) snapstate.StoreService {
	st := c.d.overlord.State()
	st.Lock()
	defer st.Unlock()

	return snapstate.Store(st, nil)
}

func getSections(c *Command, r *http.Request, user *auth.UserState) Response {
	route := c.d.router.Get(snapCmd.Path)
	if route == nil {
		return InternalError("cannot find route for snaps")
	}

	theStore := getStore(c)

	// TODO: use a per-request context
	sections, err := theStore.Sections(context.TODO(), user)
	switch err {
	case nil:
		// pass
	case store.ErrBadQuery:
		return SyncResponse(&resp{
			Type:   ResponseTypeError,
			Result: &errorResult{Message: err.Error(), Kind: client.ErrorKindBadQuery},
			Status: 400,
		}, nil)
	case store.ErrUnauthenticated, store.ErrInvalidCredentials:
		return Unauthorized("%v", err)
	default:
		return InternalError("%v", err)
	}

	return SyncResponse(sections, nil)
}

func searchStore(c *Command, r *http.Request, user *auth.UserState) Response {
	route := c.d.router.Get(snapCmd.Path)
	if route == nil {
		return InternalError("cannot find route for snaps")
	}
	query := r.URL.Query()
	q := query.Get("q")
	commonID := query.Get("common-id")
	// TODO: support both "category" (search v2) and "section"
	section := query.Get("section")
	name := query.Get("name")
	scope := query.Get("scope")
	private := false
	prefix := false

	if sel := query.Get("select"); sel != "" {
		switch sel {
		case "refresh":
			if commonID != "" {
				return BadRequest("cannot use 'common-id' with 'select=refresh'")
			}
			if name != "" {
				return BadRequest("cannot use 'name' with 'select=refresh'")
			}
			if q != "" {
				return BadRequest("cannot use 'q' with 'select=refresh'")
			}
			return storeUpdates(c, r, user)
		case "private":
			private = true
		}
	}

	if name != "" {
		if q != "" {
			return BadRequest("cannot use 'q' and 'name' together")
		}
		if commonID != "" {
			return BadRequest("cannot use 'common-id' and 'name' together")
		}

		if name[len(name)-1] != '*' {
			return findOne(c, r, user, name)
		}

		prefix = true
		q = name[:len(name)-1]
	}

	if commonID != "" && q != "" {
		return BadRequest("cannot use 'common-id' and 'q' together")
	}

	theStore := getStore(c)
	ctx := store.WithClientUserAgent(r.Context(), r)
	found, err := theStore.Find(ctx, &store.Search{
		Query:    q,
		Prefix:   prefix,
		CommonID: commonID,
		Category: section,
		Private:  private,
		Scope:    scope,
	}, user)
	switch err {
	case nil:
		// pass
	case store.ErrBadQuery:
		return SyncResponse(&resp{
			Type:   ResponseTypeError,
			Result: &errorResult{Message: err.Error(), Kind: client.ErrorKindBadQuery},
			Status: 400,
		}, nil)
	case store.ErrUnauthenticated, store.ErrInvalidCredentials:
		return Unauthorized(err.Error())
	default:
		if e, ok := err.(*url.Error); ok {
			if neterr, ok := e.Err.(*net.OpError); ok {
				if dnserr, ok := neterr.Err.(*net.DNSError); ok {
					return SyncResponse(&resp{
						Type:   ResponseTypeError,
						Result: &errorResult{Message: dnserr.Error(), Kind: client.ErrorKindDNSFailure},
						Status: 400,
					}, nil)
				}
			}
		}
		if e, ok := err.(net.Error); ok && e.Timeout() {
			return SyncResponse(&resp{
				Type:   ResponseTypeError,
				Result: &errorResult{Message: err.Error(), Kind: client.ErrorKindNetworkTimeout},
				Status: 400,
			}, nil)
		}
		if e, ok := err.(*httputil.PersistentNetworkError); ok {
			return SyncResponse(&resp{
				Type:   ResponseTypeError,
				Result: &errorResult{Message: e.Error(), Kind: client.ErrorKindDNSFailure},
				Status: 400,
			}, nil)
		}

		return InternalError("%v", err)
	}

	meta := &Meta{
		SuggestedCurrency: theStore.SuggestedCurrency(),
		Sources:           []string{"store"},
	}

	return sendStorePackages(route, meta, found)
}

func findOne(c *Command, r *http.Request, user *auth.UserState, name string) Response {
	if err := snap.ValidateName(name); err != nil {
		return BadRequest(err.Error())
	}

	theStore := getStore(c)
	spec := store.SnapSpec{
		Name: name,
	}
	ctx := store.WithClientUserAgent(r.Context(), r)
	snapInfo, err := theStore.SnapInfo(ctx, spec, user)
	switch err {
	case nil:
		// pass
	case store.ErrInvalidCredentials:
		return Unauthorized("%v", err)
	case store.ErrSnapNotFound:
		return SnapNotFound(name, err)
	default:
		return InternalError("%v", err)
	}

	meta := &Meta{
		SuggestedCurrency: theStore.SuggestedCurrency(),
		Sources:           []string{"store"},
	}

	results := make([]*json.RawMessage, 1)
	data, err := json.Marshal(webify(mapRemote(snapInfo), r.URL.String()))
	if err != nil {
		return InternalError(err.Error())
	}
	results[0] = (*json.RawMessage)(&data)
	return SyncResponse(results, meta)
}

func shouldSearchStore(r *http.Request) bool {
	// we should jump to the old behaviour iff q is given, or if
	// sources is given and either empty or contains the word
	// 'store'.  Otherwise, local results only.

	query := r.URL.Query()

	if _, ok := query["q"]; ok {
		logger.Debugf("use of obsolete \"q\" parameter: %q", r.URL)
		return true
	}

	if src, ok := query["sources"]; ok {
		logger.Debugf("use of obsolete \"sources\" parameter: %q", r.URL)
		if len(src) == 0 || strings.Contains(src[0], "store") {
			return true
		}
	}

	return false
}

func storeUpdates(c *Command, r *http.Request, user *auth.UserState) Response {
	route := c.d.router.Get(snapCmd.Path)
	if route == nil {
		return InternalError("cannot find route for snaps")
	}

	state := c.d.overlord.State()
	state.Lock()
	updates, err := snapstateRefreshCandidates(state, user)
	state.Unlock()
	if err != nil {
		return InternalError("cannot list updates: %v", err)
	}

	return sendStorePackages(route, nil, updates)
}

func sendStorePackages(route *mux.Route, meta *Meta, found []*snap.Info) Response {
	results := make([]*json.RawMessage, 0, len(found))
	for _, x := range found {
		url, err := route.URL("name", x.InstanceName())
		if err != nil {
			logger.Noticef("Cannot build URL for snap %q revision %s: %v", x.InstanceName(), x.Revision, err)
			continue
		}

		data, err := json.Marshal(webify(mapRemote(x), url.String()))
		if err != nil {
			return InternalError("%v", err)
		}
		raw := json.RawMessage(data)
		results = append(results, &raw)
	}

	return SyncResponse(results, meta)
}

// plural!
func getSnapsInfo(c *Command, r *http.Request, user *auth.UserState) Response {

	if shouldSearchStore(r) {
		logger.Noticef("Jumping to \"find\" to better support legacy request %q", r.URL)
		return searchStore(c, r, user)
	}

	route := c.d.router.Get(snapCmd.Path)
	if route == nil {
		return InternalError("cannot find route for snaps")
	}

	query := r.URL.Query()
	var all bool
	sel := query.Get("select")
	switch sel {
	case "all":
		all = true
	case "enabled", "":
		all = false
	default:
		return BadRequest("invalid select parameter: %q", sel)
	}
	var wanted map[string]bool
	if ns := query.Get("snaps"); len(ns) > 0 {
		nsl := strutil.CommaSeparatedList(ns)
		wanted = make(map[string]bool, len(nsl))
		for _, name := range nsl {
			wanted[name] = true
		}
	}

	found, err := allLocalSnapInfos(c.d.overlord.State(), all, wanted)
	if err != nil {
		return InternalError("cannot list local snaps! %v", err)
	}

	results := make([]*json.RawMessage, len(found))

	sd := servicestate.NewStatusDecorator(progress.Null)
	for i, x := range found {
		name := x.info.InstanceName()
		rev := x.info.Revision

		url, err := route.URL("name", name)
		if err != nil {
			logger.Noticef("Cannot build URL for snap %q revision %s: %v", name, rev, err)
			continue
		}

		data, err := json.Marshal(webify(mapLocal(x, sd), url.String()))
		if err != nil {
			return InternalError("cannot serialize snap %q revision %s: %v", name, rev, err)
		}
		raw := json.RawMessage(data)
		results[i] = &raw
	}

	return SyncResponse(results, &Meta{Sources: []string{"local"}})
}

// licenseData holds details about the snap license, and may be
// marshaled back as an error when the license agreement is pending,
// and is expected as input to accept (or not) that license
// agreement. As such, its field names are part of the API.
type licenseData struct {
	Intro   string `json:"intro"`
	License string `json:"license"`
	Agreed  bool   `json:"agreed"`
}

func (*licenseData) Error() string {
	return "license agreement required"
}

type snapRevisionOptions struct {
	Channel  string        `json:"channel"`
	Revision snap.Revision `json:"revision"`

	CohortKey   string `json:"cohort-key"`
	LeaveCohort bool   `json:"leave-cohort"`
}

func (ropt *snapRevisionOptions) validate() error {
	if ropt.CohortKey != "" {
		if ropt.LeaveCohort {
			return fmt.Errorf("cannot specify both cohort-key and leave-cohort")
		}
		if !ropt.Revision.Unset() {
			return fmt.Errorf("cannot specify both cohort-key and revision")
		}
	}

	if ropt.Channel != "" {
		_, err := channel.Parse(ropt.Channel, "-")
		if err != nil {
			return err
		}
	}
	return nil
}

type snapInstruction struct {
	progress.NullMeter

	Action string `json:"action"`
	Amend  bool   `json:"amend"`
	snapRevisionOptions
	DevMode          bool `json:"devmode"`
	JailMode         bool `json:"jailmode"`
	Classic          bool `json:"classic"`
	IgnoreValidation bool `json:"ignore-validation"`
	IgnoreRunning    bool `json:"ignore-running"`
	Unaliased        bool `json:"unaliased"`
	Purge            bool `json:"purge,omitempty"`
	// dropping support temporarely until flag confusion is sorted,
	// this isn't supported by client atm anyway
	LeaveOld bool         `json:"temp-dropped-leave-old"`
	License  *licenseData `json:"license"`
	Snaps    []string     `json:"snaps"`
	Users    []string     `json:"users"`

	// The fields below should not be unmarshalled into. Do not export them.
	userID int
	ctx    context.Context
}

func (inst *snapInstruction) revnoOpts() *snapstate.RevisionOptions {
	return &snapstate.RevisionOptions{
		Channel:     inst.Channel,
		Revision:    inst.Revision,
		CohortKey:   inst.CohortKey,
		LeaveCohort: inst.LeaveCohort,
	}
}

func (inst *snapInstruction) modeFlags() (snapstate.Flags, error) {
	return modeFlags(inst.DevMode, inst.JailMode, inst.Classic)
}

func (inst *snapInstruction) installFlags() (snapstate.Flags, error) {
	flags, err := inst.modeFlags()
	if err != nil {
		return snapstate.Flags{}, err
	}
	if inst.Unaliased {
		flags.Unaliased = true
	}
	if inst.IgnoreRunning {
		flags.IgnoreRunning = true
	}

	return flags, nil
}

func (inst *snapInstruction) validate() error {
	if inst.CohortKey != "" {
		if inst.Action != "install" && inst.Action != "refresh" && inst.Action != "switch" {
			return fmt.Errorf("cohort-key can only be specified for install, refresh, or switch")
		}
	}
	if inst.LeaveCohort {
		if inst.Action != "refresh" && inst.Action != "switch" {
			return fmt.Errorf("leave-cohort can only be specified for refresh or switch")
		}
	}
	if inst.Action == "install" {
		for _, snapName := range inst.Snaps {
			// FIXME: alternatively we could simply mutate *inst
			//        and s/ubuntu-core/core/ ?
			if snapName == "ubuntu-core" {
				return fmt.Errorf(`cannot install "ubuntu-core", please use "core" instead`)
			}
		}
	}

	return inst.snapRevisionOptions.validate()
}

type snapInstructionResult struct {
	Summary  string
	Affected []string
	Tasksets []*state.TaskSet
	Result   map[string]interface{}
}

var (
	snapstateInstall           = snapstate.Install
	snapstateInstallPath       = snapstate.InstallPath
	snapstateRefreshCandidates = snapstate.RefreshCandidates
	snapstateTryPath           = snapstate.TryPath
	snapstateUpdate            = snapstate.Update
	snapstateUpdateMany        = snapstate.UpdateMany
	snapstateInstallMany       = snapstate.InstallMany
	snapstateRemoveMany        = snapstate.RemoveMany
	snapstateRevert            = snapstate.Revert
	snapstateRevertToRevision  = snapstate.RevertToRevision
	snapstateSwitch            = snapstate.Switch

	snapshotList    = snapshotstate.List
	snapshotCheck   = snapshotstate.Check
	snapshotForget  = snapshotstate.Forget
	snapshotRestore = snapshotstate.Restore
	snapshotSave    = snapshotstate.Save
	snapshotExport  = snapshotstate.Export
	snapshotImport  = snapshotstate.Import

	assertstateRefreshSnapDeclarations = assertstate.RefreshSnapDeclarations
)

func ensureStateSoonImpl(st *state.State) {
	st.EnsureBefore(0)
}

var ensureStateSoon = ensureStateSoonImpl

var errDevJailModeConflict = errors.New("cannot use devmode and jailmode flags together")
var errClassicDevmodeConflict = errors.New("cannot use classic and devmode flags together")
var errNoJailMode = errors.New("this system cannot honour the jailmode flag")

func modeFlags(devMode, jailMode, classic bool) (snapstate.Flags, error) {
	flags := snapstate.Flags{}
	devModeOS := sandbox.ForceDevMode()
	switch {
	case jailMode && devModeOS:
		return flags, errNoJailMode
	case jailMode && devMode:
		return flags, errDevJailModeConflict
	case devMode && classic:
		return flags, errClassicDevmodeConflict
	}
	// NOTE: jailmode and classic are allowed together. In that setting,
	// jailmode overrides classic and the app gets regular (non-classic)
	// confinement.
	flags.JailMode = jailMode
	flags.Classic = classic
	flags.DevMode = devMode
	return flags, nil
}

func snapUpdateMany(inst *snapInstruction, st *state.State) (*snapInstructionResult, error) {
	// we need refreshed snap-declarations to enforce refresh-control as best as we can, this also ensures that snap-declarations and their prerequisite assertions are updated regularly
	if err := assertstateRefreshSnapDeclarations(st, inst.userID); err != nil {
		return nil, err
	}

	// TODO: use a per-request context
	updated, tasksets, err := snapstateUpdateMany(context.TODO(), st, inst.Snaps, inst.userID, nil)
	if err != nil {
		return nil, err
	}

	var msg string
	switch len(updated) {
	case 0:
		if len(inst.Snaps) != 0 {
			// TRANSLATORS: the %s is a comma-separated list of quoted snap names
			msg = fmt.Sprintf(i18n.G("Refresh snaps %s: no updates"), strutil.Quoted(inst.Snaps))
		} else {
			msg = i18n.G("Refresh all snaps: no updates")
		}
	case 1:
		msg = fmt.Sprintf(i18n.G("Refresh snap %q"), updated[0])
	default:
		quoted := strutil.Quoted(updated)
		// TRANSLATORS: the %s is a comma-separated list of quoted snap names
		msg = fmt.Sprintf(i18n.G("Refresh snaps %s"), quoted)
	}

	return &snapInstructionResult{
		Summary:  msg,
		Affected: updated,
		Tasksets: tasksets,
	}, nil
}

func snapInstallMany(inst *snapInstruction, st *state.State) (*snapInstructionResult, error) {
	for _, name := range inst.Snaps {
		if len(name) == 0 {
			return nil, fmt.Errorf(i18n.G("cannot install snap with empty name"))
		}
	}
	installed, tasksets, err := snapstateInstallMany(st, inst.Snaps, inst.userID)
	if err != nil {
		return nil, err
	}

	var msg string
	switch len(inst.Snaps) {
	case 0:
		return nil, fmt.Errorf("cannot install zero snaps")
	case 1:
		msg = fmt.Sprintf(i18n.G("Install snap %q"), inst.Snaps[0])
	default:
		quoted := strutil.Quoted(inst.Snaps)
		// TRANSLATORS: the %s is a comma-separated list of quoted snap names
		msg = fmt.Sprintf(i18n.G("Install snaps %s"), quoted)
	}

	return &snapInstructionResult{
		Summary:  msg,
		Affected: installed,
		Tasksets: tasksets,
	}, nil
}

func snapInstall(inst *snapInstruction, st *state.State) (string, []*state.TaskSet, error) {
	if len(inst.Snaps[0]) == 0 {
		return "", nil, fmt.Errorf(i18n.G("cannot install snap with empty name"))
	}

	flags, err := inst.installFlags()
	if err != nil {
		return "", nil, err
	}

	var ckey string
	if inst.CohortKey == "" {
		logger.Noticef("Installing snap %q revision %s", inst.Snaps[0], inst.Revision)
	} else {
		ckey = strutil.ElliptLeft(inst.CohortKey, 10)
		logger.Noticef("Installing snap %q from cohort %q", inst.Snaps[0], ckey)
	}
	tset, err := snapstateInstall(inst.ctx, st, inst.Snaps[0], inst.revnoOpts(), inst.userID, flags)
	if err != nil {
		return "", nil, err
	}

	msg := fmt.Sprintf(i18n.G("Install %q snap"), inst.Snaps[0])
	if inst.Channel != "stable" && inst.Channel != "" {
		msg += fmt.Sprintf(" from %q channel", inst.Channel)
	}
	if inst.CohortKey != "" {
		msg += fmt.Sprintf(" from %q cohort", ckey)
	}
	return msg, []*state.TaskSet{tset}, nil
}

func snapUpdate(inst *snapInstruction, st *state.State) (string, []*state.TaskSet, error) {
	// TODO: bail if revision is given (and != current?), *or* behave as with install --revision?
	flags, err := inst.modeFlags()
	if err != nil {
		return "", nil, err
	}
	if inst.IgnoreValidation {
		flags.IgnoreValidation = true
	}
	if inst.IgnoreRunning {
		flags.IgnoreRunning = true
	}
	if inst.Amend {
		flags.Amend = true
	}

	// we need refreshed snap-declarations to enforce refresh-control as best as we can
	if err = assertstateRefreshSnapDeclarations(st, inst.userID); err != nil {
		return "", nil, err
	}

	ts, err := snapstateUpdate(st, inst.Snaps[0], inst.revnoOpts(), inst.userID, flags)
	if err != nil {
		return "", nil, err
	}

	msg := fmt.Sprintf(i18n.G("Refresh %q snap"), inst.Snaps[0])
	if inst.Channel != "stable" && inst.Channel != "" {
		msg = fmt.Sprintf(i18n.G("Refresh %q snap from %q channel"), inst.Snaps[0], inst.Channel)
	}

	return msg, []*state.TaskSet{ts}, nil
}

func snapRemoveMany(inst *snapInstruction, st *state.State) (*snapInstructionResult, error) {
	removed, tasksets, err := snapstateRemoveMany(st, inst.Snaps)
	if err != nil {
		return nil, err
	}

	var msg string
	switch len(inst.Snaps) {
	case 0:
		return nil, fmt.Errorf("cannot remove zero snaps")
	case 1:
		msg = fmt.Sprintf(i18n.G("Remove snap %q"), inst.Snaps[0])
	default:
		quoted := strutil.Quoted(inst.Snaps)
		// TRANSLATORS: the %s is a comma-separated list of quoted snap names
		msg = fmt.Sprintf(i18n.G("Remove snaps %s"), quoted)
	}

	return &snapInstructionResult{
		Summary:  msg,
		Affected: removed,
		Tasksets: tasksets,
	}, nil
}

func snapRemove(inst *snapInstruction, st *state.State) (string, []*state.TaskSet, error) {
	ts, err := snapstate.Remove(st, inst.Snaps[0], inst.Revision, &snapstate.RemoveFlags{Purge: inst.Purge})
	if err != nil {
		return "", nil, err
	}

	msg := fmt.Sprintf(i18n.G("Remove %q snap"), inst.Snaps[0])
	return msg, []*state.TaskSet{ts}, nil
}

func snapRevert(inst *snapInstruction, st *state.State) (string, []*state.TaskSet, error) {
	var ts *state.TaskSet

	flags, err := inst.modeFlags()
	if err != nil {
		return "", nil, err
	}

	if inst.Revision.Unset() {
		ts, err = snapstateRevert(st, inst.Snaps[0], flags)
	} else {
		ts, err = snapstateRevertToRevision(st, inst.Snaps[0], inst.Revision, flags)
	}
	if err != nil {
		return "", nil, err
	}

	msg := fmt.Sprintf(i18n.G("Revert %q snap"), inst.Snaps[0])
	return msg, []*state.TaskSet{ts}, nil
}

func snapEnable(inst *snapInstruction, st *state.State) (string, []*state.TaskSet, error) {
	if !inst.Revision.Unset() {
		return "", nil, errors.New("enable takes no revision")
	}
	ts, err := snapstate.Enable(st, inst.Snaps[0])
	if err != nil {
		return "", nil, err
	}

	msg := fmt.Sprintf(i18n.G("Enable %q snap"), inst.Snaps[0])
	return msg, []*state.TaskSet{ts}, nil
}

func snapDisable(inst *snapInstruction, st *state.State) (string, []*state.TaskSet, error) {
	if !inst.Revision.Unset() {
		return "", nil, errors.New("disable takes no revision")
	}
	ts, err := snapstate.Disable(st, inst.Snaps[0])
	if err != nil {
		return "", nil, err
	}

	msg := fmt.Sprintf(i18n.G("Disable %q snap"), inst.Snaps[0])
	return msg, []*state.TaskSet{ts}, nil
}

func snapSwitch(inst *snapInstruction, st *state.State) (string, []*state.TaskSet, error) {
	if !inst.Revision.Unset() {
		return "", nil, errors.New("switch takes no revision")
	}
	ts, err := snapstateSwitch(st, inst.Snaps[0], inst.revnoOpts())
	if err != nil {
		return "", nil, err
	}

	var msg string
	switch {
	case inst.LeaveCohort && inst.Channel != "":
		msg = fmt.Sprintf(i18n.G("Switch %q snap to channel %q and away from cohort"), inst.Snaps[0], inst.Channel)
	case inst.LeaveCohort:
		msg = fmt.Sprintf(i18n.G("Switch %q snap away from cohort"), inst.Snaps[0])
	case inst.CohortKey == "" && inst.Channel != "":
		msg = fmt.Sprintf(i18n.G("Switch %q snap to channel %q"), inst.Snaps[0], inst.Channel)
	case inst.CohortKey != "" && inst.Channel == "":
		msg = fmt.Sprintf(i18n.G("Switch %q snap to cohort %q"), inst.Snaps[0], strutil.ElliptLeft(inst.CohortKey, 10))
	default:
		msg = fmt.Sprintf(i18n.G("Switch %q snap to channel %q and cohort %q"), inst.Snaps[0], inst.Channel, strutil.ElliptLeft(inst.CohortKey, 10))
	}
	return msg, []*state.TaskSet{ts}, nil
}

func snapshotMany(inst *snapInstruction, st *state.State) (*snapInstructionResult, error) {
	setID, snapshotted, ts, err := snapshotSave(st, inst.Snaps, inst.Users)
	if err != nil {
		return nil, err
	}

	var msg string
	if len(inst.Snaps) == 0 {
		msg = i18n.G("Snapshot all snaps")
	} else {
		// TRANSLATORS: the %s is a comma-separated list of quoted snap names
		msg = fmt.Sprintf(i18n.G("Snapshot snaps %s"), strutil.Quoted(inst.Snaps))
	}

	return &snapInstructionResult{
		Summary:  msg,
		Affected: snapshotted,
		Tasksets: []*state.TaskSet{ts},
		Result:   map[string]interface{}{"set-id": setID},
	}, nil
}

type snapActionFunc func(*snapInstruction, *state.State) (string, []*state.TaskSet, error)

var snapInstructionDispTable = map[string]snapActionFunc{
	"install": snapInstall,
	"refresh": snapUpdate,
	"remove":  snapRemove,
	"revert":  snapRevert,
	"enable":  snapEnable,
	"disable": snapDisable,
	"switch":  snapSwitch,
}

func (inst *snapInstruction) dispatch() snapActionFunc {
	if len(inst.Snaps) != 1 {
		logger.Panicf("dispatch only handles single-snap ops; got %d", len(inst.Snaps))
	}
	return snapInstructionDispTable[inst.Action]
}

func (inst *snapInstruction) errToResponse(err error) Response {
	if len(inst.Snaps) == 0 {
		return errToResponse(err, nil, BadRequest, "cannot %s: %v", inst.Action)
	}

	return errToResponse(err, inst.Snaps, BadRequest, "cannot %s %s: %v", inst.Action, strutil.Quoted(inst.Snaps))
}

func postSnap(c *Command, r *http.Request, user *auth.UserState) Response {
	route := c.d.router.Get(stateChangeCmd.Path)
	if route == nil {
		return InternalError("cannot find route for change")
	}

	decoder := json.NewDecoder(r.Body)
	var inst snapInstruction
	if err := decoder.Decode(&inst); err != nil {
		return BadRequest("cannot decode request body into snap instruction: %v", err)
	}
	inst.ctx = r.Context()

	state := c.d.overlord.State()
	state.Lock()
	defer state.Unlock()

	if user != nil {
		inst.userID = user.ID
	}

	vars := muxVars(r)
	inst.Snaps = []string{vars["name"]}

	if err := inst.validate(); err != nil {
		return BadRequest("%s", err)
	}

	impl := inst.dispatch()
	if impl == nil {
		return BadRequest("unknown action %s", inst.Action)
	}

	msg, tsets, err := impl(&inst, state)
	if err != nil {
		return inst.errToResponse(err)
	}

	chg := newChange(state, inst.Action+"-snap", msg, tsets, inst.Snaps)

	ensureStateSoon(state)

	return AsyncResponse(nil, &Meta{Change: chg.ID()})
}

func newChange(st *state.State, kind, summary string, tsets []*state.TaskSet, snapNames []string) *state.Change {
	chg := st.NewChange(kind, summary)
	for _, ts := range tsets {
		chg.AddAll(ts)
	}
	if snapNames != nil {
		chg.Set("snap-names", snapNames)
	}
	return chg
}

const maxReadBuflen = 1024 * 1024

func trySnap(c *Command, r *http.Request, user *auth.UserState, trydir string, flags snapstate.Flags) Response {
	st := c.d.overlord.State()
	st.Lock()
	defer st.Unlock()

	if !filepath.IsAbs(trydir) {
		return BadRequest("cannot try %q: need an absolute path", trydir)
	}
	if !osutil.IsDirectory(trydir) {
		return BadRequest("cannot try %q: not a snap directory", trydir)
	}

	// the developer asked us to do this with a trusted snap dir
	info, err := unsafeReadSnapInfo(trydir)
	if _, ok := err.(snap.NotSnapError); ok {
		return SyncResponse(&resp{
			Type: ResponseTypeError,
			Result: &errorResult{
				Message: err.Error(),
				Kind:    client.ErrorKindNotSnap,
			},
			Status: 400,
		}, nil)
	}
	if err != nil {
		return BadRequest("cannot read snap info for %s: %s", trydir, err)
	}

	tset, err := snapstateTryPath(st, info.InstanceName(), trydir, flags)
	if err != nil {
		return errToResponse(err, []string{info.InstanceName()}, BadRequest, "cannot try %s: %s", trydir)
	}

	msg := fmt.Sprintf(i18n.G("Try %q snap from %s"), info.InstanceName(), trydir)
	chg := newChange(st, "try-snap", msg, []*state.TaskSet{tset}, []string{info.InstanceName()})
	chg.Set("api-data", map[string]string{"snap-name": info.InstanceName()})

	ensureStateSoon(st)

	return AsyncResponse(nil, &Meta{Change: chg.ID()})
}

func isTrue(form *multipart.Form, key string) bool {
	value := form.Value[key]
	if len(value) == 0 {
		return false
	}
	b, err := strconv.ParseBool(value[0])
	if err != nil {
		return false
	}

	return b
}

func snapsOp(c *Command, r *http.Request, user *auth.UserState) Response {
	route := c.d.router.Get(stateChangeCmd.Path)
	if route == nil {
		return InternalError("cannot find route for change")
	}

	decoder := json.NewDecoder(r.Body)
	var inst snapInstruction
	if err := decoder.Decode(&inst); err != nil {
		return BadRequest("cannot decode request body into snap instruction: %v", err)
	}

	// TODO: inst.Amend, etc?
	if inst.Channel != "" || !inst.Revision.Unset() || inst.DevMode || inst.JailMode || inst.CohortKey != "" || inst.LeaveCohort || inst.Purge {
		return BadRequest("unsupported option provided for multi-snap operation")
	}
	if err := inst.validate(); err != nil {
		return BadRequest("%v", err)
	}

	st := c.d.overlord.State()
	st.Lock()
	defer st.Unlock()

	if user != nil {
		inst.userID = user.ID
	}

	var op func(*snapInstruction, *state.State) (*snapInstructionResult, error)

	switch inst.Action {
	case "refresh":
		op = snapUpdateMany
	case "install":
		op = snapInstallMany
	case "remove":
		op = snapRemoveMany
	case "snapshot":
		op = snapshotMany
	default:
		return BadRequest("unsupported multi-snap operation %q", inst.Action)
	}
	res, err := op(&inst, st)
	if err != nil {
		return inst.errToResponse(err)
	}

	var chg *state.Change
	if len(res.Tasksets) == 0 {
		chg = st.NewChange(inst.Action+"-snap", res.Summary)
		chg.SetStatus(state.DoneStatus)
	} else {
		chg = newChange(st, inst.Action+"-snap", res.Summary, res.Tasksets, res.Affected)
		ensureStateSoon(st)
	}

	chg.Set("api-data", map[string]interface{}{"snap-names": res.Affected})

	return AsyncResponse(res.Result, &Meta{Change: chg.ID()})
}

func postSnaps(c *Command, r *http.Request, user *auth.UserState) Response {
	contentType := r.Header.Get("Content-Type")

	mediaType, params, err := mime.ParseMediaType(contentType)
	if err != nil {
		return BadRequest("cannot parse content type: %v", err)
	}

	if mediaType == "application/json" {
		charset := strings.ToUpper(params["charset"])
		if charset != "" && charset != "UTF-8" {
			return BadRequest("unknown charset in content type: %s", contentType)
		}
		return snapsOp(c, r, user)
	}

	if !strings.HasPrefix(contentType, "multipart/") {
		return BadRequest("unknown content type: %s", contentType)
	}

	route := c.d.router.Get(stateChangeCmd.Path)
	if route == nil {
		return InternalError("cannot find route for change")
	}

	// POSTs to sideload snaps must be a multipart/form-data file upload.
	form, err := multipart.NewReader(r.Body, params["boundary"]).ReadForm(maxReadBuflen)
	if err != nil {
		return BadRequest("cannot read POST form: %v", err)
	}

	dangerousOK := isTrue(form, "dangerous")
	flags, err := modeFlags(isTrue(form, "devmode"), isTrue(form, "jailmode"), isTrue(form, "classic"))
	if err != nil {
		return BadRequest(err.Error())
	}

	if len(form.Value["action"]) > 0 && form.Value["action"][0] == "try" {
		if len(form.Value["snap-path"]) == 0 {
			return BadRequest("need 'snap-path' value in form")
		}
		return trySnap(c, r, user, form.Value["snap-path"][0], flags)
	}
	flags.RemoveSnapPath = true

	flags.Unaliased = isTrue(form, "unaliased")
	flags.IgnoreRunning = isTrue(form, "ignore-running")

	// find the file for the "snap" form field
	var snapBody multipart.File
	var origPath string
out:
	for name, fheaders := range form.File {
		if name != "snap" {
			continue
		}
		for _, fheader := range fheaders {
			snapBody, err = fheader.Open()
			origPath = fheader.Filename
			if err != nil {
				return BadRequest(`cannot open uploaded "snap" file: %v`, err)
			}
			defer snapBody.Close()

			break out
		}
	}
	defer form.RemoveAll()

	if snapBody == nil {
		return BadRequest(`cannot find "snap" file field in provided multipart/form-data payload`)
	}

	// we are in charge of the tempfile life cycle until we hand it off to the change
	changeTriggered := false
	// if you change this prefix, look for it in the tests
	// also see localInstallCleanup in snapstate/snapmgr.go
	tmpf, err := ioutil.TempFile(dirs.SnapBlobDir, dirs.LocalInstallBlobTempPrefix)
	if err != nil {
		return InternalError("cannot create temporary file: %v", err)
	}

	tempPath := tmpf.Name()

	defer func() {
		if !changeTriggered {
			os.Remove(tempPath)
		}
	}()

	if _, err := io.Copy(tmpf, snapBody); err != nil {
		return InternalError("cannot copy request into temporary file: %v", err)
	}
	tmpf.Sync()

	if len(form.Value["snap-path"]) > 0 {
		origPath = form.Value["snap-path"][0]
	}

	var instanceName string

	if len(form.Value["name"]) > 0 {
		// caller has specified desired instance name
		instanceName = form.Value["name"][0]
		if err := snap.ValidateInstanceName(instanceName); err != nil {
			return BadRequest(err.Error())
		}
	}

	st := c.d.overlord.State()
	st.Lock()
	defer st.Unlock()

	var snapName string
	var sideInfo *snap.SideInfo

	if !dangerousOK {
		si, err := snapasserts.DeriveSideInfo(tempPath, assertstate.DB(st))
		switch {
		case err == nil:
			snapName = si.RealName
			sideInfo = si
		case asserts.IsNotFound(err):
			// with devmode we try to find assertions but it's ok
			// if they are not there (implies --dangerous)
			if !isTrue(form, "devmode") {
				msg := "cannot find signatures with metadata for snap"
				if origPath != "" {
					msg = fmt.Sprintf("%s %q", msg, origPath)
				}
				return BadRequest(msg)
			}
			// TODO: set a warning if devmode
		default:
			return BadRequest(err.Error())
		}
	}

	if snapName == "" {
		// potentially dangerous but dangerous or devmode params were set
		info, err := unsafeReadSnapInfo(tempPath)
		if err != nil {
			return BadRequest("cannot read snap file: %v", err)
		}
		snapName = info.SnapName()
		sideInfo = &snap.SideInfo{RealName: snapName}
	}

	if instanceName != "" {
		requestedSnapName := snap.InstanceSnap(instanceName)
		if requestedSnapName != snapName {
			return BadRequest(fmt.Sprintf("instance name %q does not match snap name %q", instanceName, snapName))
		}
	} else {
		instanceName = snapName
	}

	msg := fmt.Sprintf(i18n.G("Install %q snap from file"), instanceName)
	if origPath != "" {
		msg = fmt.Sprintf(i18n.G("Install %q snap from file %q"), instanceName, origPath)
	}

	tset, _, err := snapstateInstallPath(st, sideInfo, tempPath, instanceName, "", flags)
	if err != nil {
		return errToResponse(err, []string{snapName}, InternalError, "cannot install snap file: %v")
	}

	chg := newChange(st, "install-snap", msg, []*state.TaskSet{tset}, []string{instanceName})
	chg.Set("api-data", map[string]string{"snap-name": instanceName})

	ensureStateSoon(st)

	// only when the unlock succeeds (as opposed to panicing) is the handoff done
	// but this is good enough
	changeTriggered = true

	return AsyncResponse(nil, &Meta{Change: chg.ID()})
}

func unsafeReadSnapInfoImpl(snapPath string) (*snap.Info, error) {
	// Condider using DeriveSideInfo before falling back to this!
	snapf, err := snapfile.Open(snapPath)
	if err != nil {
		return nil, err
	}
	return snap.ReadInfoFromSnapFile(snapf, nil)
}

var unsafeReadSnapInfo = unsafeReadSnapInfoImpl

func iconGet(st *state.State, name string) Response {
	st.Lock()
	defer st.Unlock()

	var snapst snapstate.SnapState
	err := snapstate.Get(st, name, &snapst)
	if err != nil {
		if err == state.ErrNoState {
			return SnapNotFound(name, err)
		}
		return InternalError("cannot consult state: %v", err)
	}
	sideInfo := snapst.CurrentSideInfo()
	if sideInfo == nil {
		return NotFound("snap has no current revision")
	}

	icon := snapIcon(snap.MinimalPlaceInfo(name, sideInfo.Revision))

	if icon == "" {
		return NotFound("local snap has no icon")
	}

	return fileResponse(icon)
}

func appIconGet(c *Command, r *http.Request, user *auth.UserState) Response {
	vars := muxVars(r)
	name := vars["name"]

	return iconGet(c.d.overlord.State(), name)
}

func getSnapConf(c *Command, r *http.Request, user *auth.UserState) Response {
	vars := muxVars(r)
	snapName := configstate.RemapSnapFromRequest(vars["name"])

	keys := strutil.CommaSeparatedList(r.URL.Query().Get("keys"))

	s := c.d.overlord.State()
	s.Lock()
	tr := config.NewTransaction(s)
	s.Unlock()

	currentConfValues := make(map[string]interface{})
	// Special case - return root document
	if len(keys) == 0 {
		keys = []string{""}
	}
	for _, key := range keys {
		var value interface{}
		if err := tr.Get(snapName, key, &value); err != nil {
			if config.IsNoOption(err) {
				if key == "" {
					// no configuration - return empty document
					currentConfValues = make(map[string]interface{})
					break
				}
				return SyncResponse(&resp{
					Type: ResponseTypeError,
					Result: &errorResult{
						Message: err.Error(),
						Kind:    client.ErrorKindConfigNoSuchOption,
						Value:   err,
					},
					Status: 400,
				}, nil)
			} else {
				return InternalError("%v", err)
			}
		}
		if key == "" {
			if len(keys) > 1 {
				return BadRequest("keys contains zero-length string")
			}
			return SyncResponse(value, nil)
		}

		currentConfValues[key] = value
	}

	return SyncResponse(currentConfValues, nil)
}

func setSnapConf(c *Command, r *http.Request, user *auth.UserState) Response {
	vars := muxVars(r)
	snapName := configstate.RemapSnapFromRequest(vars["name"])

	var patchValues map[string]interface{}
	if err := jsonutil.DecodeWithNumber(r.Body, &patchValues); err != nil {
		return BadRequest("cannot decode request body into patch values: %v", err)
	}

	st := c.d.overlord.State()
	st.Lock()
	defer st.Unlock()

	taskset, err := configstate.ConfigureInstalled(st, snapName, patchValues, 0)
	if err != nil {
		// TODO: just return snap-not-installed instead ?
		if _, ok := err.(*snap.NotInstalledError); ok {
			return SnapNotFound(snapName, err)
		}
		return errToResponse(err, []string{snapName}, InternalError, "%v")
	}

	summary := fmt.Sprintf("Change configuration of %q snap", snapName)
	change := newChange(st, "configure-snap", summary, []*state.TaskSet{taskset}, []string{snapName})

	st.EnsureBefore(0)

	return AsyncResponse(nil, &Meta{Change: change.ID()})
}

// interfacesConnectionsMultiplexer multiplexes to either legacy (connection) or modern behavior (interfaces).
func interfacesConnectionsMultiplexer(c *Command, r *http.Request, user *auth.UserState) Response {
	query := r.URL.Query()
	qselect := query.Get("select")
	if qselect == "" {
		return getLegacyConnections(c, r, user)
	} else {
		return getInterfaces(c, r, user)
	}
}

func getInterfaces(c *Command, r *http.Request, user *auth.UserState) Response {
	// Collect query options from request arguments.
	q := r.URL.Query()
	pselect := q.Get("select")
	if pselect != "all" && pselect != "connected" {
		return BadRequest("unsupported select qualifier")
	}
	var names []string // Interface names
	namesStr := q.Get("names")
	if namesStr != "" {
		names = strings.Split(namesStr, ",")
	}
	opts := &interfaces.InfoOptions{
		Names:     names,
		Doc:       q.Get("doc") == "true",
		Plugs:     q.Get("plugs") == "true",
		Slots:     q.Get("slots") == "true",
		Connected: pselect == "connected",
	}
	// Query the interface repository (this returns []*interface.Info).
	infos := c.d.overlord.InterfaceManager().Repository().Info(opts)
	infoJSONs := make([]*interfaceJSON, 0, len(infos))

	for _, info := range infos {
		// Convert interfaces.Info into interfaceJSON
		plugs := make([]*plugJSON, 0, len(info.Plugs))
		for _, plug := range info.Plugs {
			plugs = append(plugs, &plugJSON{
				Snap:  plug.Snap.InstanceName(),
				Name:  plug.Name,
				Attrs: plug.Attrs,
				Label: plug.Label,
			})
		}
		slots := make([]*slotJSON, 0, len(info.Slots))
		for _, slot := range info.Slots {
			slots = append(slots, &slotJSON{
				Snap:  slot.Snap.InstanceName(),
				Name:  slot.Name,
				Attrs: slot.Attrs,
				Label: slot.Label,
			})
		}
		infoJSONs = append(infoJSONs, &interfaceJSON{
			Name:    info.Name,
			Summary: info.Summary,
			DocURL:  info.DocURL,
			Plugs:   plugs,
			Slots:   slots,
		})
	}
	return SyncResponse(infoJSONs, nil)
}

func getLegacyConnections(c *Command, r *http.Request, user *auth.UserState) Response {
	connsjson, err := collectConnections(c.d.overlord.InterfaceManager(), collectFilter{})
	if err != nil {
		return InternalError("collecting connection information failed: %v", err)
	}
	legacyconnsjson := legacyConnectionsJSON{
		Plugs: connsjson.Plugs,
		Slots: connsjson.Slots,
	}
	return SyncResponse(legacyconnsjson, nil)
}

func snapNamesFromConns(conns []*interfaces.ConnRef) []string {
	m := make(map[string]bool)
	for _, conn := range conns {
		m[conn.PlugRef.Snap] = true
		m[conn.SlotRef.Snap] = true
	}
	l := make([]string, 0, len(m))
	for name := range m {
		l = append(l, name)
	}
	sort.Strings(l)
	return l
}

// changeInterfaces controls the interfaces system.
// Plugs can be connected to and disconnected from slots.
func changeInterfaces(c *Command, r *http.Request, user *auth.UserState) Response {
	var a interfaceAction
	decoder := json.NewDecoder(r.Body)
	if err := decoder.Decode(&a); err != nil {
		return BadRequest("cannot decode request body into an interface action: %v", err)
	}
	if a.Action == "" {
		return BadRequest("interface action not specified")
	}
	if len(a.Plugs) > 1 || len(a.Slots) > 1 {
		return NotImplemented("many-to-many operations are not implemented")
	}
	if a.Action != "connect" && a.Action != "disconnect" {
		return BadRequest("unsupported interface action: %q", a.Action)
	}
	if len(a.Plugs) == 0 || len(a.Slots) == 0 {
		return BadRequest("at least one plug and slot is required")
	}

	var summary string
	var err error

	var tasksets []*state.TaskSet
	var affected []string

	st := c.d.overlord.State()
	st.Lock()
	defer st.Unlock()

	for i := range a.Plugs {
		a.Plugs[i].Snap = ifacestate.RemapSnapFromRequest(a.Plugs[i].Snap)
	}
	for i := range a.Slots {
		a.Slots[i].Snap = ifacestate.RemapSnapFromRequest(a.Slots[i].Snap)
	}

	switch a.Action {
	case "connect":
		var connRef *interfaces.ConnRef
		repo := c.d.overlord.InterfaceManager().Repository()
		connRef, err = repo.ResolveConnect(a.Plugs[0].Snap, a.Plugs[0].Name, a.Slots[0].Snap, a.Slots[0].Name)
		if err == nil {
			var ts *state.TaskSet
			affected = snapNamesFromConns([]*interfaces.ConnRef{connRef})
			summary = fmt.Sprintf("Connect %s:%s to %s:%s", connRef.PlugRef.Snap, connRef.PlugRef.Name, connRef.SlotRef.Snap, connRef.SlotRef.Name)
			ts, err = ifacestate.Connect(st, connRef.PlugRef.Snap, connRef.PlugRef.Name, connRef.SlotRef.Snap, connRef.SlotRef.Name)
			if _, ok := err.(*ifacestate.ErrAlreadyConnected); ok {
				change := newChange(st, a.Action+"-snap", summary, nil, affected)
				change.SetStatus(state.DoneStatus)
				return AsyncResponse(nil, &Meta{Change: change.ID()})
			}
			tasksets = append(tasksets, ts)
		}
	case "disconnect":
		var conns []*interfaces.ConnRef
		summary = fmt.Sprintf("Disconnect %s:%s from %s:%s", a.Plugs[0].Snap, a.Plugs[0].Name, a.Slots[0].Snap, a.Slots[0].Name)
		conns, err = c.d.overlord.InterfaceManager().ResolveDisconnect(a.Plugs[0].Snap, a.Plugs[0].Name, a.Slots[0].Snap, a.Slots[0].Name, a.Forget)
		if err == nil {
			if len(conns) == 0 {
				return InterfacesUnchanged("nothing to do")
			}
			repo := c.d.overlord.InterfaceManager().Repository()
			for _, connRef := range conns {
				var ts *state.TaskSet
				var conn *interfaces.Connection
				if a.Forget {
					ts, err = ifacestate.Forget(st, repo, connRef)
				} else {
					conn, err = repo.Connection(connRef)
					if err != nil {
						break
					}
					ts, err = ifacestate.Disconnect(st, conn)
					if err != nil {
						break
					}
				}
				if err != nil {
					break
				}
				ts.JoinLane(st.NewLane())
				tasksets = append(tasksets, ts)
			}
			affected = snapNamesFromConns(conns)
		}
	}
	if err != nil {
		return errToResponse(err, nil, BadRequest, "%v")
	}

	change := newChange(st, a.Action+"-snap", summary, tasksets, affected)
	st.EnsureBefore(0)

	return AsyncResponse(nil, &Meta{Change: change.ID()})
}

func convertBuyError(err error) Response {
	switch err {
	case nil:
		return nil
	case store.ErrInvalidCredentials:
		return Unauthorized(err.Error())
	case store.ErrUnauthenticated:
		return SyncResponse(&resp{
			Type: ResponseTypeError,
			Result: &errorResult{
				Message: err.Error(),
				Kind:    client.ErrorKindLoginRequired,
			},
			Status: 400,
		}, nil)
	case store.ErrTOSNotAccepted:
		return SyncResponse(&resp{
			Type: ResponseTypeError,
			Result: &errorResult{
				Message: err.Error(),
				Kind:    client.ErrorKindTermsNotAccepted,
			},
			Status: 400,
		}, nil)
	case store.ErrNoPaymentMethods:
		return SyncResponse(&resp{
			Type: ResponseTypeError,
			Result: &errorResult{
				Message: err.Error(),
				Kind:    client.ErrorKindNoPaymentMethods,
			},
			Status: 400,
		}, nil)
	case store.ErrPaymentDeclined:
		return SyncResponse(&resp{
			Type: ResponseTypeError,
			Result: &errorResult{
				Message: err.Error(),
				Kind:    client.ErrorKindPaymentDeclined,
			},
			Status: 400,
		}, nil)
	default:
		return InternalError("%v", err)
	}
}

func postBuy(c *Command, r *http.Request, user *auth.UserState) Response {
	var opts client.BuyOptions

	decoder := json.NewDecoder(r.Body)
	err := decoder.Decode(&opts)
	if err != nil {
		return BadRequest("cannot decode buy options from request body: %v", err)
	}

	s := getStore(c)

	buyResult, err := s.Buy(&opts, user)

	if resp := convertBuyError(err); resp != nil {
		return resp
	}

	return SyncResponse(buyResult, nil)
}

func readyToBuy(c *Command, r *http.Request, user *auth.UserState) Response {
	s := getStore(c)

	if resp := convertBuyError(s.ReadyToBuy(user)); resp != nil {
		return resp
	}

	return SyncResponse(true, nil)
}

var (
	runSnapctlUcrednetGet = ucrednetGet
	ctlcmdRun             = ctlcmd.Run
)

func runSnapctl(c *Command, r *http.Request, user *auth.UserState) Response {
	var snapctlPostData client.SnapCtlPostData

	if err := jsonutil.DecodeWithNumber(r.Body, &snapctlPostData); err != nil {
		return BadRequest("cannot decode snapctl request: %s", err)
	}

	if len(snapctlPostData.Args) == 0 {
		return BadRequest("snapctl cannot run without args")
	}

	_, uid, _, err := runSnapctlUcrednetGet(r.RemoteAddr)
	if err != nil {
		return Forbidden("cannot get remote user: %s", err)
	}

	// Ignore missing context error to allow 'snapctl -h' without a context;
	// Actual context is validated later by get/set.
	context, _ := c.d.overlord.HookManager().Context(snapctlPostData.ContextID)

	// make the data read from stdin available for the hook
	// TODO: use a forwarded stdin here
	if snapctlPostData.Stdin != nil {
		context.Lock()
		context.Set("stdin", snapctlPostData.Stdin)
		context.Unlock()
	}

	stdout, stderr, err := ctlcmdRun(context, snapctlPostData.Args, uid)
	if err != nil {
		if e, ok := err.(*ctlcmd.UnsuccessfulError); ok {
			result := map[string]interface{}{
				"stdout":    string(stdout),
				"stderr":    string(stderr),
				"exit-code": e.ExitCode,
			}
			return &resp{
				Type: ResponseTypeError,
				Result: &errorResult{
					Message: e.Error(),
					Kind:    client.ErrorKindUnsuccessful,
					Value:   result,
				},
				Status: 200,
			}
		}
		if e, ok := err.(*ctlcmd.ForbiddenCommandError); ok {
			return Forbidden(e.Error())
		}
		if e, ok := err.(*flags.Error); ok && e.Type == flags.ErrHelp {
			stdout = []byte(e.Error())
		} else {
			return BadRequest("error running snapctl: %s", err)
		}
	}

	if context != nil && context.IsEphemeral() {
		context.Lock()
		defer context.Unlock()
		if err := context.Done(); err != nil {
			return BadRequest(i18n.G("set failed: %v"), err)
		}
	}

	result := map[string]string{
		"stdout": string(stdout),
		"stderr": string(stderr),
	}

	return SyncResponse(result, nil)
}

// aliasAction is an action performed on aliases
type aliasAction struct {
	Action string `json:"action"`
	Snap   string `json:"snap"`
	App    string `json:"app"`
	Alias  string `json:"alias"`
	// old now unsupported api
	Aliases []string `json:"aliases"`
}

func changeAliases(c *Command, r *http.Request, user *auth.UserState) Response {
	var a aliasAction
	decoder := json.NewDecoder(r.Body)
	if err := decoder.Decode(&a); err != nil {
		return BadRequest("cannot decode request body into an alias action: %v", err)
	}
	if len(a.Aliases) != 0 {
		return BadRequest("cannot interpret request, snaps can no longer be expected to declare their aliases")
	}

	var taskset *state.TaskSet
	var err error

	st := c.d.overlord.State()
	st.Lock()
	defer st.Unlock()

	switch a.Action {
	default:
		return BadRequest("unsupported alias action: %q", a.Action)
	case "alias":
		taskset, err = snapstate.Alias(st, a.Snap, a.App, a.Alias)
	case "unalias":
		if a.Alias == a.Snap {
			// Do What I mean:
			// check if a snap is referred/intended
			// or just an alias
			var snapst snapstate.SnapState
			err := snapstate.Get(st, a.Snap, &snapst)
			if err != nil && err != state.ErrNoState {
				return InternalError("%v", err)
			}
			if err == state.ErrNoState { // not a snap
				a.Snap = ""
			}
		}
		if a.Snap != "" {
			a.Alias = ""
			taskset, err = snapstate.DisableAllAliases(st, a.Snap)
		} else {
			taskset, a.Snap, err = snapstate.RemoveManualAlias(st, a.Alias)
		}
	case "prefer":
		taskset, err = snapstate.Prefer(st, a.Snap)
	}
	if err != nil {
		return errToResponse(err, nil, BadRequest, "%v")
	}

	var summary string
	switch a.Action {
	case "alias":
		summary = fmt.Sprintf(i18n.G("Setup alias %q => %q for snap %q"), a.Alias, a.App, a.Snap)
	case "unalias":
		if a.Alias != "" {
			summary = fmt.Sprintf(i18n.G("Remove manual alias %q for snap %q"), a.Alias, a.Snap)
		} else {
			summary = fmt.Sprintf(i18n.G("Disable all aliases for snap %q"), a.Snap)
		}
	case "prefer":
		summary = fmt.Sprintf(i18n.G("Prefer aliases of snap %q"), a.Snap)
	}

	change := newChange(st, a.Action, summary, []*state.TaskSet{taskset}, []string{a.Snap})
	st.EnsureBefore(0)

	return AsyncResponse(nil, &Meta{Change: change.ID()})
}

type aliasStatus struct {
	Command string `json:"command"`
	Status  string `json:"status"`
	Manual  string `json:"manual,omitempty"`
	Auto    string `json:"auto,omitempty"`
}

// getAliases produces a response with a map snap -> alias -> aliasStatus
func getAliases(c *Command, r *http.Request, user *auth.UserState) Response {
	state := c.d.overlord.State()
	state.Lock()
	defer state.Unlock()

	res := make(map[string]map[string]aliasStatus)

	allStates, err := snapstate.All(state)
	if err != nil {
		return InternalError("cannot list local snaps: %v", err)
	}

	for snapName, snapst := range allStates {
		if err != nil {
			return InternalError("cannot retrieve info for snap %q: %v", snapName, err)
		}
		if len(snapst.Aliases) != 0 {
			snapAliases := make(map[string]aliasStatus)
			res[snapName] = snapAliases
			autoDisabled := snapst.AutoAliasesDisabled
			for alias, aliasTarget := range snapst.Aliases {
				aliasStatus := aliasStatus{
					Manual: aliasTarget.Manual,
					Auto:   aliasTarget.Auto,
				}
				status := "auto"
				tgt := aliasTarget.Effective(autoDisabled)
				if tgt == "" {
					status = "disabled"
					tgt = aliasTarget.Auto
				} else if aliasTarget.Manual != "" {
					status = "manual"
				}
				aliasStatus.Status = status
				aliasStatus.Command = snap.JoinSnapApp(snapName, tgt)
				snapAliases[alias] = aliasStatus
			}
		}
	}

	return SyncResponse(res, nil)
}

func getAppsInfo(c *Command, r *http.Request, user *auth.UserState) Response {
	query := r.URL.Query()

	opts := appInfoOptions{}
	switch sel := query.Get("select"); sel {
	case "":
		// nothing to do
	case "service":
		opts.service = true
	default:
		return BadRequest("invalid select parameter: %q", sel)
	}

	appInfos, rsp := appInfosFor(c.d.overlord.State(), strutil.CommaSeparatedList(query.Get("names")), opts)
	if rsp != nil {
		return rsp
	}

	sd := servicestate.NewStatusDecorator(progress.Null)

	clientAppInfos, err := clientutil.ClientAppInfosFromSnapAppInfos(appInfos, sd)
	if err != nil {
		return InternalError("%v", err)
	}

	return SyncResponse(clientAppInfos, nil)
}

func getLogs(c *Command, r *http.Request, user *auth.UserState) Response {
	query := r.URL.Query()
	n := 10
	if s := query.Get("n"); s != "" {
		m, err := strconv.ParseInt(s, 0, 32)
		if err != nil {
			return BadRequest(`invalid value for n: %q: %v`, s, err)
		}
		n = int(m)
	}
	follow := false
	if s := query.Get("follow"); s != "" {
		f, err := strconv.ParseBool(s)
		if err != nil {
			return BadRequest(`invalid value for follow: %q: %v`, s, err)
		}
		follow = f
	}

	// only services have logs for now
	opts := appInfoOptions{service: true}
	appInfos, rsp := appInfosFor(c.d.overlord.State(), strutil.CommaSeparatedList(query.Get("names")), opts)
	if rsp != nil {
		return rsp
	}
	if len(appInfos) == 0 {
		return AppNotFound("no matching services")
	}

	serviceNames := make([]string, len(appInfos))
	for i, appInfo := range appInfos {
		serviceNames[i] = appInfo.ServiceName()
	}

	sysd := systemd.New(systemd.SystemMode, progress.Null)
	reader, err := sysd.LogReader(serviceNames, n, follow)
	if err != nil {
		return InternalError("cannot get logs: %v", err)
	}

	return &journalLineReaderSeqResponse{
		ReadCloser: reader,
		follow:     follow,
	}
}

func namesToSnapNames(inst *servicestate.Instruction) []string {
	seen := make(map[string]struct{}, len(inst.Names))
	for _, snapOrSnapDotApp := range inst.Names {
		snapName, _ := snap.SplitSnapApp(snapOrSnapDotApp)
		seen[snapName] = struct{}{}
	}
	names := make([]string, 0, len(seen))
	for k := range seen {
		names = append(names, k)
	}
	// keep stable ordering
	sort.Strings(names)
	return names
}

var servicestateControl = servicestate.Control

func postApps(c *Command, r *http.Request, user *auth.UserState) Response {
	var inst servicestate.Instruction
	decoder := json.NewDecoder(r.Body)
	if err := decoder.Decode(&inst); err != nil {
		return BadRequest("cannot decode request body into service operation: %v", err)
	}
	// XXX: decoder.More()
	if len(inst.Names) == 0 {
		// on POST, don't allow empty to mean all
		return BadRequest("cannot perform operation on services without a list of services to operate on")
	}

	st := c.d.overlord.State()
	appInfos, rsp := appInfosFor(st, inst.Names, appInfoOptions{service: true})
	if rsp != nil {
		return rsp
	}
	if len(appInfos) == 0 {
		// can't happen: appInfosFor with a non-empty list of services
		// shouldn't ever return an empty appInfos with no error response
		return InternalError("no services found")
	}

	// do not pass flags - only create service-control tasks, do not create
	// exec-command tasks for old snapd. These are not needed since we are
	// handling momentary snap service commands.
	st.Lock()
	defer st.Unlock()
	tss, err := servicestateControl(st, appInfos, &inst, nil, nil)
	if err != nil {
		// TODO: use errToResponse here too and introduce a proper error kind ?
		if _, ok := err.(servicestate.ServiceActionConflictError); ok {
			return Conflict(err.Error())
		}
		return BadRequest(err.Error())
	}
	// names received in the request can be snap or snap.app, we need to
	// extract the actual snap names before associating them with a change
	chg := newChange(st, "service-control", fmt.Sprintf("Running service command"), tss, namesToSnapNames(&inst))
	st.EnsureBefore(0)
	return AsyncResponse(nil, &Meta{Change: chg.ID()})
}<|MERGE_RESOLUTION|>--- conflicted
+++ resolved
@@ -199,15 +199,6 @@
 		GET:    getAliases,
 		POST:   changeAliases,
 	}
-<<<<<<< HEAD
-
-	warningsCmd = &Command{
-		Path:     "/v2/warnings",
-		UserOK:   true,
-		PolkitOK: "io.snapcraft.snapd.manage",
-		GET:      getWarnings,
-		POST:     ackWarnings,
-	}
 
 	validationSetsListCmd = &Command{
 		Path: "/v2/validation-sets",
@@ -219,10 +210,6 @@
 		GET:  getValidationSet,
 		POST: applyValidationSet,
 	}
-
-	buildID = "unknown"
-=======
->>>>>>> 10377a59
 )
 
 // UserFromRequest extracts user information from request and return the respective user in state, if valid
