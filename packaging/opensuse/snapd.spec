--- conflicted
+++ resolved
@@ -77,11 +77,7 @@
 
 
 Name:           snapd
-<<<<<<< HEAD
 Version:        2.45
-=======
-Version:        2.44.5
->>>>>>> b7ae7bbb
 Release:        0
 Summary:        Tools enabling systems to work with .snap files
 License:        GPL-3.0
