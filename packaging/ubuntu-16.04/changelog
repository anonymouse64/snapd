--- conflicted
+++ resolved
@@ -1,16 +1,5 @@
 snapd (2.45.3.1) xenial; urgency=medium
 
-<<<<<<< HEAD
-  * Placeholder for 2.45.3.1 release
-
- -- Samuele Pedroni <pedronis@lucediurna.net>  Tue, 28 Jul 2020 21:12:53 +0200
-
-snapd (2.45.3) xenial; urgency=medium
-
-  * Placeholder for 2.45.3 release
-
- -- Zygmunt Krynicki <me@zygoon.pl>  Mon, 27 Jul 2020 13:08:47 +0200
-=======
   * New upstream release, LP: #1875071
     - o/ifacestate: fix bug in snapsWithSecurityProfiles
     - tests/main/selinux-clean: workaround SELinux denials triggered by
@@ -40,7 +29,6 @@
       handled by xdg-open
 
  -- Zygmunt Krynicki <me@zygoon.pl>  Mon, 27 Jul 2020 12:01:14 +0200
->>>>>>> 0821fd7f
 
 snapd (2.45.2) xenial; urgency=medium
 
